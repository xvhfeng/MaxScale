/*
 * Copyright (c) 2021 MariaDB Corporation Ab
 * Copyright (c) 2023 MariaDB plc, Finnish Branch
 *
 * Use of this software is governed by the Business Source License included
 * in the LICENSE.TXT file and at www.mariadb.com/bsl11.
 *
 * Change Date: 2027-03-14
 *
 * On the date above, in accordance with the Business Source License, use
 * of this software will be governed by version 2 or later of the General
 * Public License.
 */

#pragma once

#include <maxbase/ccdefs.hh>

#include <string>
#include <cstring>
#include <vector>
#include <immintrin.h>

#define MXS_AVX2_FUNC __attribute__ ((__target__ ("avx2")))

namespace maxsimd
{
namespace simd256
{

const int SIMD_BYTES = 32;

/**
 * @brief  to_string
 *
 * @param  reg, an __m256i
 * @return a string as if the register is 32 characters
 */
std::string to_string(__m256i reg);

/**
 * @brief  to_hex_string
 *
 * @param  reg, an __m256i
 * @return Space separated hex numbers for each byte of the register
 */
std::string to_hex_string(__m256i reg);

/**
 * @brief  make_ascii_bitmap - for classifying ASCII characters
 *
 *         A 16*8 bitmap defines chars to be classified.
 *         A bit is set for each character that needs classification.
 *         E.g. 'C' = 0b01000011, the low nibble is 0b0011, or decimal 3,
 *         which is the index (the 4th byte), in which the bit 1 << high_nibble
 *         is set. The high nibble is 0b0100 so the 5th bit is set. Look
 *         for the bitmask_lookup comment how a character is classified.
 *
 *         In AVX2 there are actually two independent 128bit lanes,
 *         so the __m256i has two identical 16*8 bitmaps.
 *
 * @param  chars - ASCII characters to classify. The msb should not be set,
 *                 and '\0' is not allowed. Obviously the characters should
 *                 be printable characters in the normal case.
 * @return A bitmap for classification of ASCII chars.
 */
__m256i make_ascii_bitmap(const std::string& chars);

/**
 * This is a lookup table that when indexed with the high nibble
 * gives the bit position corresponding to that nibble.
 *
 * E.g. Given the character 'C' = 0b01000011, the low nibble is used to
 *      get the classification byte from the bitmap created above which
 *      is 0b00010000 (if 'C' is the only char in the bitmap, in any case,
 *      consider the 0's don't cares)
 *      Then the high nibble is used to index into the static lookup table
 *      below. The high nibble is 4, so we get 16 = 0b00010000.
 *      When the two values are anded together we get a non-zero value.
 *
 *  There are 4 copies of the table in the __m256i, again for
 *  architectural reasons. This table also works for 8-bit chars.
 */
MXS_AVX2_FUNC inline __m256i bitmask_lookup()
{
<<<<<<< HEAD
    static const __m256i bitmask = _mm256_setr_epi8(
=======
    return _mm256_setr_epi8(
>>>>>>> d2ed883f
        1, 2, 4, 8, 16, 32, 64, char(128),
        1, 2, 4, 8, 16, 32, 64, char(128),
        1, 2, 4, 8, 16, 32, 64, char(128),
        1, 2, 4, 8, 16, 32, 64, char(128)
        );
}

/**
 * @brief  classify_ascii Identify classified characters in an __m256i. General
 *                        algo to do ASCII classification.
 *
 * @param  ascii_bitmap   Chars to classify, use make_ascii_bitmap() to create.
 * @param  input          __m256i, the 32 characters to be classified.
 * @return __m256i        The final mask. The high bit is set in bytes that are
 *                        classified.
 *                        Use _mm256_movemask_epi8(ret_value) to get an int32_t
 *                        bitmask where a bit is set corresponding to a classified
 *                        character in the input.
 */
MXS_AVX2_FUNC inline __m256i classify_ascii(__m256i ascii_bitmap, __m256i input)
{
    // ascii_classification[i] = ascii_bitmap[input[i] & 0x1111)]
    const __m256i ascii_classification = _mm256_shuffle_epi8(ascii_bitmap, input);

    // shift high nibbles into place (into low nibble position for shuffle)
    const __m256i high_nibbles = _mm256_and_si256(_mm256_srli_epi16(input, 4), _mm256_set1_epi8(0x0f));

    // bits[i] = bitmask_lookup([input[i]>>4]),
    const __m256i bits = _mm256_shuffle_epi8(bitmask_lookup(), high_nibbles);

    // classified[i] = ascii_classification[i] & bits[i],
    const __m256i classified = _mm256_and_si256(ascii_classification, bits);

    // To get a bitmask out, the msb must be set: set msb if non-zero
    __m256i mask = _mm256_cmpgt_epi8(classified, _mm256_set1_epi8(0x0));

    // 'or' the high bit back if it was set (classified bits > 0)
    // Is there a single instruction to set msb if byte!=0?
    //  _mm256_cmpneq_epi8_mask is AVX512VL + AVX512BW)
    mask = _mm256_or_si256(mask, classified);

    return mask;
}

using Markers = std::vector<const char*>;

/**
 * @brief  make_markers - create a vector of ptrs, pointing into the
 *         argument string for every classified char.
 *
 * @param  str      string
 * @param  pMarkers Optimization. Pass in the markers, which can be static
 *                   for the caller, reused for each call to make_markers()
 * @return Pointers into argument string for every classified character.
 */
MXS_AVX2_FUNC inline Markers* make_markers(const std::string& str, __m256i ascii_bitmap, Markers* pMarkers)
{
    const char* pBegin = str.data();
    const char* pSource = pBegin;
    const char* pEnd = pBegin + str.length();

    pMarkers->clear();
    size_t index_offset = 0;

    for (; pSource < pEnd; pSource += SIMD_BYTES)
    {
        __m256i chunk;

        if (pEnd - pSource < SIMD_BYTES)
        {
            chunk = _mm256_set1_epi8(0);
            std::memcpy((void*)&chunk, pSource, pEnd - pSource);
        }
        else
        {
            chunk = _mm256_loadu_si256 ((const __m256i*)(pSource));
        }

        uint32_t bitmask = _mm256_movemask_epi8(classify_ascii(ascii_bitmap, chunk));

        while (bitmask)
        {
            auto i = __builtin_ctz(bitmask);
            bitmask = bitmask & (bitmask - 1);      // clear the lowest bit
            pMarkers->push_back(pBegin + index_offset + i);
        }

        index_offset += SIMD_BYTES;
    }

    return pMarkers;
}
}
}<|MERGE_RESOLUTION|>--- conflicted
+++ resolved
@@ -83,11 +83,7 @@
  */
 MXS_AVX2_FUNC inline __m256i bitmask_lookup()
 {
-<<<<<<< HEAD
-    static const __m256i bitmask = _mm256_setr_epi8(
-=======
     return _mm256_setr_epi8(
->>>>>>> d2ed883f
         1, 2, 4, 8, 16, 32, 64, char(128),
         1, 2, 4, 8, 16, 32, 64, char(128),
         1, 2, 4, 8, 16, 32, 64, char(128),
