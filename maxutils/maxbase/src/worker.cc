/*
 * Copyright (c) 2016 MariaDB Corporation Ab
 *
 * Use of this software is governed by the Business Source License included
 * in the LICENSE.TXT file and at www.mariadb.com/bsl11.
 *
 * Change Date: 2026-04-08
 *
 * On the date above, in accordance with the Business Source License, use
 * of this software will be governed by version 2 or later of the General
 * Public License.
 */

#include <maxbase/worker.hh>

#include <errno.h>
#include <fcntl.h>
#include <signal.h>
#include <stdlib.h>
#include <unistd.h>
#include <vector>
#include <sstream>
#include <sys/epoll.h>
#include <sys/timerfd.h>

#include <maxbase/assert.hh>
#include <maxbase/atomic.hh>
#include <maxbase/log.hh>
#include <maxbase/string.hh>
#include <maxbase/stopwatch.hh>
#include <maxbase/threadpool.hh>

#define WORKER_ABSENT_ID -1

using std::function;
using std::vector;
using std::stringstream;
using namespace std::chrono;

namespace
{

using maxbase::Worker;

/**
 * Unit variables.
 */
struct this_unit
{
    bool initialized;    // Whether the initialization has been performed.
    int  next_worker_id; // Next worker id

} this_unit =
{
    false, // initialized
    1,     // next_worker_id
};

int32_t next_worker_id()
{
    return mxb::atomic::add(&this_unit.next_worker_id, 1, mxb::atomic::RELAXED);
}

thread_local struct this_thread
{
    Worker* pCurrent_worker;    // The current worker
} this_thread =
{
    nullptr
};

/**
 * Structure used for sending cross-thread messages.
 */
typedef struct worker_message
{
    uint32_t id;    /*< Message id. */
    intptr_t arg1;  /*< Message specific first argument. */
    intptr_t arg2;  /*< Message specific second argument. */
} WORKER_MESSAGE;
}

namespace maxbase
{

const int WORKER_STATISTICS::MAXNFDS;
const int64_t WORKER_STATISTICS::N_QUEUE_TIMES;

WorkerLoad::WorkerLoad()
    : m_load_1_hour(60)                     // 60 minutes in an hour
    , m_load_1_minute(60, &m_load_1_hour)   // 60 seconds in a minute
    , m_load_1_second(&m_load_1_minute)
{
}

void WorkerLoad::about_to_work(TimePoint now)
{
    auto dur = now - m_start_time;

    m_wait_time += (now - m_wait_start);

    if (dur >= GRANULARITY)
    {
        int load_percentage = 0.5 + 100 * ((dur - m_wait_time).count() / (double)dur.count());

        m_start_time = now;
        m_wait_time = 0s;

        m_load_1_second.add_value(load_percentage);
    }
}

// static
uint64_t WorkerLoad::get_time_ms(mxb::TimePoint tp)
{
    return duration_cast<milliseconds>(tp.time_since_epoch()).count();
}

namespace
{

int create_timerfd()
{
    int fd = timerfd_create(CLOCK_MONOTONIC, TFD_NONBLOCK);

    if (fd == -1)
    {
        if (errno == EINVAL)
        {
            // Ok, we may be running on an old kernel, let's try again but without flags.
            fd = timerfd_create(CLOCK_MONOTONIC, 0);

            if (fd != -1)
            {
                int flags = fcntl(fd, F_GETFL, 0);
                if (flags != -1)
                {
                    flags |= O_NONBLOCK;
                    if (fcntl(fd, F_SETFL, flags) == -1)
                    {
                        MXB_ALERT("Could not make timer fd non-blocking, system will not work: %s",
                                  mxb_strerror(errno));
                        close(fd);
                        fd = -1;
                        mxb_assert(!true);
                    }
                }
                else
                {
                    MXB_ALERT("Could not get timer fd flags, system will not work: %s",
                              mxb_strerror(errno));
                    close(fd);
                    fd = -1;
                    mxb_assert(!true);
                }
            }
            else
            {
                MXB_ALERT("Could not create timer file descriptor even with no flags, system "
                          "will not work: %s",
                          mxb_strerror(errno));
                mxb_assert(!true);
            }
        }
        else
        {
            MXB_ALERT("Could not create timer file descriptor, system will not work: %s",
                      mxb_strerror(errno));
            mxb_assert(!true);
        }
    }

    return fd;
}
}

WorkerTimer::WorkerTimer(Worker* pWorker)
    : m_fd(create_timerfd())
    , m_pWorker(pWorker)
{
    POLL_DATA::handler = handler;
    POLL_DATA::owner = m_pWorker;

    if (m_fd != -1)
    {
        if (!m_pWorker->add_fd(m_fd, EPOLLIN | EPOLLET, this))
        {
            MXB_ALERT("Could not add timer descriptor to worker, system will not work.");
            ::close(m_fd);
            m_fd = -1;
            mxb_assert(!true);
        }
    }
}

WorkerTimer::~WorkerTimer()
{
    if (m_fd != -1)
    {
        if (!m_pWorker->remove_fd(m_fd))
        {
            MXB_ERROR("Could not remove timer fd from worker.");
        }

        ::close(m_fd);
    }
}

void WorkerTimer::start(int32_t interval)
{
    mxb_assert(interval >= 0);

    // TODO: Add possibility to set initial delay and interval.
    time_t initial_sec = interval / 1000;
    long initial_nsec = (interval - initial_sec * 1000) * 1000000;

    time_t interval_sec = (interval / 1000);
    long interval_nsec = (interval - interval_sec * 1000) * 1000000;

    struct itimerspec time;

    time.it_value.tv_sec = initial_sec;
    time.it_value.tv_nsec = initial_nsec;
    time.it_interval.tv_sec = interval_sec;
    time.it_interval.tv_nsec = interval_nsec;

    if (timerfd_settime(m_fd, 0, &time, NULL) != 0)
    {
        MXB_ERROR("Could not set timer settings.");
    }
}

void WorkerTimer::cancel()
{
    start(0);
}

uint32_t WorkerTimer::handle(Worker* pWorker, uint32_t events)
{
    mxb_assert(pWorker == m_pWorker);
    mxb_assert(events & EPOLLIN);
    mxb_assert((events & ~EPOLLIN) == 0);

    // Read all events
    uint64_t expirations;
    while (read(m_fd, &expirations, sizeof(expirations)) == 0)
    {
    }

    tick();

    return poll_action::READ;
}

// static
uint32_t WorkerTimer::handler(POLL_DATA* pThis, WORKER* pWorker, uint32_t events)
{
    return static_cast<WorkerTimer*>(pThis)->handle(static_cast<Worker*>(pWorker), events);
}

namespace
{

int create_epoll_instance()
{
    // Since Linux kernel 2.6.8, the size argument is ignored, but must be positive.

    int fd = ::epoll_create(1);

    if (fd == -1)
    {
        MXB_ALERT("Could not create epoll-instance for worker, system will not work: %s",
                  mxb_strerror(errno));
        mxb_assert(!true);
    }

    return fd;
}
}

Worker::Callable::~Callable()
{
    if (!m_dcalls.empty())
    {
        // Before MaxScale 7, if the target of a delayed call was deleted before the
        // delayed call was due, it would have resulted in a random crash, so it should
        // be a very rare occurrence. If we ever see this, then we know that some
        // unexplained crash may have been caused by this.
        MXB_ERROR("Recipient of delayed call was deleted before delayed call was due.");
    }

    // False, because the dcalls can't be called with Worker::Callable::CANCEL as most
    // parts of the object to be called already has been destructed at this point.
    cancel_dcalls(false);
}

bool Worker::Callable::cancel_dcall(Worker::DCId id, bool call)
{
    bool rv = false;

    auto it = m_dcalls.find(id);

    if (it != m_dcalls.end())
    {
        auto* pCall = it->second;

        if (m_dcalls_suspended)
        {
            // If the dcalls have been suspended, then we have to delete the call here, as
            // the worker has no knowledge about it.

            if (call)
            {
                pCall->call(Callable::CANCEL);
            }
            m_dcalls.erase(it);
            delete pCall;
        }
        else
        {
            mxb_assert(m_pWorker);
            m_pWorker->cancel_dcall(pCall, call);
        }

        rv = true;
    }

    return rv;
}

void Worker::Callable::cancel_dcalls(bool call)
{
    if (m_dcalls_suspended)
    {
        // If the dcalls have been suspended, then we have to delete them here, as
        // the worker has no knowledge about them.

        for (auto kv : m_dcalls)
        {
            auto* pCall = kv.second;

            if (call)
            {
                pCall->call(Callable::CANCEL);
            }
            delete pCall;
        }

        m_dcalls.clear();
    }
    else
    {
        // Can't iterate; the cancel_delayed_call() will cause unregister_dcall() to be called.
        while (!m_dcalls.empty())
        {
            auto* pCall = m_dcalls.begin()->second;
            m_pWorker->cancel_dcall(pCall, call);
        }
    }
}

void Worker::Callable::suspend_dcalls()
{
    mxb_assert(!m_dcalls_suspended);

    for (auto kv : m_dcalls)
    {
        auto* pCall = kv.second;

        m_pWorker->remove_dcall(pCall);
    }

    m_dcalls_suspended = true;
}

void Worker::Callable::resume_dcalls()
{
    mxb_assert(m_dcalls_suspended);

    for (auto kv : m_dcalls)
    {
        auto pCall = kv.second;
        m_pWorker->restore_dcall(pCall);
    }

    m_dcalls_suspended = false;
}

void Worker::Callable::register_dcall(Worker::DCall* pCall)
{
    mxb_assert(m_dcalls.find(pCall->id()) == m_dcalls.end());
    m_dcalls.emplace(pCall->id(), pCall);
}

void Worker::Callable::unregister_dcall(Worker::DCall* pCall)
{
    // When this unregister_dcall() is called, the dcall need not be present as the
    // unregistration is done in a context where the dcall may have been cancelled
    // already.
    auto it = m_dcalls.find(pCall->id());

    if (it != m_dcalls.end())
    {
        m_dcalls.erase(it);
    }
}

void Worker::Callable::unregister_dcall(DCId id)
{
    // When this unregister_dcall() is called, the dcall will be present unless
    // there is a bug in the implementation.
    auto it = m_dcalls.find(id);
    mxb_assert(it != m_dcalls.end());

    m_dcalls.erase(it);
}

Worker::Worker(int max_events)
    : m_epoll_fd(create_epoll_instance())
    , m_id(next_worker_id())
    , m_max_events(max_events)
    , m_pTimer(new PrivateTimer(this, this, &Worker::tick))
    , m_prev_dcid(m_id)
{
    // The 16 most significant bits of the 64 bit delayed call id, are the 16
    // least significant bits of the worker id.
    m_prev_dcid <<= 48;

    mxb_assert(max_events > 0);

    if (m_epoll_fd != -1)
    {
        m_pQueue = MessageQueue::create(MessageQueue::EVENT, this);

        if (m_pQueue)
        {
            if (!m_pQueue->add_to_worker(this))
            {
                MXB_ALERT("Could not add message queue to worker, system will not work.");
                mxb_assert(!true);
            }
        }
        else
        {
            MXB_ALERT("Could not create message queue for worker, system will not work.");
            mxb_assert(!true);
        }
    }
}

Worker::~Worker()
{
    mxb_assert(!m_started);

    delete m_pTimer;
    delete m_pQueue;
    close(m_epoll_fd);

    // When going down, we need to cancel all pending calls.
    for (auto i = m_calls.begin(); i != m_calls.end(); ++i)
    {
        DCall* pCall = i->second;

        pCall->call(Callable::CANCEL);
        pCall->owner().unregister_dcall(pCall->id());
        delete pCall;
    }
}

// static
bool Worker::init()
{
    mxb_assert(!this_unit.initialized);

    this_unit.initialized = true;

    return this_unit.initialized;
}

void Worker::finish()
{
    mxb_assert(this_unit.initialized);

    this_unit.initialized = false;
}

void Worker::get_descriptor_counts(uint32_t* pnCurrent, uint64_t* pnTotal)
{
    *pnCurrent = atomic_load_uint32(&m_nCurrent_descriptors);
    *pnTotal = atomic_load_uint64(&m_nTotal_descriptors);
}

Worker::RandomEngine& Worker::random_engine()
{
    return m_random_engine;
}

void Worker::gen_random_bytes(uint8_t* pOutput, size_t nBytes)
{
    auto pWorker = mxb::Worker::get_current();      // Must be in a worker thread.
    auto& rand_eng = pWorker->m_random_engine;
    size_t bytes_written = 0;
    while (bytes_written < nBytes)
    {
        auto random_num = rand_eng.rand();
        auto random_num_size = sizeof(random_num);
        auto bytes_left = nBytes - bytes_written;
        auto writable = std::min(bytes_left, random_num_size);
        memcpy(pOutput + bytes_written, &random_num, writable);
        bytes_written += writable;
    }
}

bool Worker::add_fd(int fd, uint32_t events, POLL_DATA* pData)
{
    bool rv = true;

    struct epoll_event ev;

    ev.events = events;
    ev.data.ptr = pData;

    pData->owner = this;

    if (epoll_ctl(m_epoll_fd, EPOLL_CTL_ADD, fd, &ev) == 0)
    {
        mxb::atomic::add(&m_nCurrent_descriptors, 1, mxb::atomic::RELAXED);
        mxb::atomic::add(&m_nTotal_descriptors, 1, mxb::atomic::RELAXED);
    }
    else
    {
        resolve_poll_error(fd, errno, EPOLL_CTL_ADD);
        rv = false;
    }

    return rv;
}

bool Worker::remove_fd(int fd)
{
    bool rv = true;

    struct epoll_event ev = {};

    if (epoll_ctl(m_epoll_fd, EPOLL_CTL_DEL, fd, &ev) == 0)
    {
        mxb::atomic::add(&m_nCurrent_descriptors, -1, mxb::atomic::RELAXED);
    }
    else
    {
        resolve_poll_error(fd, errno, EPOLL_CTL_DEL);
        rv = false;
    }

    return rv;
}

Worker* Worker::get_current()
{
    return this_thread.pCurrent_worker;
}

bool Worker::execute(Task* pTask, mxb::Semaphore* pSem, enum execute_mode_t mode)
{
    // No logging here, function must be signal safe.
    bool rval = true;

    if ((mode == Worker::EXECUTE_DIRECT)
        || (mode == Worker::EXECUTE_AUTO && Worker::get_current() == this))
    {
        pTask->execute(*this);

        if (pSem)
        {
            pSem->post();
        }
    }
    else
    {
        intptr_t arg1 = reinterpret_cast<intptr_t>(pTask);
        intptr_t arg2 = reinterpret_cast<intptr_t>(pSem);

        rval = post_message(MXB_WORKER_MSG_TASK, arg1, arg2);
    }

    return rval;
}

bool Worker::execute(std::unique_ptr<DisposableTask> sTask, enum execute_mode_t mode)
{
    // No logging here, function must be signal safe.
    return post_disposable(sTask.release(), mode);
}

// private
bool Worker::post_disposable(DisposableTask* pTask, enum execute_mode_t mode)
{
    bool posted = true;

    pTask->inc_ref();

    if ((mode == Worker::EXECUTE_DIRECT)
        || (mode == Worker::EXECUTE_AUTO && Worker::get_current() == this))
    {
        pTask->execute(*this);
        pTask->dec_ref();
    }
    else
    {
        intptr_t arg1 = reinterpret_cast<intptr_t>(pTask);

        posted = post_message(MXB_WORKER_MSG_DISPOSABLE_TASK, arg1, 0);

        if (!posted)
        {
            pTask->dec_ref();
        }
    }

    return posted;
}

bool Worker::execute(const function<void ()>& func, mxb::Semaphore* pSem, execute_mode_t mode)
{

    class CustomTask : public Task
    {
    public:

        CustomTask(const function<void ()>& func)
            : m_func(func)
        {
        }

    private:
        function<void ()> m_func;

        void execute(maxbase::Worker& worker) override final
        {
            m_func();

            // The task needs to delete itself only after the task has been executed
            delete this;
        }
    };

    bool rval = false;
    CustomTask* task = new(std::nothrow) CustomTask(func);

    if (task)
    {
        if (!(rval = execute(task, pSem, mode)))
        {
            // Posting the task failed, it needs to be deleted now
            delete task;
        }
    }

    return rval;
}

bool Worker::call(Task& task, execute_mode_t mode)
{
    mxb::Semaphore sem;
    return execute(&task, &sem, mode) && sem.wait();
}

bool Worker::call(const function<void ()>& func, execute_mode_t mode)
{
    mxb::Semaphore sem;
    return execute(func, &sem, mode) && sem.wait();
}

bool Worker::post_message(uint32_t msg_id, intptr_t arg1, intptr_t arg2)
{
    // NOTE: No logging here, this function must be signal safe.
    bool rval = false;

    // TODO: Enable and fix this in develop and/or 2.4: The deletion of rworker_local is done after the
    // workers have stopped and it triggers this assertion.
    // mxb_assert(state() != Worker::FINISHED);

    if (state() != Worker::FINISHED)
    {
        MessageQueue::Message message(msg_id, arg1, arg2);
        rval = m_pQueue->post(message);
    }

    return rval;
}

void Worker::run(mxb::Semaphore* pSem)
{
    mxb_assert(m_state == STOPPED || m_state == FINISHED);
    this_thread.pCurrent_worker = this;

    if (pre_run())
    {
        m_state = PROCESSING;

        if (pSem)
        {
            pSem->post();
        }

        poll_waitevents();

        m_state = FINISHED;

        post_run();
        MXB_INFO("Worker %p has shut down.", this);
    }
    else if (pSem)
    {
        pSem->post();
    }

    this_thread.pCurrent_worker = nullptr;
}

bool Worker::start(const std::string& name)
{
    mxb_assert(!m_started);
    mxb_assert(m_thread.get_id() == std::thread::id());
    mxb::Semaphore sem;

    m_started = true;
    m_should_shutdown = false;
    m_shutdown_initiated = false;

    try
    {
        m_thread = std::thread(&Worker::thread_main, this, &sem);
        set_thread_name(m_thread, name);
        sem.wait();
    }
    catch (const std::exception& x)
    {
        MXB_ERROR("Could not start worker thread: %s", x.what());
        m_started = false;
    }

    return m_started;
}

void Worker::join()
{
    mxb_assert(m_thread.get_id() != std::thread::id());

    if (m_started)
    {
        MXB_INFO("Waiting for worker %p.", this);
        m_thread.join();
        MXB_INFO("Waited for worker %p.", this);
        m_started = false;
    }
}

void Worker::shutdown()
{
    // NOTE: No logging here, this function must be signal safe.
    // This function could set m_should_shutdown directly, but posting it in a message also ensures
    // the thread wakes up from epoll_wait.
    if (!m_shutdown_initiated)
    {
        auto init_shutdown = [this]() {
            MXB_INFO("Worker %p received shutdown message.", this);
            m_should_shutdown = true;
        };
        execute(init_shutdown, EXECUTE_QUEUED);
    }
}

/**
 * The worker message handler.
 *
 * @param msg_id  The message id.
 * @param arg1    Message specific first argument.
 * @param arg2    Message specific second argument.
 */
void Worker::handle_message(MessageQueue& queue, const MessageQueue::Message& msg)
{
    switch ((int)msg.id())
    {
    case MXB_WORKER_MSG_TASK:
        {
            Task* pTask = reinterpret_cast<Task*>(msg.arg1());
            mxb::Semaphore* pSem = reinterpret_cast<mxb::Semaphore*>(msg.arg2());

            pTask->execute(*this);

            if (pSem)
            {
                pSem->post();
            }
        }
        break;

    case MXB_WORKER_MSG_DISPOSABLE_TASK:
        {
            DisposableTask* pTask = reinterpret_cast<DisposableTask*>(msg.arg1());
            pTask->execute(*this);
            pTask->dec_ref();
        }
        break;

    default:
        MXB_ERROR("Worker received unknown message %d.", msg.id());
    }
}

/**
 * The entry point of each worker thread.
 *
 * @param arg A worker.
 */
// static
void Worker::thread_main(Worker* pThis, mxb::Semaphore* pSem)
{
    pThis->run(pSem);
}

bool Worker::pre_run()
{
    return true;
}

void Worker::post_run()
{
}

void Worker::call_epoll_tick()
{
    epoll_tick();
}

void Worker::epoll_tick()
{
}

// static
void Worker::resolve_poll_error(int fd, int errornum, int op)
{
    if (op == EPOLL_CTL_ADD)
    {
        if (EEXIST == errornum)
        {
            MXB_ERROR("File descriptor %d already present in an epoll instance.", fd);
            return;
        }

        if (ENOSPC == errornum)
        {
            MXB_ERROR("The limit imposed by /proc/sys/fs/epoll/max_user_watches was "
                      "reached when trying to add file descriptor %d to an epoll instance.",
                      fd);
            return;
        }
    }
    else
    {
        mxb_assert(op == EPOLL_CTL_DEL);

        /* Must be removing */
        if (ENOENT == errornum)
        {
            MXB_ERROR("File descriptor %d was not found in epoll instance.", fd);
            return;
        }
    }

    /* Common checks for add or remove - crash system */
    if (EBADF == errornum)
    {
        raise(SIGABRT);
    }
    if (EINVAL == errornum)
    {
        raise(SIGABRT);
    }
    if (ENOMEM == errornum)
    {
        raise(SIGABRT);
    }
    if (EPERM == errornum)
    {
        raise(SIGABRT);
    }

    /* Undocumented error number */
    raise(SIGABRT);
}

namespace
{

long time_in_100ms_ticks(maxbase::TimePoint tp)
{
    using TenthSecondDuration = duration<long, std::ratio<1, 10>>;

    auto dur = tp.time_since_epoch();
    auto tenth = duration_cast<TenthSecondDuration>(dur);

    return tenth.count();
}
}

/**
 * The main polling loop
 */
void Worker::poll_waitevents()
{
    struct epoll_event events[m_max_events];

    m_load.reset(mxb::Clock::now());

    int64_t nFds_total = 0;
    int64_t nPolls_effective = 0;

    while (!m_should_shutdown)
    {
        m_state = POLLING;

        ++m_statistics.n_polls;

        auto now = mxb::Clock::now();

        int timeout = duration_cast<milliseconds>(m_load.about_to_wait(now)).count();
        // Don't allow a 0 timeout as that would cause fast looping for 1ms
        timeout = std::max(timeout, 1);
        int nfds = epoll_wait(m_epoll_fd, events, m_max_events, timeout);

        m_epoll_tick_now = mxb::Clock::now();

        m_load.about_to_work(m_epoll_tick_now);
        uint64_t cycle_start = time_in_100ms_ticks(m_epoll_tick_now);

        if (nfds == -1 && errno != EINTR)
        {
            int eno = errno;
            errno = 0;
            MXB_ERROR("%lu [poll_waitevents] epoll_wait returned "
                      "%d, errno %d",
                      pthread_self(),
                      nfds,
                      eno);
        }

        // Set some stats (time taken is negligible).
        if (nfds > 0)
        {
            nPolls_effective += 1;
            nFds_total += nfds;

            if (nFds_total <= 0)
            {
                // Wrapped, so we reset the situation.
                nFds_total = nfds;
                nPolls_effective = 1;
            }

            m_statistics.evq_avg = nFds_total / nPolls_effective;

            m_statistics.evq_max = std::max(m_statistics.evq_max, int64_t(nfds));   // evq_max could be int

            ++m_statistics.n_pollev;

            m_state = PROCESSING;

            ++m_statistics.n_fds[std::min(nfds - 1, STATISTICS::MAXNFDS - 1)];
        }

        // Set loop_now before the loop, and inside the loop
        // just before looping back to the top.
        auto loop_now = m_epoll_tick_now;

        for (int i = 0; i < nfds; i++)
        {
            /** Calculate event queue statistics */
            int64_t started = time_in_100ms_ticks(loop_now);
            int64_t qtime = started - cycle_start;

            ++m_statistics.qtimes[std::min(qtime, STATISTICS::N_QUEUE_TIMES)];
            m_statistics.maxqtime = std::max(m_statistics.maxqtime, qtime);

            POLL_DATA* data = (POLL_DATA*)events[i].data.ptr;
            uint32_t actions = data->handler(data, this, events[i].events);

            m_statistics.n_accept += bool(actions & poll_action::ACCEPT);
            m_statistics.n_read += bool(actions & poll_action::READ);
            m_statistics.n_write += bool(actions & poll_action::WRITE);
            m_statistics.n_hup += bool(actions & poll_action::HUP);
            m_statistics.n_error += bool(actions & poll_action::ERROR);

            /** Calculate event execution statistics */
            loop_now = maxbase::Clock::now();
            qtime = time_in_100ms_ticks(loop_now) - started;

            ++m_statistics.exectimes[std::min(qtime, STATISTICS::N_QUEUE_TIMES)];
            m_statistics.maxexectime = std::max(m_statistics.maxexectime, qtime);
        }

        if (!m_lcalls.empty())
        {
            // We can't just iterate, because a loop-call may add another loop-call,
            // which may cause the vector to be reallocated.
            int i = 0;
            do
            {
                std::function<void ()>& f = m_lcalls[i++];
                f();
            }
            while (m_lcalls.begin() + i != m_lcalls.end());

            m_lcalls.clear();
        }

        call_epoll_tick();
    }   /*< while(1) */
}

void Worker::tick()
{
    int64_t now = WorkerLoad::get_time_ms(mxb::Clock::now());

    vector<DCall*> repeating_calls;

    auto i = m_sorted_calls.begin();

    // i->first is the time when the first call should be invoked.
    while (!m_sorted_calls.empty() && (i->first <= now))
    {
        DCall* pCall = i->second;
        mxb_assert(pCall->owner().worker() == this);

        auto j = m_calls.find(pCall->id());
        mxb_assert(j != m_calls.end());

        m_sorted_calls.erase(i);
        m_calls.erase(j);

        m_pCurrent_call = pCall;
        bool repeat = pCall->call(Callable::EXECUTE);
        m_pCurrent_call = nullptr;

        if (repeat)
        {
            if (!pCall->owner().dcalls_suspended())
            {
                repeating_calls.push_back(pCall);
            }
        }
        else
        {
            pCall->owner().unregister_dcall(pCall);
            delete pCall;
        }

        // NOTE: Must be reassigned, ++i will not work in case a delayed
        // NOTE: call cancels another delayed call.
        i = m_sorted_calls.begin();
    }

    for (auto i = repeating_calls.begin(); i != repeating_calls.end(); ++i)
    {
        DCall* pCall = *i;

        m_sorted_calls.insert(std::make_pair(pCall->at(), pCall));
        m_calls.insert(std::make_pair(pCall->id(), pCall));
    }

    adjust_timer();
}

Worker::DCId Worker::add_dcall(DCall* pCall)
{
    mxb_assert(Worker::get_current() == this);

    if (!pCall->owner().dcalls_suspended())
    {
        // Only if the dcalls are currently not suspended, we actually add it.
        // Otherwise it will be added when the dcalls of the object eventually
        // are resumed.
        restore_dcall(pCall);
    }

    pCall->owner().register_dcall(pCall);

    return pCall->id();
}

void Worker::adjust_timer()
{
    if (!m_sorted_calls.empty())
    {
        DCall* pCall = m_sorted_calls.begin()->second;

        uint64_t now = WorkerLoad::get_time_ms(mxb::Clock::now());
        int64_t delay = pCall->at() - now;

        if (delay <= 0)
        {
            delay = 1;
        }

        m_pTimer->start(delay);
    }
    else
    {
        m_pTimer->cancel();
    }
}

Worker::DCall* Worker::remove_dcall(DCId id)
{
    DCall* pCall = nullptr;

    auto i = m_calls.find(id);

    if (i != m_calls.end())
    {
        pCall = i->second;
        m_calls.erase(i);

        // All delayed calls with exactly the same trigger time.
        // Not particularly likely there will be many of those.
        auto range = m_sorted_calls.equal_range(pCall->at());

        mxb_assert(range.first != range.second);

        for (auto k = range.first; k != range.second; ++k)
        {
            if (k->second == pCall)
            {
                m_sorted_calls.erase(k);
                break;
            }
        }

        mxb_assert(pCall);
    }
    else
    {
        mxb_assert_message(!true,
                           "Attempt to remove delayed call using non-existent id %ld. "
                           "Calling hktask_remove() from the task function? Simply "
                           "return false instead.", id);
        MXB_WARNING("Attempt to remove a delayed call, associated with non-existing id.");
    }

<<<<<<< HEAD
    return pCall;
=======
    return found;
}

void Worker::lcall(std::function<void ()>&& f)
{
    m_lcalls.emplace_back(std::move(f));
}

>>>>>>> 7498f46c
}

void Worker::remove_dcall(DCall* pCall)
{
    // Prevent re-entrancy problems if delayed calls are suspended from
    // a delayed call.
    if (pCall != m_pCurrent_call)
    {
        MXB_AT_DEBUG(auto* p = )remove_dcall(pCall->id());
        mxb_assert(p == pCall);
    }
}

void Worker::restore_dcall(DCall* pCall)
{
    bool adjust = true;

    if (!m_sorted_calls.empty())
    {
        DCall* pFirst = m_sorted_calls.begin()->second;

        if (pCall->at() > pFirst->at())
        {
            // If the added delayed call needs to be called later
            // than the first delayed call, then we do not need to
            // adjust the timer.
            adjust = false;
        }
    }

    // Insert the delayed call into the map ordered by invocation time.
    m_sorted_calls.insert(std::make_pair(pCall->at(), pCall));

    // Insert the delayed call into the map indexed by id.
    auto id = pCall->id();
    mxb_assert(m_calls.find(id) == m_calls.end());
    m_calls.insert(std::make_pair(id, pCall));

    if (adjust)
    {
        adjust_timer();
    }
}

void Worker::cancel_dcall(DCall* pCall, bool call)
{
    mxb_assert(Worker::get_current() == this || m_state == FINISHED);

    remove_dcall(pCall);

    if (pCall != m_pCurrent_call)
    {
        if (call)
        {
            pCall->call(Callable::CANCEL);
        }
    }

    pCall->owner().unregister_dcall(pCall->id());
    delete pCall;
}
}<|MERGE_RESOLUTION|>--- conflicted
+++ resolved
@@ -1148,10 +1148,7 @@
         MXB_WARNING("Attempt to remove a delayed call, associated with non-existing id.");
     }
 
-<<<<<<< HEAD
     return pCall;
-=======
-    return found;
 }
 
 void Worker::lcall(std::function<void ()>&& f)
@@ -1159,7 +1156,6 @@
     m_lcalls.emplace_back(std::move(f));
 }
 
->>>>>>> 7498f46c
 }
 
 void Worker::remove_dcall(DCall* pCall)
