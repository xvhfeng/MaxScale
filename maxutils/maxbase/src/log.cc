/*
 * Copyright (c) 2016 MariaDB Corporation Ab
 *
 * Use of this software is governed by the Business Source License included
 * in the LICENSE.TXT file and at www.mariadb.com/bsl11.
 *
 * Change Date: 2025-03-24
 *
 * On the date above, in accordance with the Business Source License, use
 * of this software will be governed by version 2 or later of the General
 * Public License.
 */

#include <maxbase/log.h>
#include <maxbase/log.hh>

#include <sys/time.h>
#include <syslog.h>

#ifdef HAVE_SYSTEMD
// Prevents line numbers from being automatically added to the calls
#define SD_JOURNAL_SUPPRESS_LOCATION 1
#include <systemd/sd-journal.h>
#endif

#include <cinttypes>
#include <cmath>
#include <cstring>
#include <string>
#include <cstdio>
#include <mutex>
#include <unordered_map>

#include <maxbase/assert.h>
#include <maxbase/logger.hh>

/**
 * Variable holding the enabled priorities information.
 */
int mxb_log_enabled_priorities = (1 << LOG_ERR) | (1 << LOG_NOTICE) | (1 << LOG_WARNING);

// Number of chars needed to represent a number.
#define CALCLEN(i) ((size_t)(floor(log10(abs((int64_t)i))) + 1))
#define UINTLEN(i) (i < 10 ? 1 : (i < 100 ? 2 : (i < 1000 ? 3 : CALCLEN(i))))

namespace
{

int DEFAULT_LOG_AUGMENTATION = 0;

// A message that is logged 10 times in 1 second will be suppressed for 10 seconds.
static MXB_LOG_THROTTLING DEFAULT_LOG_THROTTLING = {10, 1000, 10000};

// BUFSIZ comes from the system. It equals with block size or its multiplication.
const int MAX_LOGSTRLEN = BUFSIZ;

// Current monotonic raw time in milliseconds.
uint64_t time_monotonic_ms()
{
    struct timespec now;
    clock_gettime(CLOCK_MONOTONIC, &now);

    return now.tv_sec * 1000 + now.tv_nsec / 1000000;
}

// Regular timestamp
std::string get_timestamp(void)
{
    time_t t = time(NULL);
    struct tm tm;
    localtime_r(&t, &tm);
    static const char timestamp_formatstr[] = "%04d-%02d-%02d %02d:%02d:%02d   ";
    static int required = snprintf(NULL,
                                   0,
                                   timestamp_formatstr,
                                   tm.tm_year + 1900,
                                   tm.tm_mon + 1,
                                   tm.tm_mday,
                                   tm.tm_hour,
                                   tm.tm_min,
                                   tm.tm_sec);
    char buf[required + 1];

    snprintf(buf,
             sizeof(buf),
             timestamp_formatstr,
             tm.tm_year + 1900,
             tm.tm_mon + 1,
             tm.tm_mday,
             tm.tm_hour,
             tm.tm_min,
             tm.tm_sec);

    return buf;
}

// High-precision timestamp
std::string get_timestamp_hp(void)
{
    struct timeval tv;
    gettimeofday(&tv, NULL);
    struct tm tm;
    localtime_r(&tv.tv_sec, &tm);
    int usec = tv.tv_usec / 1000;

    static const char timestamp_formatstr_hp[] = "%04d-%02d-%02d %02d:%02d:%02d.%03d   ";
    static int required = snprintf(NULL,
                                   0,
                                   timestamp_formatstr_hp,
                                   tm.tm_year + 1900,
                                   tm.tm_mon + 1,
                                   tm.tm_mday,
                                   tm.tm_hour,
                                   tm.tm_min,
                                   tm.tm_sec,
                                   usec);

    char buf[required + 1];

    snprintf(buf,
             sizeof(buf),
             timestamp_formatstr_hp,
             tm.tm_year + 1900,
             tm.tm_mon + 1,
             tm.tm_mday,
             tm.tm_hour,
             tm.tm_min,
             tm.tm_sec,
             usec);

    return buf;
}

struct LOG_PREFIX
{
    const char* text;   // The prefix, e.g. "error: "
    int         len;    // The length of the prefix without the trailing NULL.
};

const char PREFIX_EMERG[] = "emerg  : ";
const char PREFIX_ALERT[] = "alert  : ";
const char PREFIX_CRIT[] = "crit   : ";
const char PREFIX_ERROR[] = "error  : ";
const char PREFIX_WARNING[] = "warning: ";
const char PREFIX_NOTICE[] = "notice : ";
const char PREFIX_INFO[] = "info   : ";
const char PREFIX_DEBUG[] = "debug  : ";

LOG_PREFIX level_to_prefix(int level)
{
    assert((level & ~LOG_PRIMASK) == 0);

    LOG_PREFIX prefix;

    switch (level)
    {
    case LOG_EMERG:
        prefix.text = PREFIX_EMERG;
        prefix.len = sizeof(PREFIX_EMERG);
        break;

    case LOG_ALERT:
        prefix.text = PREFIX_ALERT;
        prefix.len = sizeof(PREFIX_ALERT);
        break;

    case LOG_CRIT:
        prefix.text = PREFIX_CRIT;
        prefix.len = sizeof(PREFIX_CRIT);
        break;

    case LOG_ERR:
        prefix.text = PREFIX_ERROR;
        prefix.len = sizeof(PREFIX_ERROR);
        break;

    case LOG_WARNING:
        prefix.text = PREFIX_WARNING;
        prefix.len = sizeof(PREFIX_WARNING);
        break;

    case LOG_NOTICE:
        prefix.text = PREFIX_NOTICE;
        prefix.len = sizeof(PREFIX_NOTICE);
        break;

    case LOG_INFO:
        prefix.text = PREFIX_INFO;
        prefix.len = sizeof(PREFIX_INFO);
        break;

    case LOG_DEBUG:
        prefix.text = PREFIX_DEBUG;
        prefix.len = sizeof(PREFIX_DEBUG);
        break;

    default:
        assert(!true);
        prefix.text = PREFIX_ERROR;
        prefix.len = sizeof(PREFIX_ERROR);
        break;
    }

    --prefix.len;   // Remove trailing NULL.

    return prefix;
}

enum message_suppression_t
{
    MESSAGE_NOT_SUPPRESSED,     // Message is not suppressed.
    MESSAGE_SUPPRESSED,         // Message is suppressed for the first time (for this round)
    MESSAGE_STILL_SUPPRESSED    // Message is still suppressed (for this round)
};

class MessageRegistryKey
{
public:
    const char* filename;
    const int   linenumber;

    /**
     * @brief Constructs a message stats key
     *
     * @param filename    The filename where the message was reported. Must be a
     *                    statically allocated buffer, e.g. __FILE__.
     * @param linenumber  The linenumber where the message was reported.
     */
    MessageRegistryKey(const char* filename, int linenumber)
        : filename(filename)
        , linenumber(linenumber)
    {
    }

    bool eq(const MessageRegistryKey& other) const
    {
        return filename == other.filename   // Yes, we compare the pointer values and not the strings.
               && linenumber == other.linenumber;
    }

    size_t hash() const
    {
        /*
         * This is an implementation of the Jenkin's one-at-a-time hash function.
         * https://en.wikipedia.org/wiki/Jenkins_hash_function
         */
        uint64_t key1 = (uint64_t)filename;
        uint16_t key2 = (uint16_t)linenumber;   // The first 48 bits are likely to be 0.

        uint32_t hash_value = 0;
        size_t i;

        for (i = 0; i < sizeof(key1); ++i)
        {
            hash_value += (key1 >> i * 8) & 0xff;
            hash_value += (hash_value << 10);
            hash_value ^= (hash_value >> 6);
        }

        for (i = 0; i < sizeof(key2); ++i)
        {
            hash_value += (key1 >> i * 8) & 0xff;
            hash_value += (hash_value << 10);
            hash_value ^= (hash_value >> 6);
        }

        hash_value += (hash_value << 3);
        hash_value ^= (hash_value >> 11);
        hash_value += (hash_value << 15);
        return hash_value;
    }
};

class MessageRegistryStats
{
public:
    MessageRegistryStats()
        : m_first_ms(time_monotonic_ms())
        , m_last_ms(0)
        , m_count(0)
    {
    }

    message_suppression_t update_suppression(const MXB_LOG_THROTTLING& t)
    {
        message_suppression_t rv = MESSAGE_NOT_SUPPRESSED;

        uint64_t now_ms = time_monotonic_ms();

        std::lock_guard<std::mutex> guard(m_lock);

        ++m_count;

        // Less that t.window_ms milliseconds since the message was logged
        // the last time. May have to be throttled.
        if (m_count < t.count)
        {
            // t.count times has not been reached, still ok to log.
        }
        else if (m_count == t.count)
        {
            // t.count times has been reached. Was it within the window?
            if (now_ms - m_first_ms < t.window_ms)
            {
                // Within the window, suppress the message.
                rv = MESSAGE_SUPPRESSED;
            }
            else
            {
                // Not within the window, reset the situation.

                // The flooding situation is analyzed window by window.
                // That means that if there in each of two consequtive
                // windows are not enough messages for throttling to take
                // effect, but there would be if the window was placed at a
                // slightly different position (e.g. starting in the middle
                // of the first and ending in the middle of the second) it
                // will go undetected and no throttling will be made.
                // However, if that's the case, it was a spike so the
                // flooding will stop anyway.

                m_first_ms = now_ms;
                m_count = 1;
            }
        }
        else
        {
            // In suppression mode.
            if (now_ms - m_first_ms < (t.window_ms + t.suppress_ms))
            {
                // Still in the suppression window.
                rv = MESSAGE_STILL_SUPPRESSED;
            }
            else
            {
                // We have exited the suppression window, reset the situation.
                m_first_ms = now_ms;
                m_count = 1;
            }
        }

        m_last_ms = now_ms;

        return rv;
    }

private:
    std::mutex m_lock;
    uint64_t   m_first_ms;  /** The time when the error was logged the first time in this window. */
    uint64_t   m_last_ms;   /** The time when the error was logged the last time. */
    size_t     m_count;     /** How many times the error has been reported within this window. */
};
}

namespace std
{

template<>
struct hash<MessageRegistryKey>
{
    typedef MessageRegistryKey Key;
    typedef size_t             result_type;

    size_t operator()(const MessageRegistryKey& key) const
    {
        return key.hash();
    }
};

template<>
struct equal_to<MessageRegistryKey>
{
    typedef bool               result_type;
    typedef MessageRegistryKey first_argument_type;
    typedef MessageRegistryKey second_argument_type;

    bool operator()(const MessageRegistryKey& lhs, const MessageRegistryKey& rhs) const
    {
        return lhs.eq(rhs);
    }
};
}

namespace
{

class MessageRegistry;

struct this_unit
{
    int                              augmentation;      // Can change during the lifetime of log_manager.
    bool                             do_highprecision;  // Can change during the lifetime of log_manager.
    bool                             do_syslog;         // Can change during the lifetime of log_manager.
    bool                             do_maxlog;         // Can change during the lifetime of log_manager.
    bool                             redirect_stdout;
    bool                             session_trace;
    MXB_LOG_THROTTLING               throttling;        // Can change during the lifetime of log_manager.
    std::unique_ptr<mxb::Logger>     sLogger;
    std::unique_ptr<MessageRegistry> sMessage_registry;
    size_t                           (* context_provider)(char* buffer, size_t len);
    void                             (* in_memory_log)(const char* buffer, size_t len);
    bool                             (* should_log)(int priority);
} this_unit =
{
    DEFAULT_LOG_AUGMENTATION,   // augmentation
    false,                      // do_highprecision
    true,                       // do_syslog
    true,                       // do_maxlog
    false,                      // redirect_stdout
    false,                      // session_trace
    DEFAULT_LOG_THROTTLING,     // throttling
};

class MessageRegistry
{
public:
    typedef MessageRegistryKey   Key;
    typedef MessageRegistryStats Stats;

    MessageRegistry(const MessageRegistry&) = delete;
    MessageRegistry& operator=(const MessageRegistry&) = delete;

    MessageRegistry()
    {
    }

    Stats& get_stats(const Key& key)
    {
        std::lock_guard<std::mutex> guard(m_lock);
        return m_registry[key];
    }

    message_suppression_t get_status(const char* file, int line)
    {
        message_suppression_t rv = MESSAGE_NOT_SUPPRESSED;

        // Copy the config to prevent the values from changing while we are using
        // them. It does not matter if they are changed just when we are copying
        // them, but we want to use one set of values throughout the function.
        MXB_LOG_THROTTLING t = this_unit.throttling;

        if ((t.count != 0) && (t.window_ms != 0) && (t.suppress_ms != 0))
        {
            MessageRegistry::Key key(file, line);
            MessageRegistry::Stats& stats = this_unit.sMessage_registry->get_stats(key);

            rv = stats.update_suppression(t);
        }

        return rv;
    }

private:
    std::mutex                     m_lock;
    std::unordered_map<Key, Stats> m_registry;
};
}

bool mxb_log_init(const char* ident,
                  const char* logdir,
                  const char* filename,
                  mxb_log_target_t target,
                  mxb_log_context_provider_t context_provider,
                  mxb_in_memory_log_t in_memory_log,
                  mxb_should_log_t should_log)
{
    assert(!this_unit.sLogger && !this_unit.sMessage_registry);

    // Trigger calculation of buffer lengths.
    get_timestamp();
    get_timestamp_hp();

    // Tests mainly pass a NULL logdir with MXB_LOG_TARGET_STDOUT but using
    // /dev/null as the default allows total suppression of logging
    std::string filepath = "/dev/null";

    if (logdir)
    {
        std::string suffix;

        if (!filename)
        {
#ifdef __GNUC__
            suffix = program_invocation_short_name;
#else
            suffix = "messages";
#endif
            suffix += ".log";
        }
        else
        {
            suffix = filename;
        }

        filepath = std::string(logdir) + "/" + suffix;
    }

    this_unit.sMessage_registry.reset(new(std::nothrow) MessageRegistry);

    switch (target)
    {
    case MXB_LOG_TARGET_FS:
    case MXB_LOG_TARGET_DEFAULT:
        this_unit.sLogger = mxb::FileLogger::create(filepath);

        if (this_unit.sLogger && this_unit.redirect_stdout)
        {
            // Redirect stdout and stderr to the log file
            FILE* unused __attribute__ ((unused));
            unused = freopen(this_unit.sLogger->filename(), "a", stdout);
            unused = freopen(this_unit.sLogger->filename(), "a", stderr);
        }
        break;

    case MXB_LOG_TARGET_STDOUT:
        this_unit.sLogger = mxb::StdoutLogger::create(filepath);
        break;

    default:
        assert(!true);
        break;
    }

    if (this_unit.sLogger && this_unit.sMessage_registry)
    {
        this_unit.context_provider = context_provider;
        this_unit.in_memory_log = in_memory_log;
        this_unit.should_log = should_log;

        openlog(ident, LOG_PID | LOG_ODELAY, LOG_USER);
    }
    else
    {
        this_unit.sLogger.reset();
        this_unit.sMessage_registry.reset();
    }

    return this_unit.sLogger && this_unit.sMessage_registry;
}

void mxb_log_finish(void)
{
    assert(this_unit.sLogger && this_unit.sMessage_registry);

    closelog();
    this_unit.sLogger.reset();
    this_unit.sMessage_registry.reset();
    this_unit.context_provider = nullptr;
}

bool mxb_log_inited()
{
    return this_unit.sLogger && this_unit.sMessage_registry;
}

void mxb_log_set_augmentation(int bits)
{
    this_unit.augmentation = bits & MXB_LOG_AUGMENTATION_MASK;
}

void mxb_log_set_highprecision_enabled(bool enabled)
{
    this_unit.do_highprecision = enabled;

    MXB_NOTICE("highprecision logging is %s.", enabled ? "enabled" : "disabled");
}

bool mxb_log_is_highprecision_enabled()
{
    return this_unit.do_highprecision;
}

void mxb_log_set_syslog_enabled(bool enabled)
{
    this_unit.do_syslog = enabled;

    MXB_NOTICE("syslog logging is %s.", enabled ? "enabled" : "disabled");
}

bool mxb_log_is_syslog_enabled()
{
    return this_unit.do_syslog;
}

void mxb_log_set_maxlog_enabled(bool enabled)
{
    this_unit.do_maxlog = enabled;

    MXB_NOTICE("maxlog logging is %s.", enabled ? "enabled" : "disabled");
}

bool mxb_log_is_maxlog_enabled()
{
    return this_unit.do_maxlog;
}

void mxb_log_set_throttling(const MXB_LOG_THROTTLING* throttling)
{
    // No locking; it does not have any real impact, even if the struct
    // is used right when its values are modified.
    this_unit.throttling = *throttling;

    if ((this_unit.throttling.count == 0)
        || (this_unit.throttling.window_ms == 0)
        || (this_unit.throttling.suppress_ms == 0))
    {
        MXB_NOTICE("Log throttling has been disabled.");
    }
    else
    {
        MXB_NOTICE("A message that is logged %lu times in %lu milliseconds, "
                   "will be suppressed for %lu milliseconds.",
                   this_unit.throttling.count,
                   this_unit.throttling.window_ms,
                   this_unit.throttling.suppress_ms);
    }
}

void mxb_log_get_throttling(MXB_LOG_THROTTLING* throttling)
{
    // No locking; this is used only from maxadmin and an inconsistent set
    // may be returned only if mxb_log_set_throttling() is called via an
    // other instance of maxadmin at the very same moment.
    *throttling = this_unit.throttling;
}

void mxs_log_redirect_stdout(bool redirect)
{
    this_unit.redirect_stdout = redirect;
}

void mxb_log_set_session_trace(bool enabled)
{
    this_unit.session_trace = enabled;
}

bool mxb_log_get_session_trace()
{
    return this_unit.session_trace;
}

bool mxb_log_should_log(int priority)
{
    return mxb_log_is_priority_enabled(priority)
           || (this_unit.should_log && this_unit.should_log(priority))
           || mxb_log_get_session_trace();
}

bool mxb_log_rotate()
{
    bool rval = this_unit.sLogger->rotate();

    if (this_unit.redirect_stdout && rval)
    {
        // Redirect stdout and stderr to the log file
        FILE* unused __attribute__ ((unused));
        unused = freopen(this_unit.sLogger->filename(), "a", stdout);
        unused = freopen(this_unit.sLogger->filename(), "a", stderr);
    }

    if (rval)
    {
        MXB_NOTICE("Log rotation complete");
    }

    return rval;
}

const char* mxb_log_get_filename()
{
    return this_unit.sLogger->filename();
}

static const char* level_to_string(int level)
{
    switch (level)
    {
    case LOG_EMERG:
        return "emergency";

    case LOG_ALERT:
        return "alert";

    case LOG_CRIT:
        return "critical";

    case LOG_ERR:
        return "error";

    case LOG_WARNING:
        return "warning";

    case LOG_NOTICE:
        return "notice";

    case LOG_INFO:
        return "info";

    case LOG_DEBUG:
        return "debug";

    default:
        assert(!true);
        return "unknown";
    }
}

const char* mxb_log_level_to_string(int level)
{
    return level_to_string(level);
}

bool mxb_log_set_priority_enabled(int level, bool enable)
{
    bool rv = false;
    const char* text = (enable ? "enable" : "disable");

    if ((level & ~LOG_PRIMASK) == 0)
    {
        int bit = (1 << level);

        if (enable)
        {
            mxb_log_enabled_priorities |= bit;
        }
        else
        {
            mxb_log_enabled_priorities &= ~bit;
        }

        MXB_NOTICE("The logging of %s messages has been %sd.", level_to_string(level), text);
        rv = true;
    }
    else
    {
        MXB_ERROR("Attempt to %s unknown syslog priority %d.", text, level);
    }

    return rv;
}

int mxb_log_message(int priority,
                    const char* modname,
                    const char* file,
                    int line,
                    const char* function,
                    const char* format,
                    ...)
{
    int err = 0;

    assert(this_unit.sLogger && this_unit.sMessage_registry);
    assert((priority & ~(LOG_PRIMASK | LOG_FACMASK)) == 0);

    int level = priority & LOG_PRIMASK;

    if ((priority & ~(LOG_PRIMASK | LOG_FACMASK)) == 0)     // Check that the priority is ok,
    {
        message_suppression_t status = MESSAGE_NOT_SUPPRESSED;

        // We only throttle errors and warnings. Info and debug messages
        // are never on during normal operation, so if they are enabled,
        // we are presumably debugging something. Notice messages are
        // assumed to be logged for a reason and always in a context where
        // flooding cannot be caused.
        if ((level == LOG_ERR) || (level == LOG_WARNING))
        {
            status = this_unit.sMessage_registry->get_status(file, line);
        }

        if (status != MESSAGE_STILL_SUPPRESSED)
        {
            va_list valist;

            char context[32];   // The documentation will guarantee a buffer of at least 32 bytes.
            int context_len = 0;

            if (this_unit.context_provider)
            {
                context_len = this_unit.context_provider(context, sizeof(context));

                if (context_len != 0)
                {
                    context_len += 3;   // The added "() "
                }
            }

            int modname_len = modname ? strlen(modname) + 3 : 0;    // +3 due to "[...] "

            // If we know the actual object name, add that also
            auto scope = mxb::LogScope::current_scope();
            int scope_len = scope ? strlen(scope) + 4 : 0;      // +4 due to "(...); "

            static const char SUPPRESSION[] =
                " (subsequent similar messages suppressed for %lu milliseconds)";
            int suppression_len = 0;
            size_t suppress_ms = this_unit.throttling.suppress_ms;

            if (status == MESSAGE_SUPPRESSED)
            {
                suppression_len += sizeof(SUPPRESSION) - 1; // Remove trailing NULL
                suppression_len -= 3;                       // Remove the %lu
                suppression_len += UINTLEN(suppress_ms);
            }

            /**
             * Find out the length of log string (to be formatted str).
             */
            va_start(valist, format);
            int message_len = vsnprintf(NULL, 0, format, valist);
            va_end(valist);

            if (message_len >= 0)
            {
                LOG_PREFIX prefix = level_to_prefix(level);

                static const char FORMAT_FUNCTION[] = "(%s): ";

                // Other thread might change this_unit.augmentation.
                int augmentation = this_unit.augmentation;
                int augmentation_len = 0;

                switch (augmentation)
                {
                case MXB_LOG_AUGMENT_WITH_FUNCTION:
                    augmentation_len = sizeof(FORMAT_FUNCTION) - 1; // Remove trailing 0
                    augmentation_len -= 2;                          // Remove the %s
                    augmentation_len += strlen(function);
                    break;

                default:
                    break;
                }

                int buffer_len = 0;
                buffer_len += prefix.len;
                buffer_len += context_len;
                buffer_len += modname_len;
                buffer_len += scope_len;
                buffer_len += augmentation_len;
                buffer_len += message_len;
                buffer_len += suppression_len;

                if (buffer_len > MAX_LOGSTRLEN)
                {
                    message_len -= (buffer_len - MAX_LOGSTRLEN);
                    buffer_len = MAX_LOGSTRLEN;

                    assert(prefix.len + context_len + modname_len + scope_len
                           + augmentation_len + message_len + suppression_len == buffer_len);
                }

                char buffer[buffer_len + 1];

                char* prefix_text = buffer;
                char* context_text = prefix_text + prefix.len;
                char* modname_text = context_text + context_len;
                char* scope_text = modname_text + modname_len;
                char* augmentation_text = scope_text + scope_len;
                char* message_text = augmentation_text + augmentation_len;
                char* suppression_text = message_text + message_len;

                strcpy(prefix_text, prefix.text);

                if (context_len)
                {
                    strcpy(context_text, "(");
                    strcat(context_text, context);
                    strcat(context_text, ") ");
                }

                if (modname_len)
                {
                    strcpy(modname_text, "[");
                    strcat(modname_text, modname);
                    strcat(modname_text, "] ");
                }

                if (scope_len)
                {
                    strcpy(scope_text, "(");
                    strcat(scope_text, scope);
                    strcat(scope_text, "); ");
                }

                if (augmentation_len)
                {
                    int len = 0;

                    switch (augmentation)
                    {
                    case MXB_LOG_AUGMENT_WITH_FUNCTION:
                        len = sprintf(augmentation_text, FORMAT_FUNCTION, function);
                        break;

                    default:
                        assert(!true);
                    }

                    (void)len;
                    assert(len == augmentation_len);
                }

                va_start(valist, format);
                vsnprintf(message_text, message_len + 1, format, valist);
                va_end(valist);

                if (suppression_len)
                {
                    sprintf(suppression_text, SUPPRESSION, suppress_ms);
                }

<<<<<<< HEAD
                std::string timestamp = this_unit.do_highprecision ? get_timestamp_hp() : get_timestamp();

                if (this_unit.do_syslog && LOG_PRI(priority) != LOG_DEBUG)
=======
                bool should_log = mxb_log_is_priority_enabled(level);

                if (should_log && this_unit.do_syslog && LOG_PRI(priority) != LOG_DEBUG)
>>>>>>> de667d1e
                {
#ifdef HAVE_SYSTEMD
                    sd_journal_send("MESSAGE=%s", message_text,
                                    "PRIORITY=%d", LOG_PRI(priority),
                                    "SESSION=%s", context_len ? context : "",
                                    "MODULE=%s", modname_len ? modname : "",
                                    "OBJECT=%s", scope_len ? scope : "",
                                    "TIMESTAMP=%s", timestamp.c_str(),
                                    LOG_FAC(priority) ? "SYSLOG_FACILITY=%d" : nullptr, LOG_FAC(priority),
                                    nullptr);
#else
                    // Debug messages are never logged into syslog
                    syslog(priority, "%s", context_text);
#endif
                }

                std::string msg = timestamp;
                msg += buffer;

                // Remove any user-generated newlines.
                // This is safe to do as we know the message is not full of newlines
                while (msg.back() == '\n')
                {
                    msg.pop_back();
                }

                // Add a final newline into the message
                msg.push_back('\n');

                if (this_unit.session_trace)
                {
                    this_unit.in_memory_log(msg.c_str(), msg.length());
                }

                auto func = mxb::LogRedirect::current_redirect();

                // We only pass the message text to the handler, everything else is extra that's only
                // needed by the default logging mechanism. If the handler consumes the message, it won't be
                // logged.
                if (func && func(level, message_text))
                {
                    err = 0;
                }
<<<<<<< HEAD
                else if (mxb_log_is_priority_enabled(level)
                         || (this_unit.should_log && this_unit.should_log(level)))
=======
                else if (should_log)
>>>>>>> de667d1e
                {
                    err = this_unit.sLogger->write(msg.c_str(), msg.length()) ? 0 : -1;
                }
                else
                {
                    err = 0;
                }
            }
        }
    }
    else
    {
        MXB_WARNING("Invalid syslog priority: %d", priority);
    }

    return err;
}

int mxb_log_oom(const char* message)
{
    return this_unit.sLogger->write(message, strlen(message)) ? 0 : -1;
}

namespace maxbase
{
thread_local LogScope* LogScope::s_current_scope {nullptr};
thread_local LogRedirect::Func LogRedirect::s_redirect {nullptr};

LogRedirect::LogRedirect(Func func)
{
    mxb_assert(s_redirect == nullptr);
    s_redirect = func;
}

LogRedirect::~LogRedirect()
{
    s_redirect = nullptr;
}

// static
LogRedirect::Func LogRedirect::current_redirect()
{
    return s_redirect;
}
}<|MERGE_RESOLUTION|>--- conflicted
+++ resolved
@@ -910,31 +910,7 @@
                     sprintf(suppression_text, SUPPRESSION, suppress_ms);
                 }
 
-<<<<<<< HEAD
                 std::string timestamp = this_unit.do_highprecision ? get_timestamp_hp() : get_timestamp();
-
-                if (this_unit.do_syslog && LOG_PRI(priority) != LOG_DEBUG)
-=======
-                bool should_log = mxb_log_is_priority_enabled(level);
-
-                if (should_log && this_unit.do_syslog && LOG_PRI(priority) != LOG_DEBUG)
->>>>>>> de667d1e
-                {
-#ifdef HAVE_SYSTEMD
-                    sd_journal_send("MESSAGE=%s", message_text,
-                                    "PRIORITY=%d", LOG_PRI(priority),
-                                    "SESSION=%s", context_len ? context : "",
-                                    "MODULE=%s", modname_len ? modname : "",
-                                    "OBJECT=%s", scope_len ? scope : "",
-                                    "TIMESTAMP=%s", timestamp.c_str(),
-                                    LOG_FAC(priority) ? "SYSLOG_FACILITY=%d" : nullptr, LOG_FAC(priority),
-                                    nullptr);
-#else
-                    // Debug messages are never logged into syslog
-                    syslog(priority, "%s", context_text);
-#endif
-                }
-
                 std::string msg = timestamp;
                 msg += buffer;
 
@@ -962,13 +938,26 @@
                 {
                     err = 0;
                 }
-<<<<<<< HEAD
                 else if (mxb_log_is_priority_enabled(level)
                          || (this_unit.should_log && this_unit.should_log(level)))
-=======
-                else if (should_log)
->>>>>>> de667d1e
-                {
+                {
+                    if (this_unit.do_syslog && LOG_PRI(priority) != LOG_DEBUG)
+                    {
+#ifdef HAVE_SYSTEMD
+                        sd_journal_send("MESSAGE=%s", message_text,
+                                        "PRIORITY=%d", LOG_PRI(priority),
+                                        "SESSION=%s", context_len ? context : "",
+                                        "MODULE=%s", modname_len ? modname : "",
+                                        "OBJECT=%s", scope_len ? scope : "",
+                                        "TIMESTAMP=%s", timestamp.c_str(),
+                                        LOG_FAC(priority) ? "SYSLOG_FACILITY=%d" : nullptr, LOG_FAC(priority),
+                                        nullptr);
+#else
+                        // Debug messages are never logged into syslog
+                        syslog(priority, "%s", context_text);
+#endif
+                    }
+
                     err = this_unit.sLogger->write(msg.c_str(), msg.length()) ? 0 : -1;
                 }
                 else
