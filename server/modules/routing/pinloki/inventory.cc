/*
 * Copyright (c) 2020 MariaDB Corporation Ab
 * Copyright (c) 2023 MariaDB plc, Finnish Branch
 *
 * Use of this software is governed by the Business Source License included
 * in the LICENSE.TXT file and at www.mariadb.com/bsl11.
 *
 * Change Date: 2027-05-22
 *
 * On the date above, in accordance with the Business Source License, use
 * of this software will be governed by version 2 or later of the General
 * Public License.
 */

#include "inventory.hh"
#include "config.hh"

#include <fstream>
#include <algorithm>
#include <unistd.h>

namespace pinloki
{

namespace
{

maxsql::GtidList read_requested_rpl_state(const Config& config)
{
    std::string ret;
    if (auto ifs = std::ifstream(config.requested_gtid_file_path()))
    {
        ifs >> ret;
    }

    return maxsql::GtidList::from_string(ret);
}

void save_gtid(const maxsql::GtidList& gtids, const std::string& filename)
{
    std::string tmp = filename + ".tmp";

    if (auto ofs = std::ofstream(tmp))
    {
        ofs << gtids;
        ofs.close();

        if (rename(tmp.c_str(), filename.c_str()) != 0)
        {
            MXB_THROW(BinlogWriteError,
                      "Could not rename to " << filename << ": " << errno << ", " << mxb_strerror(errno));
        }
    }
    else
    {
        MXB_THROW(BinlogWriteError, "Could not open " << tmp << ": " << errno << ", " << mxb_strerror(errno));
    }
}
}

InventoryWriter::InventoryWriter(const Config& config)
    : m_config(config)
<<<<<<< HEAD
{
}

void InventoryWriter::configure()
{
    m_file_names = read_inventory_file(m_config);
}

void InventoryWriter::push_back(const std::string& file_name)
{
    std::unique_lock<std::mutex> lock(m_mutex);

    m_file_names.push_back(m_config.path(file_name));
    persist();
}

void InventoryWriter::pop_front(const std::string& file_name)
=======
>>>>>>> 7ade073e
{
}

std::vector<std::string> InventoryWriter::file_names() const
{
    return m_config.binlog_file_names();
}

void InventoryWriter::save_requested_rpl_state(const maxsql::GtidList& gtids)
{
    save_gtid(gtids, m_config.requested_gtid_file_path());
}

void InventoryWriter::clear_requested_rpl_state() const
{
    remove(m_config.requested_gtid_file_path().c_str());
}

maxsql::GtidList InventoryWriter::requested_rpl_state() const
{
    return read_requested_rpl_state(m_config);
}

void InventoryWriter::set_master_id(int64_t id)
{
    m_master_id.store(id, std::memory_order_release);
}

int64_t InventoryWriter::master_id() const
{
    return m_master_id.load(std::memory_order_acquire);
}

void InventoryWriter::set_is_writer_connected(bool connected)
{
    m_is_writer_connected.store(connected, std::memory_order_release);
}

bool InventoryWriter::is_writer_connected() const
{
    return m_is_writer_connected.load(std::memory_order_acquire);
}

std::string next_string(const std::vector<std::string>& strs, const std::string& str)
{
    // search in reverse since the file is likely at the end of the vector
    auto rite = std::find(rbegin(strs), rend(strs), str);
    if (rite != rend(strs) && rite != rbegin(strs))
    {
        return *--rite;
    }
    else
    {
        return "";
    }
}

std::string first_string(const std::vector<std::string>& strs)
{
    if (strs.empty())
    {
        return "";
    }

    return strs.front();
}

std::string last_string(const std::vector<std::string>& strs)
{
    if (strs.empty())
    {
        return "";
    }

    return strs.back();
}

InventoryReader::InventoryReader(const Config& config)
    : m_config(config)
{
}

std::vector<std::string> InventoryReader::file_names() const
{
    return m_config.binlog_file_names();
}
}<|MERGE_RESOLUTION|>--- conflicted
+++ resolved
@@ -60,26 +60,6 @@
 
 InventoryWriter::InventoryWriter(const Config& config)
     : m_config(config)
-<<<<<<< HEAD
-{
-}
-
-void InventoryWriter::configure()
-{
-    m_file_names = read_inventory_file(m_config);
-}
-
-void InventoryWriter::push_back(const std::string& file_name)
-{
-    std::unique_lock<std::mutex> lock(m_mutex);
-
-    m_file_names.push_back(m_config.path(file_name));
-    persist();
-}
-
-void InventoryWriter::pop_front(const std::string& file_name)
-=======
->>>>>>> 7ade073e
 {
 }
 
