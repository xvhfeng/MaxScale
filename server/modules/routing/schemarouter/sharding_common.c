--- conflicted
+++ resolved
@@ -34,21 +34,6 @@
     /** Copy database name from MySQL packet to session */
     if (qc_get_operation(buf) == QUERY_OP_CHANGE_DB)
     {
-<<<<<<< HEAD
-        query = modutil_get_SQL(buf);
-        tok = strtok_r(query, " ;", &saved);
-        if (tok == NULL || strcasecmp(tok, "use") != 0)
-        {
-            MXS_ERROR("extract_database: Malformed change database packet.");
-            succp = false;
-            goto retblock;
-        }
-
-        tok = strtok_r(NULL, " ;", &saved);
-        if (tok == NULL)
-        {
-            MXS_ERROR("extract_database: Malformed change database packet.");
-=======
         const char *delim = "` \n\t;";
 
         query = modutil_get_SQL(buf);
@@ -57,33 +42,20 @@
         if (tok == NULL || strcasecmp(tok, "use") != 0)
         {
             MXS_ERROR("extract_database: Malformed chage database packet.");
->>>>>>> 68965639
             succp = false;
             goto retblock;
         }
 
-<<<<<<< HEAD
-        size_t len = strlen(tok);
-        if (len > MYSQL_DATABASE_MAXLEN)
-        {
-            MXS_ERROR("extract_database: Malformed change database packet, "
-                      "too long database name.");
-=======
         tok = strtok_r(NULL, delim, &saved);
 
         if (tok == NULL)
         {
             MXS_ERROR("extract_database: Malformed change database packet.");
->>>>>>> 68965639
             succp = false;
             goto retblock;
         }
 
-<<<<<<< HEAD
-        strcpy(str, tok);
-=======
         strncpy(str, tok, MYSQL_DATABASE_MAXLEN);
->>>>>>> 68965639
     }
     else
     {
@@ -91,11 +63,7 @@
         memset(str + plen, 0, 1);
     }
 retblock:
-<<<<<<< HEAD
     MXS_FREE(query);
-=======
-    free(query);
->>>>>>> 68965639
     return succp;
 }
 
