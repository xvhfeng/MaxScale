/*
 * Copyright (c) 2018 MariaDB Corporation Ab
 *
 * Use of this software is governed by the Business Source License included
 * in the LICENSE.TXT file and at www.mariadb.com/bsl11.
 *
 * Change Date: 2023-01-01
 *
 * On the date above, in accordance with the Business Source License, use
 * of this software will be governed by version 2 or later of the General
 * Public License.
 */
#pragma once

#include "schemarouter.hh"

#include <string>
#include <list>

#include <maxscale/protocol/mysql.hh>
#include <maxscale/router.hh>
#include <maxscale/session_command.hh>

#include "shard_map.hh"

namespace schemarouter
{
/**
 * Bitmask values for the router session's initialization. These values are used
 * to prevent responses from internal commands being forwarded to the client.
 */
enum init_mask
{
    INIT_READY   = 0x00,
    INIT_MAPPING = 0x01,
    INIT_USE_DB  = 0x02,
    INIT_UNINT   = 0x04,
    INIT_FAILED  = 0x08
};

enum showdb_response
{
    SHOWDB_FULL_RESPONSE,
    SHOWDB_PARTIAL_RESPONSE,
    SHOWDB_DUPLICATE_DATABASES,
    SHOWDB_FATAL_ERROR
};

#define SCHEMA_ERR_DUPLICATEDB    5000
#define SCHEMA_ERRSTR_DUPLICATEDB "DUPDB"
#define SCHEMA_ERR_DBNOTFOUND     1049
#define SCHEMA_ERRSTR_DBNOTFOUND  "42000"

/**
 * Route target types
 */
enum route_target
{
    TARGET_UNDEFINED,
    TARGET_NAMED_SERVER,
    TARGET_ALL,
    TARGET_ANY
};

/** Helper macros for route target type */
#define TARGET_IS_UNDEFINED(t)    (t == TARGET_UNDEFINED)
#define TARGET_IS_NAMED_SERVER(t) (t == TARGET_NAMED_SERVER)
#define TARGET_IS_ALL(t)          (t == TARGET_ALL)
#define TARGET_IS_ANY(t)          (t == TARGET_ANY)

class SchemaRouter;

/**
 * The client session structure used within this router.
 */
class SchemaRouterSession : public mxs::RouterSession
{
public:

    SchemaRouterSession(MXS_SESSION* session, SchemaRouter* router, SRBackendList backends);

    /**
     * Called when a client session has been closed.
     */
    void close();

    /**
     * Called when a packet being is routed to the backend. The router should
     * forward the packet to the appropriate server(s).
     *
     * @param pPacket A client packet.
     */
    int32_t routeQuery(GWBUF* pPacket);

    /**
     * Called when a packet is routed to the client. The router should
     * forward the packet to the client using `RouterSession::clientReply`.
     *
     * @param pPacket  A client packet.
     * @param pBackend The backend the packet is coming from.
     */
    void clientReply(GWBUF* pPacket, const mxs::ReplyRoute& pBackend, const mxs::Reply& reply);

    bool handleError(GWBUF* pMessage, mxs::Endpoint* pProblem, const mxs::Reply& pReply);

private:
    /**
     * Internal functions
     */

    /** Helper functions */
<<<<<<< HEAD
    mxs::Target* get_shard_target(GWBUF* buffer, uint32_t qtype);
    SRBackend*   get_shard_backend(const char* name);
    bool         have_servers();
    bool         handle_default_db();
    bool         ignore_duplicate_database(const char* data);
    mxs::Target* get_query_target(GWBUF* buffer);
    mxs::Target* get_ps_target(GWBUF* buffer, uint32_t qtype, qc_query_op_t op);
=======
    SERVER*    get_shard_target(GWBUF* buffer, uint32_t qtype);
    SSRBackend get_bref_from_dcb(DCB* dcb);
    bool       get_shard_dcb(DCB** dcb, const char* name);
    bool       have_servers();
    bool       handle_default_db();
    bool       ignore_duplicate_table(const std::string& data);
    SERVER*    get_query_target(GWBUF* buffer);
    SERVER*    get_ps_target(GWBUF* buffer, uint32_t qtype, qc_query_op_t op);
>>>>>>> 0bb53bf4

    /** Routing functions */
    bool         route_session_write(GWBUF* querybuf, uint8_t command);
    void         process_sescmd_response(SRBackend* bref, GWBUF** ppPacket);
    mxs::Target* resolve_query_target(GWBUF* pPacket,
                                      uint32_t type,
                                      uint8_t command,
                                      enum route_target& route_target);

    /** Shard mapping functions */
    void                 send_databases();
    bool                 send_shards();
    void                 query_databases();
    int                  inspect_mapping_states(SRBackend* bref, GWBUF** wbuf);
    enum showdb_response parse_mapping_response(SRBackend* bref, GWBUF** buffer);
    void                 route_queued_query();
    void                 synchronize_shards();
    void                 handle_mapping_reply(SRBackend* bref, GWBUF** pPacket);
    bool                 handle_statement(GWBUF* querybuf, SRBackend* bref, uint8_t command, uint32_t type);

    /** Member variables */
    bool                   m_closed;        /**< True if session closed */
    DCB*                   m_client;        /**< The client DCB */
    MYSQL_session*         m_mysql_session; /**< Session client data (username, password, SHA1). */
    SRBackendList          m_backends;      /**< Backend references */
    SConfig                m_config;        /**< Session specific configuration */
    SchemaRouter*          m_router;        /**< The router instance */
    Shard                  m_shard;         /**< Database to server mapping */
    std::string            m_connect_db;    /**< Database the user was trying to connect to */
    std::string            m_current_db;    /**< Current active database */
    int                    m_state;         /**< Initialization state bitmask */
    std::list<mxs::Buffer> m_queue;         /**< Query that was received before the session was ready */
    Stats                  m_stats;         /**< Statistics for this router */
    uint64_t               m_sent_sescmd;   /**< The latest session command being executed */
    uint64_t               m_replied_sescmd;/**< The last session command reply that was sent to the client */
    mxs::Target*           m_load_target;   /**< Target for LOAD DATA LOCAL INFILE */
};
}<|MERGE_RESOLUTION|>--- conflicted
+++ resolved
@@ -109,24 +109,13 @@
      */
 
     /** Helper functions */
-<<<<<<< HEAD
     mxs::Target* get_shard_target(GWBUF* buffer, uint32_t qtype);
     SRBackend*   get_shard_backend(const char* name);
     bool         have_servers();
     bool         handle_default_db();
-    bool         ignore_duplicate_database(const char* data);
+    bool         ignore_duplicate_table(const std::string& data);
     mxs::Target* get_query_target(GWBUF* buffer);
     mxs::Target* get_ps_target(GWBUF* buffer, uint32_t qtype, qc_query_op_t op);
-=======
-    SERVER*    get_shard_target(GWBUF* buffer, uint32_t qtype);
-    SSRBackend get_bref_from_dcb(DCB* dcb);
-    bool       get_shard_dcb(DCB** dcb, const char* name);
-    bool       have_servers();
-    bool       handle_default_db();
-    bool       ignore_duplicate_table(const std::string& data);
-    SERVER*    get_query_target(GWBUF* buffer);
-    SERVER*    get_ps_target(GWBUF* buffer, uint32_t qtype, qc_query_op_t op);
->>>>>>> 0bb53bf4
 
     /** Routing functions */
     bool         route_session_write(GWBUF* querybuf, uint8_t command);
