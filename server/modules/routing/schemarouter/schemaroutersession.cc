--- conflicted
+++ resolved
@@ -532,9 +532,6 @@
     }
 }
 
-<<<<<<< HEAD
-int32_t SchemaRouterSession::clientReply(GWBUF* pPacket, const mxs::ReplyRoute& down, const mxs::Reply& reply)
-=======
 namespace
 {
 
@@ -563,8 +560,7 @@
 }
 }
 
-void SchemaRouterSession::clientReply(GWBUF* pPacket, const mxs::ReplyRoute& down, const mxs::Reply& reply)
->>>>>>> 36540830
+int32_t SchemaRouterSession::clientReply(GWBUF* pPacket, const mxs::ReplyRoute& down, const mxs::Reply& reply)
 {
     SRBackend* bref = static_cast<SRBackend*>(down.back()->get_userdata());
 
@@ -603,7 +599,7 @@
             if (!(pPacket = erase_last_packet(pPacket)))
             {
                 // Nothing to route to the client
-                return;
+                return 0;
             }
         }
     }
