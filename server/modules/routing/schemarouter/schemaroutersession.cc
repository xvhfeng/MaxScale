--- conflicted
+++ resolved
@@ -605,21 +605,18 @@
         {
             // An error during the shard mapping is not a fatal response. Broken servers are allowed to exist
             // as the user might not exist on all backends.
-            GWBUF* tmp = gwbuf_clone(pMessage);
-            handle_mapping_reply(bref, &tmp);
-            gwbuf_free(tmp);
+            mxs::Reply tmp;
+            uint16_t errcode = mxs_mysql_get_mysql_errno(pMessage);
+            std::string errmsg = mxs::extract_error(pMessage);
+            std::string sqlstate = "HY000";
+            tmp.set_error(errcode, errmsg.begin(), errmsg.end(), sqlstate.begin(), sqlstate.end());
+            handle_mapping_reply(bref, tmp);
         }
         else if (!bref->should_ignore_response())
         {
-<<<<<<< HEAD
-            /** If the client is waiting for a reply, send an error. */
-            mxs::ReplyRoute route;
-            RouterSession::clientReply(gwbuf_clone_shallow(pMessage), route, mxs::Reply());
-=======
             // A result that was to be returned to the client was expected from this backend. Since the
             // schemarouter does not have any retrying capabilities, the only option is to kill the session.
             m_pSession->kill();
->>>>>>> d5312206
         }
     }
 
@@ -1201,35 +1198,11 @@
 
     if (reply.error())
     {
-        MXB_SERROR("Mapping query returned an error, closing session: " << reply.error().message());
-    }
-<<<<<<< HEAD
+        MXB_INFO("Mapping query returned an error; ignoring server '%s': %s",
+                 bref->name(), reply.error().message().c_str());
+        rval = SHOWDB_FULL_RESPONSE;
+    }
     else
-=======
-
-    /** TODO: Don't make the buffer contiguous but process it as a buffer chain */
-    *buffer = gwbuf_make_contiguous(*buffer);
-    MXB_ABORT_IF_NULL(*buffer);
-    GWBUF* buf = modutil_get_complete_packets(buffer);
-
-    if (buf == NULL)
-    {
-        return SHOWDB_PARTIAL_RESPONSE;
-    }
-    int n_eof = 0;
-
-    uint8_t* ptr = (uint8_t*) buf->start;
-
-    if (PTR_IS_ERR(ptr))
-    {
-        MXB_INFO("Mapping query returned an error; ignoring server '%s': %s",
-                 bref->name(), mxs::extract_error(buf).c_str());
-        gwbuf_free(buf);
-        return SHOWDB_FULL_RESPONSE;
-    }
-
-    if (n_eof == 0)
->>>>>>> d5312206
     {
         bool duplicate_found = false;
         rval = reply.is_complete() ? SHOWDB_FULL_RESPONSE : SHOWDB_PARTIAL_RESPONSE;
