/*
 * Copyright (c) 2016 MariaDB Corporation Ab
 * Copyright (c) 2023 MariaDB plc, Finnish Branch
 *
 * Use of this software is governed by the Business Source License included
 * in the LICENSE.TXT file and at www.mariadb.com/bsl11.
 *
 * Change Date: 2027-08-18
 *
 * On the date above, in accordance with the Business Source License, use
 * of this software will be governed by version 2 or later of the General
 * Public License.
 */

#include "rwsplitsession.hh"

#include <maxbase/format.hh>
#include <maxbase/pretty_print.hh>

using namespace maxscale;
using namespace std::chrono;
using mariadb::QueryClassifier;

namespace
{
void log_unexpected_response(MXS_SESSION* session, mxs::RWBackend* backend, const mxs::Reply& reply)
{
    MXB_ERROR("Unexpected response from '%s', closing session: %s",
              backend->name(), reply.describe().c_str());
    session->dump_statements();
    session->dump_session_log();
    session->kill();
    mxb_assert(!true);
}
}

std::vector<RWBackend*> sptr_vec_to_ptr_vec(std::vector<RWBackend>& sVec)
{
    std::vector<RWBackend*> pVec;
    for (auto& smart : sVec)
    {
        pVec.push_back(&smart);
    }
    return pVec;
}

RWSplitSession::RWSplitSession(RWSplit* instance, MXS_SESSION* session, mxs::RWBackends backends)
    : mxs::RouterSession(session)
    , m_backends(std::move(backends))
    , m_raw_backends(sptr_vec_to_ptr_vec(m_backends))
    , m_current_master(nullptr)
    , m_config(instance->config().get_ref())
    , m_expected_responses(0)
    , m_router(instance)
    , m_wait_gtid(NONE)
    , m_next_seq(0)
    , m_qc(parser(), this, session, m_config->use_sql_variables_in)
    , m_retry_duration(0)
    , m_can_replay_trx(true)
{
}

RWSplitSession* RWSplitSession::create(RWSplit* router, MXS_SESSION* session, const Endpoints& endpoints)
{
    RWSplitSession* rses = new RWSplitSession(router, session, RWBackend::from_endpoints(endpoints));

    if (rses->open_connections())
    {
        mxb::atomic::add(&router->stats().n_sessions, 1, mxb::atomic::RELAXED);
    }
    else
    {
        delete rses;
        rses = nullptr;
    }

    return rses;
}

RWSplitSession::~RWSplitSession()
{
    auto t = m_session_timer.split();

    for (auto& backend : m_raw_backends)
    {
        auto& stats = m_router->local_server_stats()[backend->target()];
        stats.update(t, backend->select_timer().total(), backend->num_selects());
    }

    // TODO: Fix this
    // m_router->local_avg_sescmd_sz().add(protocol_data().history().size());
}

bool RWSplitSession::routeQuery(GWBUF&& buffer)
{
    if (buffer.empty())
    {
        MXB_ERROR("MXS-2585: Null buffer passed to routeQuery, closing session");
        mxb_assert(!true);
        return 0;
    }

    if (replaying_trx() || m_pending_retries > 0 || !m_query_queue.empty())
    {
        MXB_INFO("New %s received while %s is active: %s",
                 mariadb::cmd_to_string(buffer.data()[4]),
                 replaying_trx() ?  "transaction replay" : "query execution",
                 get_sql_string(buffer).c_str());

        m_query_queue.emplace_back(std::move(buffer));
        return true;
    }

    return route_query(std::move(buffer));
}

bool RWSplitSession::route_query(GWBUF&& buffer)
{
    bool rval = false;
    bool trx_was_ending = trx_is_ending();
    m_qc.update_route_info(buffer);
    RoutingPlan res = resolve_route(buffer, route_info());

    if (can_route_query(buffer, res, trx_was_ending))
    {
        if (need_gtid_probe(res))
        {
            m_qc.revert_update();
            m_query_queue.push_front(std::move(buffer));
            std::tie(buffer, res) = start_gtid_probe();
        }

        /** No active or pending queries */
        rval = route_stmt(std::move(buffer), res);
    }
    else
    {
        // Roll back the query classifier state to keep it consistent.
        m_qc.revert_update();

        // Already busy executing a query, put the query in a queue and route it later
        MXB_INFO("Storing query (len: %lu cmd: %0x), expecting %d replies to current command: %s. "
                 "Would route %s to '%s'.",
                 buffer.length(), buffer.data()[4], m_expected_responses,
                 maxbase::show_some(get_sql_string(buffer), 1024).c_str(),
                 route_target_to_string(res.route_target),
                 res.target ? res.target->name() : "<no target>");

        mxb_assert(m_expected_responses >= 1 || !m_query_queue.empty());

        m_query_queue.emplace_back(std::move(buffer));
        rval = true;
        mxb_assert(m_expected_responses >= 1);
    }

    return rval;
}

/**
 * @brief Route a stored query
 *
 * When multiple queries are executed in a pipeline fashion, the readwritesplit
 * stores the extra queries in a queue. This queue is emptied after reading a
 * reply from the backend server.
 *
 * @param rses Router client session
 * @return True if a stored query was routed successfully
 */
bool RWSplitSession::route_stored_query()
{
    if (m_query_queue.empty())
    {
        return true;
    }

    bool rval = true;

    /** Loop over the stored statements as long as the routeQuery call doesn't
     * append more data to the queue. If it appends data to the queue, we need
     * to wait for a response before attempting another reroute */
    MXB_INFO(">>> Routing stored queries");

    while (!m_query_queue.empty())
    {
        auto query = std::move(m_query_queue.front());
        m_query_queue.pop_front();
        mxb_assert_message(query, "Query in query queue unexpectedly empty");

        /** Store the query queue locally for the duration of the routeQuery call.
         * This prevents recursive calls into this function. */
        decltype(m_query_queue) temp_storage;
        temp_storage.swap(m_query_queue);

        if (!routeQuery(std::move(query)))
        {
            rval = false;
            MXB_ERROR("Failed to route queued query.");
        }

        if (m_query_queue.empty())
        {
            /** Query successfully routed and no responses are expected */
            m_query_queue.swap(temp_storage);
        }
        else
        {
            /**
             * Routing was stopped, we need to wait for a response before retrying.
             * temp_storage holds the tail end of the queue and m_query_queue contains the query we attempted
             * to route.
             */
            mxb_assert(m_query_queue.size() == 1);
            temp_storage.push_front(std::move(m_query_queue.front()));
            m_query_queue = std::move(temp_storage);
            break;
        }
    }

    MXB_INFO("<<< Stored queries routed");

    return rval;
}

void RWSplitSession::trx_replay_next_stmt()
{
    mxb_assert(m_state == TRX_REPLAY);

    if (m_replayed_trx.have_stmts())
    {
        const auto& curr_trx = m_trx.checksums();
        const auto& old_trx = m_replayed_trx.checksums();

        if (old_trx[curr_trx.size() - 1] == curr_trx.back())
        {
            // More statements to replay, pop the oldest one and execute it
            GWBUF buf = m_replayed_trx.pop_stmt();
            const char* cmd = mariadb::cmd_to_string(mxs_mysql_get_command(buf));
            MXB_INFO("Replaying %s: %s", cmd, get_sql_string(buf).c_str());
            retry_query(std::move(buf), 0);
        }
        else
        {
            checksum_mismatch();
        }
    }
    else
    {
        // No more statements to execute, return to normal routing mode
        m_state = ROUTING;
        mxb::atomic::add(&m_router->stats().n_trx_replay, 1, mxb::atomic::RELAXED);

        if (!m_replayed_trx.empty())
        {
            // Check that the checksums match.
            if (m_trx.checksums().back() == m_replayed_trx.checksums().back())
            {
                mxb_assert(m_trx.checksums() == m_replayed_trx.checksums());
                MXB_INFO("Checksums match, replay successful. Replay took %ld seconds.",
                         trx_replay_seconds());
                m_num_trx_replays = 0;

                if (m_interrupted_query)
                {
                    m_state = TRX_REPLAY_INTERRUPTED;
                    MXB_INFO("Resuming execution: %s", get_sql_string(m_interrupted_query.buffer).c_str());
                    retry_query(std::move(m_interrupted_query.buffer), 0);
                    m_interrupted_query.buffer.clear();
                }
                else if (!m_query_queue.empty())
                {
                    route_stored_query();
                }
            }
            else
            {
                checksum_mismatch();
            }
        }
        else
        {
            /**
             * The transaction was "empty". This means that the start of the transaction
             * did not finish before we started the replay process.
             *
             * The transaction that is being currently replayed has a result,
             * whereas the original interrupted transaction had none. Due to this,
             * the checksums would not match if they were to be compared.
             */
            mxb_assert_message(!m_interrupted_query, "Interrupted query should be empty");
            m_num_trx_replays = 0;
        }
    }
}

void RWSplitSession::checksum_mismatch()
{
    // Turn the replay flag back on to prevent queries from getting routed before the hangup we
    // just added is processed. For example, this can happen if the error is sent and the client
    // manages to send a COM_QUIT that gets processed before the fake hangup event.
    // This also makes it so that when transaction_replay_retry_on_mismatch is enabled, the replay
    // will eventually stop.
    m_state = TRX_REPLAY;

    if (m_config->trx_retry_on_mismatch && start_trx_replay())
    {
        MXB_INFO("Checksum mismatch, starting transaction replay again.");
    }
    else
    {
        MXB_INFO("Checksum mismatch, transaction replay failed. Closing connection.");
        m_pSession->kill("Transaction checksum mismatch encountered when replaying transaction.");
    }
}

void RWSplitSession::manage_transactions(RWBackend* backend, const GWBUF& writebuf, const mxs::Reply& reply)
{
    if (m_state == OTRX_ROLLBACK)
    {
        /** This is the response to the ROLLBACK. If it fails, we must close
         * the connection. The replaying of the transaction can continue
         * regardless of the ROLLBACK result. */
        mxb_assert(backend == m_prev_plan.target);

        if (!mxs_mysql_is_ok_packet(writebuf))
        {
            m_pSession->kill();
        }
    }
    else if (m_config->transaction_replay && m_can_replay_trx && trx_is_open())
    {
        if (m_wait_gtid != READING_GTID && m_wait_gtid != GTID_READ_DONE)
        {
            m_current_query.buffer.minimize();
            int64_t size = m_trx.size() + m_current_query.buffer.runtime_size();

            // A transaction is open and it is eligible for replaying
            if (size < m_config->trx_max_size)
            {
                /** Transaction size is OK, store the statement for replaying and
                 * update the checksum of the result */

                m_current_query.bytes += writebuf.length();
                m_current_query.checksum.update(writebuf);

                if (reply.is_complete())
                {
                    const char* cmd = mariadb::cmd_to_string(mxs_mysql_get_command(m_current_query.buffer));

                    // Add an empty checksum for any statements which we don't want to checksum. This allows
                    // us to identify which statement it was that caused the checksum mismatch.
                    if (!include_in_checksum(reply))
                    {
                        m_current_query.checksum.reset();
                    }

                    m_current_query.checksum.finalize();
                    m_trx.add_result(m_current_query.checksum.value());

                    MXB_INFO("Adding %s to trx: %s", cmd, get_sql_string(m_current_query.buffer).c_str());

                    // Add the statement to the transaction now that the result is complete.
                    m_trx.add_stmt(backend, std::move(m_current_query.buffer));
                    m_current_query.clear();
                }
            }
            else
            {
                // We leave the transaction open to retain the information where it was being executed. This
                // is needed in case the server where it's being executed on fails.
                MXB_INFO("Transaction is too big (%lu bytes), can't replay if it fails.", size);
                m_can_replay_trx = false;
                mxb::atomic::add(&m_router->stats().n_trx_too_big, 1, mxb::atomic::RELAXED);
            }
        }
    }
    else if (m_wait_gtid == RETRYING_ON_MASTER)
    {
        // We're retrying the query on the master and we need to keep the current query
    }
    else
    {
        /** Normal response, reset the currently active query. This is done before
         * the whole response is complete to prevent it from being retried
         * in case the connection breaks in the middle of a resultset. */
        m_current_query.clear();
    }
}

void RWSplitSession::close_stale_connections()
{
    auto current_rank = get_current_rank();

    for (auto& backend : m_raw_backends)
    {
        if (backend->in_use())
        {
            auto server = backend->target();

            if (!server->is_usable())
            {
                MXB_INFO("Discarding connection to '%s', server in state: %s",
                         backend->name(), backend->target()->status_string().c_str());
                backend->close();
            }
            else if (server->rank() != current_rank)
            {
                MXB_INFO("Discarding connection to '%s': Server has rank %ld and current rank is %ld",
                         backend->name(), backend->target()->rank(), current_rank);
                backend->close();
            }
        }
    }
}

bool is_wsrep_error(const mxs::Error& error)
{
    return error.code() == 1047 && error.sql_state() == "08S01"
           && error.message() == "WSREP has not yet prepared node for application use";
}

bool RWSplitSession::handle_ignorable_error(RWBackend* backend, const mxs::Error& error)
{
    mxb_assert(trx_is_open() || can_retry_query());
    mxb_assert(m_expected_responses >= 1);

    bool ok = false;

    MXB_INFO("%s: %s", error.is_rollback() ?
             "Server triggered transaction rollback, replaying transaction" :
             "WSREP not ready, retrying query", error.message().c_str());

    if (trx_is_open())
    {
        ok = start_trx_replay();
    }
    else
    {
        static bool warn_unexpected_rollback = true;

        if (!is_wsrep_error(error) && warn_unexpected_rollback)
        {
            MXB_WARNING("Expected a WSREP error but got a transaction rollback error: %d, %s",
                        error.code(), error.message().c_str());
            warn_unexpected_rollback = false;
        }

        if (m_expected_responses > 1)
        {
            MXB_INFO("Cannot retry the query as multiple queries were in progress");
        }
        else if (backend == m_current_master)
        {
            if (can_retry_query() && can_recover_master())
            {
                ok = retry_master_query(backend);
            }
        }
        else if (m_config->retry_failed_reads)
        {
            ok = true;
            retry_query(std::move(m_current_query.buffer));
            m_current_query.clear();
        }
    }

    if (ok)
    {
        backend->ack_write();
        m_expected_responses--;
        m_wait_gtid = NONE;
        m_pSession->reset_server_bookkeeping();
        backend->close();
    }

    return ok;
}

void RWSplitSession::finish_transaction(mxs::RWBackend* backend)
{
    // m_trx.target() can be null if the client sends two COMMIT statements in a row. Although unlikely to
    // appear on purpose, we cannot assert this until the transaction state is tracked at the component level
    // in the routing chain.
    MXB_INFO("Transaction complete on '%s', %s of SQL.",
             m_trx.target() ? m_trx.target()->name() : "<no target>",
             mxb::pretty_size(m_trx.size()).c_str());
    m_trx.close();
    m_can_replay_trx = true;
    m_set_trx.clear();
}

bool RWSplitSession::discard_partial_result(GWBUF& buffer, const mxs::Reply& reply)
{
    mxb_assert(m_interrupted_query.bytes >= m_current_query.bytes);
    mxb_assert(m_config->transaction_replay);
    bool discard = m_current_query.bytes + buffer.length() <= m_interrupted_query.bytes;

    if (discard)
    {
        // Discard this part, we have already sent it.
        m_current_query.bytes += buffer.length();
        m_current_query.checksum.update(buffer);
        MXB_INFO("Discarding result, client already has it. %s processed so far.",
                 mxb::pretty_size(m_current_query.bytes).c_str());

        if (reply.is_complete())
        {
            MXB_INFO("Replayed result was shorter than the original one.");
            checksum_mismatch();
        }
    }
    else
    {
        // We've returned some part of this result. Split it into two parts and return the trailing end of the
        // result to the client.
        MXB_INFO("Replay of interrupted query is complete.");
        auto bytes_to_discard = m_interrupted_query.bytes - m_current_query.bytes;
        m_current_query.checksum.update(buffer.data(), bytes_to_discard);
        buffer.consume(bytes_to_discard);
        m_current_query.bytes = m_interrupted_query.bytes;
        m_state = ROUTING;

        if (include_in_checksum(reply))
        {
            auto cksum = m_current_query.checksum;
            cksum.finalize();

            // In case the result wasn't the same, the resultset checksum will not match.
            if (cksum != m_interrupted_query.checksum)
            {
                checksum_mismatch();
                discard = true;
            }
        }

        m_interrupted_query.clear();
    }

    return discard;
}

bool RWSplitSession::clientReply(GWBUF&& writebuf, const mxs::ReplyRoute& down, const mxs::Reply& reply)
{
    RWBackend* backend = static_cast<RWBackend*>(down.endpoint()->get_userdata());

    if (backend->should_ignore_response())
    {
        return ignore_response(backend, reply);
    }

    if (handle_causal_read_reply(writebuf, reply, backend))
    {
        return 1;   // Nothing to route, return
    }

    if (m_state == TRX_REPLAY_INTERRUPTED && discard_partial_result(writebuf, reply))
    {
        return true;    // Discard this chunk, the client already has it
    }

    const auto& error = reply.error();

    if (error.is_unexpected_error())
    {
        // All unexpected errors are related to server shutdown.
        MXB_SINFO("Server '" << backend->name() << "' is shutting down");

        // The server sent an error that we either didn't expect or we don't want. If retrying is going to
        // take place, it'll be done in handleError.
        if (!backend->is_waiting_result() || !reply.has_started())
        {
            // The buffer contains either an ERR packet, in which case the resultset hasn't started yet, or a
            // resultset with a trailing ERR packet. The full resultset can be discarded as the client hasn't
            // received it yet. In theory we could return this to the client but we don't know if it was
            // interrupted or not so the safer option is to retry it.
            return 1;
        }
    }

    if (((m_config->trx_retry_on_deadlock && error.is_rollback()) || is_wsrep_error(error))
        && handle_ignorable_error(backend, error))
    {
        // We can ignore this error and treat it as if the connection to the server was broken.
        return 1;
    }

    if (m_wait_gtid != GTID_READ_DONE)
    {
        m_qc.update_from_reply(reply);
    }

    // TODO: Do this in the client protocol, it seems to be a pretty logical place for it as it already
    // assigns the prepared statement IDs.
    if (m_config->reuse_ps && reply.command() == MXS_COM_STMT_PREPARE)
    {
        if (m_current_query)
        {
            const auto& current_sql = get_sql_string(m_current_query.buffer);
            m_ps_cache[current_sql].append(writebuf.shallow_clone());
        }
    }

    // Track transaction contents and handle ROLLBACK with aggressive transaction load balancing
    manage_transactions(backend, writebuf, reply);

    if (reply.is_complete())
    {
        if (backend->is_idle())
        {
            log_unexpected_response(m_pSession, backend, reply);
            return false;
        }

        MXB_INFO("Reply complete from '%s' (%s)", backend->name(), reply.describe().c_str());
        /** Got a complete reply, decrement expected response count */
        m_expected_responses--;
        mxb_assert(m_expected_responses >= 0);

        track_tx_isolation(reply);

        if (reply.command() == MXS_COM_STMT_PREPARE && reply.is_ok())
        {
            m_qc.ps_store_response(reply.generated_id(), reply.param_count());
        }

        if (m_state == OTRX_ROLLBACK)
        {
            // Transaction rolled back, start replaying it on the master
            m_state = ROUTING;
            start_trx_replay();
            m_pSession->reset_server_bookkeeping();
            return 1;
        }

        backend->ack_write();
        backend->select_finished();
        mxb_assert(m_expected_responses >= 0);

        if (continue_causal_read())
        {
            // GTID sync part of causal reads is complete, continue with the actual reading part. This must be
            // done after the ack_write() call to make sure things are correctly marked as done. It must also
            // be done only if we didn't ignore a response: there can be multiple pending queries ongoing
            // during the GTID sync and only the response which isn't discarded is the correct one.
            return 1;
        }
    }
    else
    {
        MXB_INFO("Reply not yet complete. Waiting for %d replies, got one from %s",
                 m_expected_responses, backend->name());
    }

    mxb_assert(writebuf);

    if (m_state == TRX_REPLAY)
    {
        mxb_assert(m_config->transaction_replay);

        if (m_expected_responses == 0)
        {
            // Current statement is complete, continue with the next one
            trx_replay_next_stmt();
        }

        /**
         * If the start of the transaction was interrupted, we need to return
         * the result to the client.
         *
         * This retrying of START TRANSACTION is done with the transaction replay
         * mechanism instead of the normal query retry mechanism because the safeguards
         * in the routing logic prevent retrying of individual queries inside transactions.
         *
         * If the transaction was not empty and some results have already been
         * sent to the client, we must discard all responses that the client already has.
         */

        if (!m_replayed_trx.empty())
        {
            // Client already has this response, discard it
            return 1;
        }
    }
    else if (trx_is_open() && trx_is_ending() && m_expected_responses == 0)
    {
        finish_transaction(backend);
    }

    mxb_assert_message(backend->in_use(), "Backend should be in use when routing reply");
    /** Write reply to client DCB */
    auto rc = RouterSession::clientReply(std::move(writebuf), down, reply);

    if (reply.is_complete() && m_expected_responses == 0 && m_state != TRX_REPLAY)
    {
        route_stored_query();
    }

    if (m_expected_responses == 0 && !trx_is_open())
    {
        /**
         * Close stale connections to servers in maintenance. Done here to avoid closing the connections
         * before all responses have been received. Must not be done inside a transaction.
         */
        close_stale_connections();
    }

    return rc;
}

bool RWSplitSession::ignore_response(mxs::RWBackend* backend, const mxs::Reply& reply)
{
    if (reply.is_complete())
    {
        if (backend->is_idle())
        {
            log_unexpected_response(m_pSession, backend, reply);
            return false;
        }

        backend->ack_write();
        backend->select_finished();
        mxb_assert(m_expected_responses >= 0);

        MXB_INFO("Reply complete from '%s', discarding it.", backend->name());
    }
    else
    {
        MXB_INFO("Reply not yet complete from '%s', discarding partial result.", backend->name());
    }

    return true;
}

bool RWSplitSession::can_start_trx_replay() const
{
    bool can_replay = false;

    if (m_can_replay_trx)
    {
        if (m_config->trx_timeout > 0s)
        {
            // m_trx_replay_timer is only set when the first replay starts, this is why we must check how many
            // attempts we've made.
            if (m_num_trx_replays == 0 || m_trx_replay_timer.split() < m_config->trx_timeout)
            {
                can_replay = true;
            }
            else
            {
                MXB_INFO("Transaction replay time limit of %ld seconds exceeded, not attempting replay",
                         m_config->trx_timeout.count());
            }
        }
        else
        {
            if (m_num_trx_replays < m_config->trx_max_attempts)
            {
                can_replay = true;
            }
            else
            {
                mxb_assert(m_num_trx_replays == m_config->trx_max_attempts);
                MXB_INFO("Transaction replay attempt cap of %ld exceeded, not attempting replay",
                         m_config->trx_max_attempts);
            }
        }
    }

    return can_replay;
}

bool RWSplitSession::start_trx_replay()
{
    bool rval = false;

    if (m_config->transaction_replay && can_start_trx_replay())
    {
        ++m_num_trx_replays;

        if (m_state != TRX_REPLAY)
        {
            // This is the first time we're retrying this transaction, store it and the interrupted query
            m_orig_trx = m_trx;
            m_orig_stmt = m_current_query.shallow_clone();
            m_trx_replay_timer.restart();
        }
        else
        {
            // Not the first time, copy the original
            m_replayed_trx.close();
            m_trx.close();
            m_trx = m_orig_trx;
            m_current_query = m_orig_stmt.shallow_clone();
        }

        if (m_trx.have_stmts() || m_current_query)
        {
            // Stash any interrupted queries while we replay the transaction
            m_interrupted_query = std::move(m_current_query);
            m_interrupted_query.checksum.finalize();
            m_current_query.clear();

            MXB_INFO("Starting transaction replay %ld. Replay has been ongoing for %ld seconds.",
                     m_num_trx_replays, trx_replay_seconds());
            m_state = TRX_REPLAY;

            /**
             * Copy the transaction for replaying. The current transaction
             * is closed as the replaying opens a new transaction.
             */
            m_replayed_trx = m_trx;
            m_trx.close();

            if (m_replayed_trx.have_stmts())
            {
                // Pop the first statement and start replaying the transaction
                GWBUF buf = m_replayed_trx.pop_stmt();
                const char* cmd = mariadb::cmd_to_string(mxs_mysql_get_command(buf));
                MXB_INFO("Replaying %s: %s", cmd, get_sql_string(buf).c_str());
                retry_query(std::move(buf), 1);
            }
            else
            {
                /**
                 * The transaction was only opened and no queries have been
                 * executed. The buffer should contain a query that starts
                 * or ends a transaction or autocommit should be disabled.
                 */
                MXB_AT_DEBUG(uint32_t type_mask = parser().get_trx_type_mask(m_interrupted_query.buffer));
                mxb_assert_message((type_mask & (sql::TYPE_BEGIN_TRX | sql::TYPE_COMMIT))
                                   || !route_info().trx().is_autocommit(),
                                   "The current query (%s) should start or stop a transaction "
                                   "or autocommit should be disabled",
                                   get_sql_string(m_interrupted_query.buffer).c_str());

                m_state = TRX_REPLAY_INTERRUPTED;
                MXB_INFO("Retrying interrupted query: %s",
                         get_sql_string(m_interrupted_query.buffer).c_str());
                retry_query(std::move(m_interrupted_query.buffer), 1);
                m_interrupted_query.buffer.clear();
            }
        }
        else
        {
            mxb_assert_message(route_info().trx().is_autocommit() || trx_is_ending(),
                               "Session should have autocommit disabled or transaction just ended if the "
                               "transaction had no statements and no query was interrupted");
        }

        rval = true;
    }

    return rval;
}

bool RWSplitSession::retry_master_query(RWBackend* backend)
{
    bool can_continue = false;

    if (m_current_query)
    {
        // A query was in progress, try to route it again
        mxb_assert(m_prev_plan.target == backend || m_prev_plan.route_target == TARGET_ALL);
        retry_query(std::move(m_current_query.buffer));
        m_current_query.clear();
        can_continue = true;
    }
    else
    {
        // This should never happen
        mxb_assert_message(!true, "m_current_query is empty");
        MXB_ERROR("Current query unexpectedly empty when trying to retry query on primary");
    }

    return can_continue;
}

bool RWSplitSession::handleError(mxs::ErrorType type, const std::string& message,
                                 mxs::Endpoint* endpoint, const mxs::Reply& reply)
{
    RWBackend* backend = static_cast<RWBackend*>(endpoint->get_userdata());
    mxb_assert(backend && backend->in_use());
    std::string errmsg;

    if (reply.has_started() && backend->is_expected_response() && !m_config->transaction_replay)
    {
        errmsg = mxb::string_printf(
            "Server '%s' was lost in the middle of a resultset, cannot continue the session: %s",
            backend->name(), message.c_str());
        return mxs::RouterSession::handleError(type, errmsg, endpoint, reply);
    }

    auto failure_type = type == mxs::ErrorType::PERMANENT ? RWBackend::CLOSE_FATAL : RWBackend::CLOSE_NORMAL;

    bool can_continue = false;

    if (m_current_master && m_current_master->in_use() && m_current_master == backend)
    {
        MXB_INFO("Primary '%s' failed: %s", backend->name(), message.c_str());
        /** The connection to the master has failed */

        if (mxs_mysql_is_binlog_dump(reply.command()) || reply.command() == MXS_COM_REGISTER_SLAVE)
        {
            MXB_INFO("Session is a replication client, closing connection immediately.");
            m_pSession->kill();     // Not sending an error causes the replication client to connect again
            return false;
        }

        auto old_wait_gtid = m_wait_gtid;
        bool expected_response = backend->is_waiting_result();

        if (!expected_response)
        {
            // We have to use Backend::is_waiting_result as the check since it's updated immediately after a
            // write to the backend is done. The mxs::Reply is updated only when the backend protocol
            // processes the query which can be out of sync when handleError is called if the disconnection
            // happens before authentication completes.
            mxb_assert(reply.is_complete() || backend->should_ignore_response());

            /** The failure of a master is not considered a critical
             * failure as partial functionality still remains. If
             * master_failure_mode is not set to fail_instantly, reads
             * are allowed as long as slave servers are available
             * and writes will cause an error to be returned.
             *
             * If we were waiting for a response from the master, we
             * can't be sure whether it was executed or not. In this
             * case the safest thing to do is to close the client
             * connection. */
            errmsg += " Lost connection to primary server while connection was idle.";
            if (m_config->master_failure_mode != RW_FAIL_INSTANTLY)
            {
                can_continue = true;
            }
        }
        else
        {
            // We were expecting a response but we aren't going to get one
            mxb_assert(m_expected_responses >= 1);

            errmsg += " Lost connection to primary server while waiting for a result.";

            if (m_expected_responses > 1)
            {
                can_continue = false;
                errmsg += " Cannot retry query as multiple queries were in progress.";
            }
            else if (m_wait_gtid == READING_GTID)
            {
                m_current_query.buffer = reset_gtid_probe();

                if (can_retry_query())
                {
                    // Not inside a transaction, we can retry the original query
                    retry_query(std::move(m_current_query.buffer), 0);
                    m_current_query.clear();
                    can_continue = true;
                }
            }
            else if (can_retry_query() && can_recover_master())
            {
                can_continue = retry_master_query(backend);
            }
            else if (m_config->master_failure_mode == RW_ERROR_ON_WRITE)
            {
                /** In error_on_write mode, the session can continue even
                 * if the master is lost. Send a read-only error to
                 * the client to let it know that the query failed. */
                can_continue = true;
                send_readonly_error();
            }
        }

        if (trx_is_open() && !in_optimistic_trx()
            && (!m_trx.target() || m_trx.target() == backend || old_wait_gtid == READING_GTID))
        {
            can_continue = start_trx_replay();
            errmsg += " A transaction is active and cannot be replayed.";
        }

        if (route_info().have_tmp_tables())
        {
            if (m_config->strict_tmp_tables)
            {
                can_continue = false;
                errmsg += " Temporary tables were lost when the connection was lost.";
            }
            else
            {
                MXB_INFO("Temporary tables have been created and they "
                         "are now lost if a reconnection takes place.");
            }
        }

<<<<<<< HEAD
        if (!can_continue)
        {
            auto diff = maxbase::Clock::now(maxbase::NowType::EPollTick) - backend->last_write();
            int idle = duration_cast<seconds>(diff).count();
            errmsg = mxb::string_printf(
                "Lost connection to the primary server, closing session.%s "
                "Connection has been idle for %d seconds. Error caused by: %s. "
                "Last error: %s", errmsg.c_str(), idle, message.c_str(),
                reply.error().message().c_str());
=======
            int idle = duration_cast<seconds>(
                maxbase::Clock::now(maxbase::NowType::EPollTick) - backend->last_write()).count();
            MXB_ERROR("Lost connection to the primary server, closing session.%s "
                      "Connection from %s has been idle for %d seconds. Error caused by: %s. "
                      "Last close reason: %s. Last error: %s", errmsg.c_str(),
                      m_pSession->user_and_host().c_str(), idle, mxs::extract_error(errmsgbuf).c_str(),
                      backend->close_reason().empty() ? "<none>" : backend->close_reason().c_str(),
                      reply.error().message().c_str());
>>>>>>> 81ac3c27
        }

        // Decrement the expected response count only if we know we can continue the sesssion.
        // This keeps the internal logic sound even if another query is routed before the session
        // is closed.
        if (can_continue && expected_response)
        {
            m_expected_responses--;
        }

        backend->close(failure_type);
        MXB_SINFO("Primary connection failed: " << message);
    }
    else
    {
        MXB_INFO("Replica '%s' failed: %s", backend->name(), message.c_str());

        if (backend->is_waiting_result())
        {
            // Slaves should never have more than one response waiting
            mxb_assert(m_expected_responses == 1);
            m_expected_responses--;

            mxb_assert_message(m_wait_gtid != READING_GTID, "Should not be in READING_GTID state");
            // Reset causal read state so that the next read starts from the correct one.
            m_wait_gtid = NONE;
        }

        // If a GTID probe is ongoing and the target of the transaction failed, the replay cannot be started
        // until the GTID probe either ends or the current master server fails at which point the replay will
        // be started.
        if (trx_is_read_only() && m_trx.target() == backend && m_wait_gtid != READING_GTID)
        {
            // Try to replay the transaction on another node
            can_continue = start_trx_replay();
            backend->close(failure_type);
            MXB_SINFO("Read-only trx failed: " << message);

            if (!can_continue)
            {
                errmsg = mxb::string_printf("Connection to server %s failed while executing "
                                            "a read-only transaction", backend->name());
            }
        }
        else if (in_optimistic_trx())
        {
            /**
             * The connection was closed mid-transaction or while we were
             * executing the ROLLBACK. In both cases the transaction will
             * be closed. We can safely start retrying the transaction
             * on the master.
             */

            mxb_assert(trx_is_open());
            can_continue = start_trx_replay();
            backend->close(failure_type);
            MXB_SINFO("Optimistic trx failed: " << message);
        }
        else
        {
            can_continue = handle_error_new_connection(backend, message, failure_type);

            if (!can_continue)
            {
                errmsg = mxb::string_printf("Unable to continue session as all connections have failed and "
                                            "new connections cannot be created. Last server to fail was '%s'.",
                                            backend->name());
            }
        }
    }

    mxb_assert_message(can_continue || !errmsg.empty(), "We should always return a custom error");

    return can_continue || mxs::RouterSession::handleError(
        type, errmsg.empty() ? message : errmsg, endpoint, reply);
}

void RWSplitSession::endpointConnReleased(mxs::Endpoint* down)
{
    auto* backend = static_cast<RWBackend*>(down->get_userdata());
    if (can_recover_servers() && (!backend->is_master() || m_config->master_reconnection))
    {
        backend->close(RWBackend::CLOSE_NORMAL);
        MXB_INFO("Backend pooled");
    }
}

/**
 * Check if there is backend reference pointing at failed DCB, and reset its
 * flags. Then clear DCB's callback and finally : try to find replacement(s)
 * for failed slave(s).
 *
 * This must be called with router lock.
 *
 * @param inst      router instance
 * @param rses      router client session
 * @param dcb       failed DCB
 * @param errmsg    error message which is sent to client if it is waiting
 *
 * @return true if there are enough backend connections to continue, false if
 * not
 */
bool RWSplitSession::handle_error_new_connection(RWBackend* backend, const std::string& errmsg,
                                                 RWBackend::close_type failure_type)
{
    bool route_stored = false;
    bool can_be_fixed = true;

    if (backend->is_waiting_result())
    {
        // The backend was busy executing command and the client is expecting a response.
        if (m_current_query && m_config->retry_failed_reads)
        {
            if (!m_config->delayed_retry && is_last_backend(backend))
            {
                can_be_fixed = false;
                MXB_INFO("Cannot retry failed read as there are no candidates to "
                         "try it on and delayed_retry is not enabled");
            }
            else
            {

                MXB_INFO("Re-routing failed read after server '%s' failed", backend->name());
                route_stored = false;
                retry_query(std::move(m_current_query.buffer));
                m_current_query.clear();
            }
        }
        else
        {
            can_be_fixed = false;
        }
    }

    /** Close the current connection. This needs to be done before routing any
     * of the stored queries. If we route a stored query before the connection
     * is closed, it's possible that the routing logic will pick the failed
     * server as the target. */
    backend->close(failure_type);
    MXB_SINFO("Replica connection failed: " << errmsg);

    if (can_be_fixed && route_stored)
    {
        route_stored_query();
    }

    return can_be_fixed && (can_recover_servers() || have_open_connections());
}

bool RWSplitSession::lock_to_master()
{
    if (m_config->strict_multi_stmt || m_config->strict_sp_calls)
    {
        MXB_INFO("Multi-statement query or stored procedure call, routing "
                 "all future queries to primary.");
        m_locked_to_master = true;
    }

    return m_current_master && m_current_master->in_use();
}

bool RWSplitSession::is_locked_to_master() const
{
    return m_locked_to_master || m_set_trx;
}

bool RWSplitSession::supports_hint(Hint::Type hint_type) const
{
    using Type = Hint::Type;
    bool rv = true;

    switch (hint_type)
    {
    case Type::ROUTE_TO_MASTER:
    case Type::ROUTE_TO_SLAVE:
    case Type::ROUTE_TO_NAMED_SERVER:
    case Type::ROUTE_TO_LAST_USED:
    case Type::PARAMETER:
        // Ignore hints inside transactions if transaction replay or causal reads is enabled. This prevents
        // all sorts of problems (e.g. MXS-4260) that happen when the contents of the transaction are spread
        // across multiple servers.
        if (trx_is_open() && (m_config->transaction_replay || m_config->causal_reads != CausalReads::NONE))
        {
            rv = false;
        }
        break;

    case Type::ROUTE_TO_UPTODATE_SERVER:
    case Type::ROUTE_TO_ALL:
        rv = false;
        break;

    default:
        mxb_assert(!true);
        rv = false;
    }

    return rv;
}

bool RWSplitSession::is_valid_for_master(const mxs::RWBackend* master)
{
    bool rval = false;

    if (master->in_use()
        || (m_config->master_reconnection && master->can_connect() && can_recover_servers()))
    {
        rval = master->target()->is_master()
            || (master->in_use() && master->target()->is_in_maint() && trx_is_open());
    }

    return rval;
}

bool RWSplitSession::need_gtid_probe(const RoutingPlan& plan) const
{
    uint8_t cmd = route_info().command();
    const auto cr = m_config->causal_reads;
    return (cr == CausalReads::UNIVERSAL || cr == CausalReads::FAST_UNIVERSAL)
           && plan.route_target == TARGET_SLAVE
           && m_wait_gtid == NONE
           && (cmd == MXS_COM_QUERY || cmd == MXS_COM_STMT_EXECUTE)
           && (route_info().type_mask() & (sql::TYPE_COMMIT | sql::TYPE_ROLLBACK)) == 0;
}

void RWSplitSession::track_tx_isolation(const mxs::Reply& reply)
{
    constexpr const char* LEVEL = "SERIALIZABLE";
    bool was_serializable = m_locked_to_master;
    std::string_view value;

    if (auto trx_char = reply.get_variable("trx_characteristics"); !trx_char.empty())
    {
        m_locked_to_master = trx_char.find(LEVEL) != std::string_view::npos;
        value = trx_char;
    }

    auto tx_isolation = reply.get_variable("transaction_isolation");

    if (tx_isolation.empty())
    {
        tx_isolation = reply.get_variable("tx_isolation");
    }

    if (!tx_isolation.empty())
    {
        m_locked_to_master = tx_isolation.find(LEVEL) != std::string_view::npos;
        value = tx_isolation;
    }

    if (was_serializable != m_locked_to_master)
    {
        MXB_INFO("Transaction isolation level set to '%s', %s", std::string(value).c_str(),
                 m_locked_to_master ? "locking session to primary" : "returning to normal routing");
    }
}<|MERGE_RESOLUTION|>--- conflicted
+++ resolved
@@ -991,26 +991,15 @@
             }
         }
 
-<<<<<<< HEAD
         if (!can_continue)
         {
             auto diff = maxbase::Clock::now(maxbase::NowType::EPollTick) - backend->last_write();
             int idle = duration_cast<seconds>(diff).count();
             errmsg = mxb::string_printf(
                 "Lost connection to the primary server, closing session.%s "
-                "Connection has been idle for %d seconds. Error caused by: %s. "
-                "Last error: %s", errmsg.c_str(), idle, message.c_str(),
-                reply.error().message().c_str());
-=======
-            int idle = duration_cast<seconds>(
-                maxbase::Clock::now(maxbase::NowType::EPollTick) - backend->last_write()).count();
-            MXB_ERROR("Lost connection to the primary server, closing session.%s "
-                      "Connection from %s has been idle for %d seconds. Error caused by: %s. "
-                      "Last close reason: %s. Last error: %s", errmsg.c_str(),
-                      m_pSession->user_and_host().c_str(), idle, mxs::extract_error(errmsgbuf).c_str(),
-                      backend->close_reason().empty() ? "<none>" : backend->close_reason().c_str(),
-                      reply.error().message().c_str());
->>>>>>> 81ac3c27
+                "Connection from %s has been idle for %d seconds. Error caused by: %s. "
+                "Last error: %s", errmsg.c_str(), m_pSession->user_and_host().c_str(),
+                idle, message.c_str(), reply.error().message().c_str());
         }
 
         // Decrement the expected response count only if we know we can continue the sesssion.
