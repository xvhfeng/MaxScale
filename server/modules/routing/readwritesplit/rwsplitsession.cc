--- conflicted
+++ resolved
@@ -817,15 +817,11 @@
         // was expected failed: try to route the session command again. If the master is not available,
         // the response will be returned from one of the slaves if the configuration allows it.
 
-<<<<<<< HEAD
         mxb_assert(m_sescmd_replier == backend);
-        mxb_assert(backend->next_session_command()->get_position() == m_recv_sescmd + 1);
-=======
         mxb_assert_message(backend->next_session_command()->get_position() == m_recv_sescmd + 1
                            || backend->is_replaying_history(),
                            "The master should be executing the latest session command "
                            "or attempting to replay existing history.");
->>>>>>> 933ce0c8
         mxb_assert(m_qc.current_route_info().target() == TARGET_ALL);
         mxb_assert(!m_current_query.get());
         mxb_assert(!m_sescmd_list.empty());
@@ -841,16 +837,18 @@
             return false;
         }
 
-<<<<<<< HEAD
-        for (auto b : m_raw_backends)
-        {
-            if (b != backend && b->in_use() && b->is_waiting_result())
-            {
-                MXS_INFO("Master failed, electing '%s' as the replier to session command %lu",
-                         b->name(), b->next_session_command()->get_position());
-                m_sescmd_replier = b;
-                m_expected_responses++;
-                break;
+        if (!backend->is_replaying_history())
+        {
+            for (auto b : m_raw_backends)
+            {
+                if (b != backend && b->in_use() && b->is_waiting_result())
+                {
+                    MXS_INFO("Master failed, electing '%s' as the replier to session command %lu",
+                             b->name(), b->next_session_command()->get_position());
+                    m_sescmd_replier = b;
+                    m_expected_responses++;
+                    break;
+                }
             }
         }
 
@@ -864,27 +862,15 @@
             // Before routing it, pop the failed session command off the list and decrement the number of
             // executed session commands. This "overwrites" the existing command and prevents history
             // duplication.
+            GWBUF* buffer = m_sescmd_list.back()->deep_copy_buffer();
             m_sescmd_list.pop_back();
             --m_sescmd_count;
-            retry_query(backend->next_session_command()->deep_copy_buffer());
+            retry_query(buffer);
 
             MXS_INFO("Master failed, retrying session command %lu",
                      backend->next_session_command()->get_position());
         }
 
-=======
-        MXS_INFO("Retrying session command due to master failure: %s",
-                 m_sescmd_list.back()->to_string().c_str());
-
-        GWBUF* buffer = m_sescmd_list.back()->deep_copy_buffer();
-
-        // Before routing it, pop the failed session command off the list and decrement the number of
-        // executed session commands. This "overwrites" the existing command and prevents history duplication.
-        m_sescmd_list.pop_back();
-        --m_sescmd_count;
-
-        retry_query(buffer);
->>>>>>> 933ce0c8
         can_continue = true;
     }
     else if (m_current_query.get())
