/*
 * Copyright (c) 2016 MariaDB Corporation Ab
 * Copyright (c) 2023 MariaDB plc, Finnish Branch
 *
 * Use of this software is governed by the Business Source License included
 * in the LICENSE.TXT file and at www.mariadb.com/bsl11.
 *
 * Change Date: 2027-09-19
 *
 * On the date above, in accordance with the Business Source License, use
 * of this software will be governed by version 2 or later of the General
 * Public License.
 */

#include "rwsplitsession.hh"

#include <maxbase/format.hh>
#include <maxbase/pretty_print.hh>

using namespace maxscale;
using namespace std::chrono;
using mariadb::QueryClassifier;

namespace
{
void log_unexpected_response(MXS_SESSION* session, mxs::RWBackend* backend, const mxs::Reply& reply)
{
    MXB_ERROR("Unexpected response from '%s', closing session: %s",
              backend->name(), reply.describe().c_str());
    session->dump_statements();
    session->dump_session_log();
    session->kill();
    mxb_assert(!true);
}
}

std::vector<RWBackend*> sptr_vec_to_ptr_vec(std::vector<RWBackend>& sVec)
{
    std::vector<RWBackend*> pVec;
    for (auto& smart : sVec)
    {
        pVec.push_back(&smart);
    }
    return pVec;
}

RWSplitSession::RWSplitSession(RWSplit* instance, MXS_SESSION* session, mxs::RWBackends backends)
    : mxs::RouterSession(session)
    , m_backends(std::move(backends))
    , m_raw_backends(sptr_vec_to_ptr_vec(m_backends))
    , m_current_master(nullptr)
    , m_config(instance->config().get_ref())
    , m_expected_responses(0)
    , m_router(instance)
    , m_wait_gtid(NONE)
    , m_next_seq(0)
    , m_qc(parser(), this, session, m_config->use_sql_variables_in)
    , m_retry_duration(0)
    , m_can_replay_trx(true)
{
}

RWSplitSession* RWSplitSession::create(RWSplit* router, MXS_SESSION* session, const Endpoints& endpoints)
{
    RWSplitSession* rses = new RWSplitSession(router, session, RWBackend::from_endpoints(endpoints));

    if (rses->open_connections())
    {
        mxb::atomic::add(&router->stats().n_sessions, 1, mxb::atomic::RELAXED);
    }
    else
    {
        delete rses;
        rses = nullptr;
    }

    return rses;
}

RWSplitSession::~RWSplitSession()
{
    auto t = m_session_timer.split();

    for (auto& backend : m_raw_backends)
    {
        auto& stats = m_router->local_server_stats()[backend->target()];
        stats.update(t, backend->select_timer().total(), backend->num_selects());
    }

    // TODO: Fix this
    // m_router->local_avg_sescmd_sz().add(protocol_data().history().size());
}

bool RWSplitSession::routeQuery(GWBUF&& buffer)
{
    if (buffer.empty())
    {
        MXB_ERROR("MXS-2585: Null buffer passed to routeQuery, closing session");
        mxb_assert(!true);
        return 0;
    }

    if (replaying_trx() || m_pending_retries > 0 || !m_query_queue.empty())
    {
        MXB_INFO("New %s received while %s is active: %s",
                 mariadb::cmd_to_string(buffer.data()[4]),
                 replaying_trx() ?  "transaction replay" : "query execution",
                 get_sql_string(buffer).c_str());

        m_query_queue.emplace_back(std::move(buffer));
        return true;
    }

    return route_query(std::move(buffer));
}

bool RWSplitSession::route_query(GWBUF&& buffer)
{
    bool rval = false;
    bool trx_was_ending = trx_is_ending();
    m_qc.update_route_info(buffer);
    RoutingPlan res = resolve_route(buffer, route_info());

    if (can_route_query(buffer, res, trx_was_ending))
    {
        if (need_gtid_probe(res))
        {
            m_qc.revert_update();
            m_query_queue.push_front(std::move(buffer));
            std::tie(buffer, res) = start_gtid_probe();
        }

        /** No active or pending queries */
        rval = route_stmt(std::move(buffer), res);
    }
    else
    {
        // Roll back the query classifier state to keep it consistent.
        m_qc.revert_update();

        // Already busy executing a query, put the query in a queue and route it later
        MXB_INFO("Storing query (len: %lu cmd: %0x), expecting %d replies to current command: %s. "
                 "Would route %s to '%s'.",
                 buffer.length(), buffer.data()[4], m_expected_responses,
                 maxbase::show_some(get_sql_string(buffer), 1024).c_str(),
                 route_target_to_string(res.route_target),
                 res.target ? res.target->name() : "<no target>");

        mxb_assert(m_expected_responses >= 1 || !m_query_queue.empty());

        m_query_queue.emplace_back(std::move(buffer));
        rval = true;
        mxb_assert(m_expected_responses >= 1);
    }

    return rval;
}

/**
 * @brief Route a stored query
 *
 * When multiple queries are executed in a pipeline fashion, the readwritesplit
 * stores the extra queries in a queue. This queue is emptied after reading a
 * reply from the backend server.
 *
 * @param rses Router client session
 * @return True if a stored query was routed successfully
 */
bool RWSplitSession::route_stored_query()
{
    if (m_query_queue.empty())
    {
        return true;
    }

    bool rval = true;

    /** Loop over the stored statements as long as the routeQuery call doesn't
     * append more data to the queue. If it appends data to the queue, we need
     * to wait for a response before attempting another reroute */
    MXB_INFO(">>> Routing stored queries");

    while (!m_query_queue.empty())
    {
        auto query = std::move(m_query_queue.front());
        m_query_queue.pop_front();
        mxb_assert_message(query, "Query in query queue unexpectedly empty");

        /** Store the query queue locally for the duration of the routeQuery call.
         * This prevents recursive calls into this function. */
        decltype(m_query_queue) temp_storage;
        temp_storage.swap(m_query_queue);

        if (!routeQuery(std::move(query)))
        {
            rval = false;
            MXB_ERROR("Failed to route queued query.");
        }

        if (m_query_queue.empty())
        {
            /** Query successfully routed and no responses are expected */
            m_query_queue.swap(temp_storage);
        }
        else
        {
            /**
             * Routing was stopped, we need to wait for a response before retrying.
             * temp_storage holds the tail end of the queue and m_query_queue contains the query we attempted
             * to route.
             */
            mxb_assert(m_query_queue.size() == 1);
            temp_storage.push_front(std::move(m_query_queue.front()));
            m_query_queue = std::move(temp_storage);
            break;
        }
    }

    MXB_INFO("<<< Stored queries routed");

    return rval;
}

void RWSplitSession::trx_replay_next_stmt()
{
    mxb_assert(m_state == TRX_REPLAY);

    if (m_replayed_trx.have_stmts())
    {
        const auto& curr_trx = m_trx.checksums();
        const auto& old_trx = m_replayed_trx.checksums();

        if (old_trx[curr_trx.size() - 1] == curr_trx.back())
        {
            // More statements to replay, pop the oldest one and execute it
            GWBUF buf = m_replayed_trx.pop_stmt();
            const char* cmd = mariadb::cmd_to_string(mxs_mysql_get_command(buf));
            MXB_INFO("Replaying %s: %s", cmd, get_sql_string(buf).c_str());
            retry_query(std::move(buf), 0);
        }
        else
        {
            checksum_mismatch();
        }
    }
    else
    {
        // No more statements to execute, return to normal routing mode
        m_state = ROUTING;
        mxb::atomic::add(&m_router->stats().n_trx_replay, 1, mxb::atomic::RELAXED);

        if (!m_replayed_trx.empty())
        {
            // Check that the checksums match.
            if (m_trx.checksums().back() == m_replayed_trx.checksums().back())
            {
                mxb_assert(m_trx.checksums() == m_replayed_trx.checksums());
                MXB_INFO("Checksums match, replay successful. Replay took %ld seconds.",
                         trx_replay_seconds());
                m_num_trx_replays = 0;

                if (m_interrupted_query)
                {
                    m_state = TRX_REPLAY_INTERRUPTED;
                    MXB_INFO("Resuming execution: %s", get_sql_string(m_interrupted_query.buffer).c_str());
                    retry_query(std::move(m_interrupted_query.buffer), 0);
                    m_interrupted_query.buffer.clear();
                }
                else if (!m_query_queue.empty())
                {
                    route_stored_query();
                }
            }
            else
            {
                checksum_mismatch();
            }
        }
        else
        {
            /**
             * The transaction was "empty". This means that the start of the transaction
             * did not finish before we started the replay process.
             *
             * The transaction that is being currently replayed has a result,
             * whereas the original interrupted transaction had none. Due to this,
             * the checksums would not match if they were to be compared.
             */
            mxb_assert_message(!m_interrupted_query, "Interrupted query should be empty");
            m_num_trx_replays = 0;
        }
    }
}

void RWSplitSession::checksum_mismatch()
{
    // Turn the replay flag back on to prevent queries from getting routed before the hangup we
    // just added is processed. For example, this can happen if the error is sent and the client
    // manages to send a COM_QUIT that gets processed before the fake hangup event.
    // This also makes it so that when transaction_replay_retry_on_mismatch is enabled, the replay
    // will eventually stop.
    m_state = TRX_REPLAY;

    if (m_config->trx_retry_on_mismatch && start_trx_replay())
    {
        MXB_INFO("Checksum mismatch, starting transaction replay again.");
    }
    else
    {
        MXB_INFO("Checksum mismatch, transaction replay failed. Closing connection.");
        m_pSession->kill("Transaction checksum mismatch encountered when replaying transaction.");
    }
}

void RWSplitSession::manage_transactions(RWBackend* backend, const GWBUF& writebuf, const mxs::Reply& reply)
{
    if (m_state == OTRX_ROLLBACK)
    {
        /** This is the response to the ROLLBACK. If it fails, we must close
         * the connection. The replaying of the transaction can continue
         * regardless of the ROLLBACK result. */
        mxb_assert(backend == m_prev_plan.target);

        if (!mxs_mysql_is_ok_packet(writebuf))
        {
            m_pSession->kill();
        }
    }
    else if (m_config->transaction_replay && m_can_replay_trx && trx_is_open())
    {
        if (m_wait_gtid != READING_GTID && m_wait_gtid != GTID_READ_DONE)
        {
            m_current_query.buffer.minimize();
            int64_t size = m_trx.size() + m_current_query.buffer.runtime_size();

            // A transaction is open and it is eligible for replaying
            if (size < m_config->trx_max_size)
            {
                /** Transaction size is OK, store the statement for replaying and
                 * update the checksum of the result */

                m_current_query.bytes += writebuf.length();
                m_current_query.checksum.update(writebuf);

                if (reply.is_complete())
                {
                    const char* cmd = mariadb::cmd_to_string(mxs_mysql_get_command(m_current_query.buffer));

                    // Add an empty checksum for any statements which we don't want to checksum. This allows
                    // us to identify which statement it was that caused the checksum mismatch.
                    if (!include_in_checksum(reply))
                    {
                        m_current_query.checksum.reset();
                    }

                    m_current_query.checksum.finalize();
                    m_trx.add_result(m_current_query.checksum.value());

                    MXB_INFO("Adding %s to trx: %s", cmd, get_sql_string(m_current_query.buffer).c_str());

                    // Add the statement to the transaction now that the result is complete.
                    m_trx.add_stmt(backend, std::move(m_current_query.buffer));
                    m_current_query.clear();
                }
            }
            else
            {
                // We leave the transaction open to retain the information where it was being executed. This
                // is needed in case the server where it's being executed on fails.
                MXB_INFO("Transaction is too big (%lu bytes), can't replay if it fails.", size);
                m_can_replay_trx = false;
                mxb::atomic::add(&m_router->stats().n_trx_too_big, 1, mxb::atomic::RELAXED);
            }
        }
    }
    else if (m_wait_gtid == RETRYING_ON_MASTER)
    {
        // We're retrying the query on the master and we need to keep the current query
    }
    else
    {
        /** Normal response, reset the currently active query. This is done before
         * the whole response is complete to prevent it from being retried
         * in case the connection breaks in the middle of a resultset. */
        m_current_query.clear();
    }
}

void RWSplitSession::close_stale_connections()
{
    auto current_rank = get_current_rank();

    for (auto& backend : m_raw_backends)
    {
        if (backend->in_use())
        {
            auto server = backend->target();

            if (!server->is_usable())
            {
                MXB_INFO("Discarding connection to '%s', server in state: %s",
                         backend->name(), backend->target()->status_string().c_str());
                backend->close();
            }
            else if (server->rank() != current_rank)
            {
                MXB_INFO("Discarding connection to '%s': Server has rank %ld and current rank is %ld",
                         backend->name(), backend->target()->rank(), current_rank);
                backend->close();
            }
        }
    }
}

bool is_wsrep_error(const mxs::Error& error)
{
    return error.code() == 1047 && error.sql_state() == "08S01"
           && error.message() == "WSREP has not yet prepared node for application use";
}

bool RWSplitSession::handle_ignorable_error(RWBackend* backend, const mxs::Error& error)
{
<<<<<<< HEAD
    mxb_assert(trx_is_open() || can_retry_query());
=======
    if (backend->should_ignore_response())
    {
        // Never bypass errors for session commands. TODO: Check whether it would make sense to do so.
        return false;
    }

>>>>>>> 1e29dc74
    mxb_assert(m_expected_responses >= 1);

    bool ok = false;

    MXB_INFO("%s: %s", error.is_rollback() ?
             "Server triggered transaction rollback, replaying transaction" :
             "WSREP not ready, retrying query", error.message().c_str());

    if (trx_is_open())
    {
        ok = start_trx_replay();
    }
    else
    {
        static bool warn_unexpected_rollback = true;

        if (!is_wsrep_error(error) && warn_unexpected_rollback)
        {
            MXB_WARNING("Expected a WSREP error but got a transaction rollback error: %d, %s",
                        error.code(), error.message().c_str());
            warn_unexpected_rollback = false;
        }

        if (m_expected_responses > 1)
        {
            MXB_INFO("Cannot retry the query as multiple queries were in progress");
        }
        else if (backend == m_current_master)
        {
            if (can_retry_query() && can_recover_master())
            {
                ok = retry_master_query(backend);
            }
        }
        else if (m_config->retry_failed_reads)
        {
            ok = true;
            retry_query(std::move(m_current_query.buffer));
            m_current_query.clear();
        }
    }

    if (ok)
    {
        backend->ack_write();
        m_expected_responses--;
        m_wait_gtid = NONE;
        m_pSession->reset_server_bookkeeping();
        backend->close();
    }

    return ok;
}

void RWSplitSession::finish_transaction(mxs::RWBackend* backend)
{
    // m_trx.target() can be null if the client sends two COMMIT statements in a row. Although unlikely to
    // appear on purpose, we cannot assert this until the transaction state is tracked at the component level
    // in the routing chain.
    MXB_INFO("Transaction complete on '%s', %s of SQL.",
             m_trx.target() ? m_trx.target()->name() : "<no target>",
             mxb::pretty_size(m_trx.size()).c_str());
    m_trx.close();
    m_can_replay_trx = true;
    m_set_trx.clear();
}

bool RWSplitSession::discard_partial_result(GWBUF& buffer, const mxs::Reply& reply)
{
    mxb_assert(m_interrupted_query.bytes >= m_current_query.bytes);
    mxb_assert(m_config->transaction_replay);
    bool discard = m_current_query.bytes + buffer.length() <= m_interrupted_query.bytes;

    if (discard)
    {
        // Discard this part, we have already sent it.
        m_current_query.bytes += buffer.length();
        m_current_query.checksum.update(buffer);
        MXB_INFO("Discarding result, client already has it. %s processed so far.",
                 mxb::pretty_size(m_current_query.bytes).c_str());

        if (reply.is_complete())
        {
            MXB_INFO("Replayed result was shorter than the original one.");
            checksum_mismatch();
        }
    }
    else
    {
        // We've returned some part of this result. Split it into two parts and return the trailing end of the
        // result to the client.
        MXB_INFO("Replay of interrupted query is complete.");
        auto bytes_to_discard = m_interrupted_query.bytes - m_current_query.bytes;
        m_current_query.checksum.update(buffer.data(), bytes_to_discard);
        buffer.consume(bytes_to_discard);
        m_current_query.bytes = m_interrupted_query.bytes;
        m_state = ROUTING;

        if (include_in_checksum(reply))
        {
            auto cksum = m_current_query.checksum;
            cksum.finalize();

            // In case the result wasn't the same, the resultset checksum will not match.
            if (cksum != m_interrupted_query.checksum)
            {
                checksum_mismatch();
                discard = true;
            }
        }

        m_interrupted_query.clear();
    }

    return discard;
}

bool RWSplitSession::clientReply(GWBUF&& writebuf, const mxs::ReplyRoute& down, const mxs::Reply& reply)
{
    RWBackend* backend = static_cast<RWBackend*>(down.endpoint()->get_userdata());

    if (backend->should_ignore_response())
    {
        return ignore_response(backend, reply);
    }

    if (handle_causal_read_reply(writebuf, reply, backend))
    {
        return 1;   // Nothing to route, return
    }

    if (m_state == TRX_REPLAY_INTERRUPTED && discard_partial_result(writebuf, reply))
    {
        return true;    // Discard this chunk, the client already has it
    }

    const auto& error = reply.error();

    if (error.is_unexpected_error())
    {
        // All unexpected errors are related to server shutdown.
        MXB_SINFO("Server '" << backend->name() << "' is shutting down");

        // The server sent an error that we either didn't expect or we don't want. If retrying is going to
        // take place, it'll be done in handleError.
        if (!backend->is_waiting_result() || !reply.has_started())
        {
            // The buffer contains either an ERR packet, in which case the resultset hasn't started yet, or a
            // resultset with a trailing ERR packet. The full resultset can be discarded as the client hasn't
            // received it yet. In theory we could return this to the client but we don't know if it was
            // interrupted or not so the safer option is to retry it.
            return 1;
        }
    }

    if (((m_config->trx_retry_on_deadlock && error.is_rollback()) || is_wsrep_error(error))
        && handle_ignorable_error(backend, error))
    {
        // We can ignore this error and treat it as if the connection to the server was broken.
        return 1;
    }

    if (m_wait_gtid != GTID_READ_DONE)
    {
        m_qc.update_from_reply(reply);
    }

    // TODO: Do this in the client protocol, it seems to be a pretty logical place for it as it already
    // assigns the prepared statement IDs.
    if (m_config->reuse_ps && reply.command() == MXS_COM_STMT_PREPARE)
    {
        if (m_current_query)
        {
            const auto& current_sql = get_sql_string(m_current_query.buffer);
            m_ps_cache[current_sql].append(writebuf.shallow_clone());
        }
    }

    // Track transaction contents and handle ROLLBACK with aggressive transaction load balancing
    manage_transactions(backend, writebuf, reply);

    if (reply.is_complete())
    {
        if (backend->is_idle())
        {
            log_unexpected_response(m_pSession, backend, reply);
            return false;
        }

        MXB_INFO("Reply complete from '%s' (%s)", backend->name(), reply.describe().c_str());
        /** Got a complete reply, decrement expected response count */
        m_expected_responses--;
        mxb_assert(m_expected_responses >= 0);

        track_tx_isolation(reply);

        if (reply.command() == MXS_COM_STMT_PREPARE && reply.is_ok())
        {
            m_qc.ps_store_response(reply.generated_id(), reply.param_count());
        }

        if (m_state == OTRX_ROLLBACK)
        {
            // Transaction rolled back, start replaying it on the master
            m_state = ROUTING;
            start_trx_replay();
            m_pSession->reset_server_bookkeeping();
            return 1;
        }

        backend->ack_write();
        backend->select_finished();
        mxb_assert(m_expected_responses >= 0);

        if (continue_causal_read())
        {
            // GTID sync part of causal reads is complete, continue with the actual reading part. This must be
            // done after the ack_write() call to make sure things are correctly marked as done. It must also
            // be done only if we didn't ignore a response: there can be multiple pending queries ongoing
            // during the GTID sync and only the response which isn't discarded is the correct one.
            return 1;
        }
    }
    else
    {
        MXB_INFO("Reply not yet complete. Waiting for %d replies, got one from %s",
                 m_expected_responses, backend->name());
    }

    mxb_assert(writebuf);

    if (m_state == TRX_REPLAY)
    {
        mxb_assert(m_config->transaction_replay);

        if (m_expected_responses == 0)
        {
            // Current statement is complete, continue with the next one
            trx_replay_next_stmt();
        }

        /**
         * If the start of the transaction was interrupted, we need to return
         * the result to the client.
         *
         * This retrying of START TRANSACTION is done with the transaction replay
         * mechanism instead of the normal query retry mechanism because the safeguards
         * in the routing logic prevent retrying of individual queries inside transactions.
         *
         * If the transaction was not empty and some results have already been
         * sent to the client, we must discard all responses that the client already has.
         */

        if (!m_replayed_trx.empty())
        {
            // Client already has this response, discard it
            return 1;
        }
    }
    else if (trx_is_open() && trx_is_ending() && m_expected_responses == 0)
    {
        finish_transaction(backend);
    }

    mxb_assert_message(backend->in_use(), "Backend should be in use when routing reply");
    /** Write reply to client DCB */
    auto rc = RouterSession::clientReply(std::move(writebuf), down, reply);

    if (reply.is_complete() && m_expected_responses == 0 && m_state != TRX_REPLAY)
    {
        route_stored_query();
    }

    if (m_check_stale && m_expected_responses == 0 && !trx_is_open())
    {
        /**
         * Close stale connections to servers in maintenance. Done here to avoid closing the connections
         * before all responses have been received. Must not be done inside a transaction.
         */
        close_stale_connections();
        m_check_stale = false;
    }

    return rc;
}

bool RWSplitSession::ignore_response(mxs::RWBackend* backend, const mxs::Reply& reply)
{
    if (reply.is_complete())
    {
        if (backend->is_idle())
        {
            log_unexpected_response(m_pSession, backend, reply);
            return false;
        }

        backend->ack_write();
        backend->select_finished();
        mxb_assert(m_expected_responses >= 0);

        MXB_INFO("Reply complete from '%s', discarding it.", backend->name());
    }
    else
    {
        MXB_INFO("Reply not yet complete from '%s', discarding partial result.", backend->name());
    }

    return true;
}

bool RWSplitSession::can_start_trx_replay() const
{
    bool can_replay = false;

    if (m_can_replay_trx)
    {
        if (m_config->trx_timeout > 0s)
        {
            // m_trx_replay_timer is only set when the first replay starts, this is why we must check how many
            // attempts we've made.
            if (m_num_trx_replays == 0 || m_trx_replay_timer.split() < m_config->trx_timeout)
            {
                can_replay = true;
            }
            else
            {
                MXB_INFO("Transaction replay time limit of %ld seconds exceeded, not attempting replay",
                         m_config->trx_timeout.count());
            }
        }
        else
        {
            if (m_num_trx_replays < m_config->trx_max_attempts)
            {
                can_replay = true;
            }
            else
            {
                mxb_assert(m_num_trx_replays == m_config->trx_max_attempts);
                MXB_INFO("Transaction replay attempt cap of %ld exceeded, not attempting replay",
                         m_config->trx_max_attempts);
            }
        }
    }

    return can_replay;
}

bool RWSplitSession::start_trx_replay()
{
    bool rval = false;

    if (m_config->transaction_replay && can_start_trx_replay())
    {
        ++m_num_trx_replays;

        if (m_state != TRX_REPLAY)
        {
            // This is the first time we're retrying this transaction, store it and the interrupted query
            m_orig_trx = m_trx;
            m_orig_stmt = m_current_query.shallow_clone();
            m_trx_replay_timer.restart();
        }
        else
        {
            // Not the first time, copy the original
            m_replayed_trx.close();
            m_trx.close();
            m_trx = m_orig_trx;
            m_current_query = m_orig_stmt.shallow_clone();
        }

        if (m_trx.have_stmts() || m_current_query)
        {
            // Stash any interrupted queries while we replay the transaction
            m_interrupted_query = std::move(m_current_query);
            m_interrupted_query.checksum.finalize();
            m_current_query.clear();

            MXB_INFO("Starting transaction replay %ld. Replay has been ongoing for %ld seconds.",
                     m_num_trx_replays, trx_replay_seconds());
            m_state = TRX_REPLAY;

            /**
             * Copy the transaction for replaying. The current transaction
             * is closed as the replaying opens a new transaction.
             */
            m_replayed_trx = m_trx;
            m_trx.close();

            if (m_replayed_trx.have_stmts())
            {
                // Pop the first statement and start replaying the transaction
                GWBUF buf = m_replayed_trx.pop_stmt();
                const char* cmd = mariadb::cmd_to_string(mxs_mysql_get_command(buf));
                MXB_INFO("Replaying %s: %s", cmd, get_sql_string(buf).c_str());
                retry_query(std::move(buf), 1);
            }
            else
            {
                /**
                 * The transaction was only opened and no queries have been
                 * executed. The buffer should contain a query that starts
                 * or ends a transaction or autocommit should be disabled.
                 */
                MXB_AT_DEBUG(uint32_t type_mask = parser().get_trx_type_mask(m_interrupted_query.buffer));
                mxb_assert_message((type_mask & (sql::TYPE_BEGIN_TRX | sql::TYPE_COMMIT))
                                   || !route_info().trx().is_autocommit(),
                                   "The current query (%s) should start or stop a transaction "
                                   "or autocommit should be disabled",
                                   get_sql_string(m_interrupted_query.buffer).c_str());

                m_state = TRX_REPLAY_INTERRUPTED;
                MXB_INFO("Retrying interrupted query: %s",
                         get_sql_string(m_interrupted_query.buffer).c_str());
                retry_query(std::move(m_interrupted_query.buffer), 1);
                m_interrupted_query.buffer.clear();
            }
        }
        else
        {
            mxb_assert_message(route_info().trx().is_autocommit() || trx_is_ending(),
                               "Session should have autocommit disabled or transaction just ended if the "
                               "transaction had no statements and no query was interrupted");
        }

        rval = true;
    }

    return rval;
}

bool RWSplitSession::retry_master_query(RWBackend* backend)
{
    bool can_continue = false;

    if (m_current_query)
    {
        // A query was in progress, try to route it again
        mxb_assert(m_prev_plan.target == backend || m_prev_plan.route_target == TARGET_ALL);
        retry_query(std::move(m_current_query.buffer));
        m_current_query.clear();
        can_continue = true;
    }
    else
    {
        // This should never happen
        mxb_assert_message(!true, "m_current_query is empty");
        MXB_ERROR("Current query unexpectedly empty when trying to retry query on primary");
    }

    return can_continue;
}

bool RWSplitSession::handleError(mxs::ErrorType type, const std::string& message,
                                 mxs::Endpoint* endpoint, const mxs::Reply& reply)
{
    RWBackend* backend = static_cast<RWBackend*>(endpoint->get_userdata());
    mxb_assert(backend && backend->in_use());
    std::string errmsg;

    if (reply.has_started() && backend->is_expected_response() && !m_config->transaction_replay)
    {
        errmsg = mxb::string_printf(
            "Server '%s' was lost in the middle of a resultset, cannot continue the session: %s",
            backend->name(), message.c_str());
        return mxs::RouterSession::handleError(type, errmsg, endpoint, reply);
    }

    auto failure_type = type == mxs::ErrorType::PERMANENT ? RWBackend::CLOSE_FATAL : RWBackend::CLOSE_NORMAL;

    bool can_continue = false;

    if (m_current_master && m_current_master->in_use() && m_current_master == backend)
    {
        MXB_INFO("Primary '%s' failed: %s", backend->name(), message.c_str());
        /** The connection to the master has failed */

        if (mxs_mysql_is_binlog_dump(reply.command()) || reply.command() == MXS_COM_REGISTER_SLAVE)
        {
            MXB_INFO("Session is a replication client, closing connection immediately.");
            m_pSession->kill();     // Not sending an error causes the replication client to connect again
            return false;
        }

        auto old_wait_gtid = m_wait_gtid;
        bool expected_response = backend->is_waiting_result();

        if (!expected_response)
        {
            // We have to use Backend::is_waiting_result as the check since it's updated immediately after a
            // write to the backend is done. The mxs::Reply is updated only when the backend protocol
            // processes the query which can be out of sync when handleError is called if the disconnection
            // happens before authentication completes.
            mxb_assert(reply.is_complete() || backend->should_ignore_response());

            /** The failure of a master is not considered a critical
             * failure as partial functionality still remains. If
             * master_failure_mode is not set to fail_instantly, reads
             * are allowed as long as slave servers are available
             * and writes will cause an error to be returned.
             *
             * If we were waiting for a response from the master, we
             * can't be sure whether it was executed or not. In this
             * case the safest thing to do is to close the client
             * connection. */
            errmsg += " Lost connection to primary server while connection was idle.";
            if (m_config->master_failure_mode != RW_FAIL_INSTANTLY)
            {
                can_continue = true;
            }
        }
        else
        {
            // We were expecting a response but we aren't going to get one
            mxb_assert(m_expected_responses >= 1);

            errmsg += " Lost connection to primary server while waiting for a result.";

            if (m_expected_responses > 1)
            {
                can_continue = false;
                errmsg += " Cannot retry query as multiple queries were in progress.";
            }
            else if (m_wait_gtid == READING_GTID)
            {
                m_current_query.buffer = reset_gtid_probe();

                if (can_retry_query())
                {
                    // Not inside a transaction, we can retry the original query
                    retry_query(std::move(m_current_query.buffer), 0);
                    m_current_query.clear();
                    can_continue = true;
                }
            }
            else if (can_retry_query() && can_recover_master())
            {
                can_continue = retry_master_query(backend);
            }
            else if (m_config->master_failure_mode == RW_ERROR_ON_WRITE)
            {
                /** In error_on_write mode, the session can continue even
                 * if the master is lost. Send a read-only error to
                 * the client to let it know that the query failed. */
                can_continue = true;
                send_readonly_error();
            }
        }

        if (trx_is_open() && !in_optimistic_trx()
            && (!m_trx.target() || m_trx.target() == backend || old_wait_gtid == READING_GTID))
        {
            can_continue = start_trx_replay();
            errmsg += " A transaction is active and cannot be replayed.";
        }

        if (m_qc.have_tmp_tables())
        {
            if (m_config->strict_tmp_tables)
            {
                can_continue = false;
                errmsg += " Temporary tables were lost when the connection was lost.";
            }
            else
            {
                MXB_INFO("Temporary tables have been created and they "
                         "are now lost if a reconnection takes place.");
            }
        }

        if (!can_continue)
        {
            auto diff = maxbase::Clock::now(maxbase::NowType::EPollTick) - backend->last_write();
            int idle = duration_cast<seconds>(diff).count();
            errmsg = mxb::string_printf(
                "Lost connection to the primary server, closing session.%s "
                "Connection from %s has been idle for %d seconds. Error caused by: %s. "
                "Last error: %s", errmsg.c_str(), m_pSession->user_and_host().c_str(),
                idle, message.c_str(), reply.error().message().c_str());
        }

        // Decrement the expected response count only if we know we can continue the sesssion.
        // This keeps the internal logic sound even if another query is routed before the session
        // is closed.
        if (can_continue && expected_response)
        {
            m_expected_responses--;
        }

        backend->close(failure_type);
        MXB_SINFO("Primary connection failed: " << message);
    }
    else
    {
        MXB_INFO("Replica '%s' failed: %s", backend->name(), message.c_str());

        if (backend->is_waiting_result())
        {
            // Slaves should never have more than one response waiting
            mxb_assert(m_expected_responses == 1);
            m_expected_responses--;

            mxb_assert_message(m_wait_gtid != READING_GTID, "Should not be in READING_GTID state");
            // Reset causal read state so that the next read starts from the correct one.
            m_wait_gtid = NONE;
        }

        // If a GTID probe is ongoing and the target of the transaction failed, the replay cannot be started
        // until the GTID probe either ends or the current master server fails at which point the replay will
        // be started.
        if (trx_is_read_only() && m_trx.target() == backend && m_wait_gtid != READING_GTID)
        {
            // Try to replay the transaction on another node
            can_continue = start_trx_replay();
            backend->close(failure_type);
            MXB_SINFO("Read-only trx failed: " << message);

            if (!can_continue)
            {
                errmsg = mxb::string_printf("Connection to server %s failed while executing "
                                            "a read-only transaction", backend->name());
            }
        }
        else if (in_optimistic_trx())
        {
            /**
             * The connection was closed mid-transaction or while we were
             * executing the ROLLBACK. In both cases the transaction will
             * be closed. We can safely start retrying the transaction
             * on the master.
             */

            mxb_assert(trx_is_open());
            can_continue = start_trx_replay();
            backend->close(failure_type);
            MXB_SINFO("Optimistic trx failed: " << message);
        }
        else
        {
            can_continue = handle_error_new_connection(backend, message, failure_type);

            if (!can_continue)
            {
                errmsg = mxb::string_printf("Unable to continue session as all connections have failed and "
                                            "new connections cannot be created. Last server to fail was '%s'.",
                                            backend->name());
            }
        }
    }

    mxb_assert_message(can_continue || !errmsg.empty(), "We should always return a custom error");

    return can_continue || mxs::RouterSession::handleError(
        type, errmsg.empty() ? message : errmsg, endpoint, reply);
}

void RWSplitSession::endpointConnReleased(mxs::Endpoint* down)
{
    auto* backend = static_cast<RWBackend*>(down->get_userdata());
    if (can_recover_servers() && (!backend->is_master() || m_config->master_reconnection))
    {
        backend->close(RWBackend::CLOSE_NORMAL);
        MXB_INFO("Backend pooled");
    }
}

/**
 * Check if there is backend reference pointing at failed DCB, and reset its
 * flags. Then clear DCB's callback and finally : try to find replacement(s)
 * for failed slave(s).
 *
 * This must be called with router lock.
 *
 * @param inst      router instance
 * @param rses      router client session
 * @param dcb       failed DCB
 * @param errmsg    error message which is sent to client if it is waiting
 *
 * @return true if there are enough backend connections to continue, false if
 * not
 */
bool RWSplitSession::handle_error_new_connection(RWBackend* backend, const std::string& errmsg,
                                                 RWBackend::close_type failure_type)
{
    bool route_stored = false;
    bool can_be_fixed = true;

    if (backend->is_waiting_result())
    {
        // The backend was busy executing command and the client is expecting a response.
        if (m_current_query && m_config->retry_failed_reads)
        {
            if (!m_config->delayed_retry && is_last_backend(backend))
            {
                can_be_fixed = false;
                MXB_INFO("Cannot retry failed read as there are no candidates to "
                         "try it on and delayed_retry is not enabled");
            }
            else
            {

                MXB_INFO("Re-routing failed read after server '%s' failed", backend->name());
                route_stored = false;
                retry_query(std::move(m_current_query.buffer));
                m_current_query.clear();
            }
        }
        else
        {
            can_be_fixed = false;
        }
    }

    /** Close the current connection. This needs to be done before routing any
     * of the stored queries. If we route a stored query before the connection
     * is closed, it's possible that the routing logic will pick the failed
     * server as the target. */
    backend->close(failure_type);
    MXB_SINFO("Replica connection failed: " << errmsg);

    if (can_be_fixed && route_stored)
    {
        route_stored_query();
    }

    return can_be_fixed && (can_recover_servers() || have_open_connections());
}

bool RWSplitSession::lock_to_master()
{
    if (m_config->strict_multi_stmt || m_config->strict_sp_calls)
    {
        MXB_INFO("Multi-statement query or stored procedure call, routing "
                 "all future queries to primary.");
        m_locked_to_master = true;
    }

    return m_current_master && m_current_master->in_use();
}

bool RWSplitSession::is_locked_to_master() const
{
    return m_locked_to_master || m_set_trx;
}

bool RWSplitSession::supports_hint(Hint::Type hint_type) const
{
    using Type = Hint::Type;
    bool rv = true;

    switch (hint_type)
    {
    case Type::ROUTE_TO_MASTER:
    case Type::ROUTE_TO_SLAVE:
    case Type::ROUTE_TO_NAMED_SERVER:
    case Type::ROUTE_TO_LAST_USED:
    case Type::PARAMETER:
        // Ignore hints inside transactions if transaction replay or causal reads is enabled. This prevents
        // all sorts of problems (e.g. MXS-4260) that happen when the contents of the transaction are spread
        // across multiple servers.
        if (trx_is_open() && (m_config->transaction_replay || m_config->causal_reads != CausalReads::NONE))
        {
            rv = false;
        }
        break;

    case Type::ROUTE_TO_UPTODATE_SERVER:
    case Type::ROUTE_TO_ALL:
        rv = false;
        break;

    default:
        mxb_assert(!true);
        rv = false;
    }

    return rv;
}

bool RWSplitSession::is_valid_for_master(const mxs::RWBackend* master)
{
    bool rval = false;

    if (master->in_use()
        || (m_config->master_reconnection && master->can_connect() && can_recover_servers()))
    {
        rval = master->target()->is_master()
            || (master->in_use() && master->target()->is_in_maint() && trx_is_open());
    }

    return rval;
}

bool RWSplitSession::need_gtid_probe(const RoutingPlan& plan) const
{
    uint8_t cmd = route_info().command();
    const auto cr = m_config->causal_reads;
    return (cr == CausalReads::UNIVERSAL || cr == CausalReads::FAST_UNIVERSAL)
           && plan.route_target == TARGET_SLAVE
           && m_wait_gtid == NONE
           && (cmd == MXS_COM_QUERY || cmd == MXS_COM_STMT_EXECUTE)
           && (route_info().type_mask() & (sql::TYPE_COMMIT | sql::TYPE_ROLLBACK)) == 0;
}

void RWSplitSession::track_tx_isolation(const mxs::Reply& reply)
{
    constexpr const char* LEVEL = "SERIALIZABLE";
    bool was_serializable = m_locked_to_master;
    std::string_view value;

    if (auto trx_char = reply.get_variable("trx_characteristics"); !trx_char.empty())
    {
        m_locked_to_master = trx_char.find(LEVEL) != std::string_view::npos;
        value = trx_char;
    }

    auto tx_isolation = reply.get_variable("transaction_isolation");

    if (tx_isolation.empty())
    {
        tx_isolation = reply.get_variable("tx_isolation");
    }

    if (!tx_isolation.empty())
    {
        m_locked_to_master = tx_isolation.find(LEVEL) != std::string_view::npos;
        value = tx_isolation;
    }

    if (was_serializable != m_locked_to_master)
    {
        MXB_INFO("Transaction isolation level set to '%s', %s", std::string(value).c_str(),
                 m_locked_to_master ? "locking session to primary" : "returning to normal routing");
    }
}<|MERGE_RESOLUTION|>--- conflicted
+++ resolved
@@ -420,16 +420,6 @@
 
 bool RWSplitSession::handle_ignorable_error(RWBackend* backend, const mxs::Error& error)
 {
-<<<<<<< HEAD
-    mxb_assert(trx_is_open() || can_retry_query());
-=======
-    if (backend->should_ignore_response())
-    {
-        // Never bypass errors for session commands. TODO: Check whether it would make sense to do so.
-        return false;
-    }
-
->>>>>>> 1e29dc74
     mxb_assert(m_expected_responses >= 1);
 
     bool ok = false;
