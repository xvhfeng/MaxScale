/*
 * Copyright (c) 2016 MariaDB Corporation Ab
 *
 * Use of this software is governed by the Business Source License included
 * in the LICENSE.TXT file and at www.mariadb.com/bsl11.
 *
 * Change Date: 2026-01-04
 *
 * On the date above, in accordance with the Business Source License, use
 * of this software will be governed by version 2 or later of the General
 * Public License.
 */

#include "readwritesplit.hh"
#include "rwsplitsession.hh"

#include <stdint.h>
#include <stdlib.h>
#include <string.h>
#include <strings.h>

#include <mysqld_error.h>

#include <maxbase/alloc.h>
#include <maxscale/clock.hh>
#include <maxscale/modutil.hh>
#include <maxscale/modutil.hh>
#include <maxscale/router.hh>
#include <maxscale/server.hh>
#include <maxscale/utils.hh>
#include <maxscale/protocol/mariadb/protocol_classes.hh>

using std::chrono::seconds;
using maxscale::RWBackend;
using mariadb::QueryClassifier;
using RouteInfo = QueryClassifier::RouteInfo;

/**
 * The functions that support the routing of queries to back end
 * servers. All the functions in this module are internal to the read
 * write split router, and not intended to be called from anywhere else.
 */

bool RWSplitSession::prepare_connection(RWBackend* target)
{
    mxb_assert(!target->in_use());
    bool rval = target->connect();

    if (rval)
    {
        MXS_INFO("Connected to '%s'", target->name());
        mxb_assert(!target->is_waiting_result());
    }

    return rval;
}

bool RWSplitSession::prepare_target(RWBackend* target, route_target_t route_target)
{
    mxb_assert(target->in_use() || (!target->has_failed() && can_recover_servers()));
    return target->in_use() || prepare_connection(target);
}

void RWSplitSession::retry_query(GWBUF* querybuf, int delay)
{
    // TODO: Make sure this is no longer needed. The only place where it might matter is when a retried query
    // is put into the query queue. This should not be possible as no retried query should be put into the
    // pool. If it does happen, there are debug assertions that catch it.
    gwbuf_set_type(querybuf, GWBUF_TYPE_REPLAYED);

    // Route the query again later
    session_delay_routing(
        m_pSession, querybuf, delay, [this](GWBUF* buffer){
            mxb_assert(m_pending_retries > 0);
            --m_pending_retries;

            return route_query(buffer);
        });

    ++m_retry_duration;

    mxb_assert(m_pending_retries >= 0);
    ++m_pending_retries;
}

bool RWSplitSession::have_connected_slaves() const
{
    return std::any_of(m_raw_backends.begin(), m_raw_backends.end(), [](auto b) {
                           return b->is_slave() && b->in_use();
                       });
}

bool RWSplitSession::should_try_trx_on_slave(route_target_t route_target) const
{
    return m_config.optimistic_trx                  // Optimistic transactions are enabled
           && !is_locked_to_master()                // Not locked to master
           && m_state == ROUTING                    // In normal routing mode
           && TARGET_IS_MASTER(route_target)        // The target type is master
           && have_connected_slaves()               // At least one connected slave
           && route_info().is_trx_still_read_only();// The start of the transaction is a read-only statement
}

void RWSplitSession::track_optimistic_trx(mxs::Buffer* buffer, const RoutingPlan& res)
{
    if (res.type == RoutingPlan::Type::OTRX_START)
    {
        mxb_assert(res.route_target == TARGET_SLAVE);
        m_state = OTRX_STARTING;
    }
    else if (res.type == RoutingPlan::Type::OTRX_END)
    {
        mxb_assert(res.route_target == TARGET_LAST_USED);

        if (trx_is_ending())
        {
            m_state = ROUTING;
        }
        else if (!route_info().is_trx_still_read_only())
        {
            // Not a plain SELECT, roll it back on the slave and start it on the master
            MXS_INFO("Rolling back current optimistic transaction");

            /**
             * Store the actual statement we were attempting to execute and
             * replace it with a ROLLBACK. The storing of the statement is
             * done here to avoid storage of the ROLLBACK.
             */
            m_current_query.reset(buffer->release());
            buffer->reset(modutil_create_query("ROLLBACK"));

            m_state = OTRX_ROLLBACK;
        }
    }
    else if (m_state == OTRX_STARTING)
    {
        mxb_assert(res.route_target == TARGET_LAST_USED);
        m_state = OTRX_ACTIVE;
    }
}

/**
 * Route query to all backends
 *
 * @param querybuf Query to route
 *
 * @return True if routing was successful
 */
bool RWSplitSession::handle_target_is_all(mxs::Buffer&& buffer, const RoutingPlan& res)
{
    const RouteInfo& info = route_info();
    bool result = false;

    if (route_info().large_query())
    {
        continue_large_session_write(buffer.get(), info.type_mask());
        result = true;
    }
    else if (route_session_write(buffer.release(), info.command(), info.type_mask()))
    {
        // Session command routed, reset retry duration
        m_retry_duration = 0;

        m_prev_plan = res;
        result = true;
        mxb::atomic::add(&m_router->stats().n_all, 1, mxb::atomic::RELAXED);
        mxb::atomic::add(&m_router->stats().n_queries, 1, mxb::atomic::RELAXED);
    }

    return result;
}

bool RWSplitSession::handle_routing_failure(mxs::Buffer&& buffer, const RoutingPlan& res)
{
    bool ok = true;
    auto old_wait_gtid = m_wait_gtid;

    if (m_wait_gtid == READING_GTID)
    {
        mxb_assert(buffer.get_sql() == "SELECT @@gtid_current_pos");
        buffer = reset_gtid_probe();
    }

    if (should_migrate_trx() || (trx_is_open() && old_wait_gtid == READING_GTID))
    {
        // If the connection to the previous transaction target is still open, we must close it to prevent the
        // transaction from being accidentally committed whenever a new transaction is started on it.
        discard_connection(m_trx.target(), "Closed due to transaction migration");

        ok = start_trx_migration(buffer.get());
    }
    else if (can_retry_query() || can_continue_trx_replay())
    {
        MXS_INFO("Delaying routing: %s", buffer.get_sql().c_str());
        retry_query(buffer.release());
    }
    else if (m_config.master_failure_mode == RW_ERROR_ON_WRITE)
    {
        MXS_INFO("Sending read-only error, no valid target found for %s",
                 route_target_to_string(res.route_target));
        send_readonly_error();
        discard_connection(m_current_master, "The original master is not available");
    }
    else if (res.route_target == TARGET_MASTER
             && (!m_config.delayed_retry || m_retry_duration >= m_config.delayed_retry_timeout.count()))
    {
        // Cannot retry the query, log a message that routing has failed
        log_master_routing_failure(res.target != nullptr, m_current_master, res.target);
        ok = false;
    }

    else
    {
        MXS_ERROR("Could not find valid server for target type %s (%s: %s), closing connection.\n%s",
                  route_target_to_string(res.route_target), STRPACKETTYPE(buffer.data()[4]),
                  buffer.get_sql().c_str(), get_verbose_status().c_str());
        ok = false;
    }

    return ok;
}

void RWSplitSession::send_readonly_error()
{
    auto err = modutil_create_mysql_err_msg(1, 0, ER_OPTION_PREVENTS_STATEMENT, "HY000",
                                            "The MariaDB server is running with the --read-only"
                                            " option so it cannot execute this statement");
    mxs::ReplyRoute route;
    RouterSession::clientReply(err, route, mxs::Reply());
}

bool RWSplitSession::query_not_supported(GWBUF* querybuf)
{
    const RouteInfo& info = route_info();
    route_target_t route_target = info.target();
    GWBUF* err = nullptr;

    if (mxs_mysql_is_ps_command(info.command()) && info.stmt_id() == 0)
    {
        if (mxs_mysql_command_will_respond(info.command()))
        {
            // Unknown PS ID, can't route this query
            std::stringstream ss;
            ss << "Unknown prepared statement handler (" << extract_binary_ps_id(querybuf)
               << ") for " << STRPACKETTYPE(info.command()) << " given to MaxScale";
            err = modutil_create_mysql_err_msg(1, 0, ER_UNKNOWN_STMT_HANDLER, "HY000", ss.str().c_str());
        }
        else
        {
            // The command doesn't expect a response which means we mustn't send one. Sending an unexpected
            // error will cause the client to go out of sync.
            return true;
        }
    }
    else if (TARGET_IS_ALL(route_target) && (TARGET_IS_MASTER(route_target) || TARGET_IS_SLAVE(route_target)))
    {
        // Conflicting routing targets. Return an error to the client.
        MXS_ERROR("Can't route %s '%s'. SELECT with session data modification is not "
                  "supported with `use_sql_variables_in=all`.",
                  STRPACKETTYPE(info.command()), querybuf->get_sql().c_str());

        err = modutil_create_mysql_err_msg(1, 0, 1064, "42000",
                                           "Routing query to backend failed. "
                                           "See the error log for further details.");
    }

    if (err)
    {
        mxs::ReplyRoute route;
        RouterSession::clientReply(err, route, mxs::Reply());
    }

    return err != nullptr;
}

bool RWSplitSession::reuse_prepared_stmt(const mxs::Buffer& buffer)
{
    const RouteInfo& info = route_info();

    if (info.command() == MXS_COM_STMT_PREPARE)
    {
        auto it = m_ps_cache.find(buffer.get_sql());

        if (it != m_ps_cache.end())
        {
            mxs::ReplyRoute route;
            RouterSession::clientReply(gwbuf_deep_clone(it->second.get()), route, mxs::Reply());
            return true;
        }
    }
    else if (info.command() == MXS_COM_STMT_CLOSE)
    {
        return true;
    }

    return false;
}

/**
 * Routes a buffer containing a single packet
 *
 * @param buffer The buffer to route
 *
 * @return True if routing succeed or if it failed due to unsupported query.
 *         false if backend failure was encountered.
 */
bool RWSplitSession::route_stmt(mxs::Buffer&& buffer, const RoutingPlan& res)
{
    const RouteInfo& info = route_info();
    route_target_t route_target = info.target();
    mxb_assert_message(m_state != OTRX_ROLLBACK, "OTRX_ROLLBACK should never happen when routing queries");

    if (m_config.reuse_ps && reuse_prepared_stmt(buffer))
    {
        mxb::atomic::add(&m_router->stats().n_ps_reused, 1, mxb::atomic::RELAXED);
        return true;
    }

    if (query_not_supported(buffer.get()))
    {
        return true;
    }
    else if (TARGET_IS_ALL(route_target))
    {
        return handle_target_is_all(std::move(buffer), res);
    }
    else
    {
        return route_single_stmt(std::move(buffer), res);
    }
}

bool RWSplitSession::route_single_stmt(mxs::Buffer&& buffer, const RoutingPlan& res)
{
    bool ok = true;
    auto target = res.target;

    if (res.route_target == TARGET_MASTER && target != m_current_master)
    {
        if (should_replace_master(target))
        {
            MXS_INFO("Replacing old master '%s' with new master '%s'",
                     m_current_master ? m_current_master->name() : "<no previous master>",
                     target->name());
            replace_master(target);
        }
        else if (target)
        {
            MXS_INFO("Cannot replace old master with '%s'", target->name());
            target = nullptr;
        }
    }

    if (target)
    {
        update_statistics(res);

        track_optimistic_trx(&buffer, res);

        // We have a valid target, reset retry duration
        m_retry_duration = 0;

        if (!prepare_target(target, res.route_target))
        {
            // The connection to target was down and we failed to reconnect
            ok = false;
        }
        else
        {
            // If delayed query retry is enabled, we need to store the current statement
            bool store_stmt = m_state != OTRX_ROLLBACK
                && (m_config.delayed_retry
                    || (TARGET_IS_SLAVE(res.route_target) && m_config.retry_failed_reads));

            if (handle_got_target(std::move(buffer), target, store_stmt))
            {
                // Target server was found and is in the correct state. Store the original routing plan but
                // set the target as the actual target we routed it to.
                ok = true;
                m_prev_plan = res;
                m_prev_plan.target = target;

                mxb::atomic::add(&m_router->stats().n_queries, 1, mxb::atomic::RELAXED);
                m_server_stats[target->target()].inc_total();
            }
        }
    }
    else
    {
        ok = handle_routing_failure(std::move(buffer), res);
    }

    return ok;
}

RWBackend* RWSplitSession::get_target(const mxs::Buffer& buffer, route_target_t route_target)
{
    RWBackend* rval = nullptr;
    const RouteInfo& info = route_info();

    // We can't use a switch here as the route_target is a bitfield where multiple values are set at one time.
    // Mostly this happens when the type is TARGET_NAMED_SERVER and TARGET_SLAVE due to a routing hint.
    if (TARGET_IS_NAMED_SERVER(route_target) || TARGET_IS_RLAG_MAX(route_target))
    {
        // If transaction replay is enabled and a transaction is open, hints must be ignored. This prevents
        // them from overriding the transaction target which is what would otherwise happen and which causes
        // problems.
        if (m_config.transaction_replay && trx_is_open() && m_trx.target())
        {
            MXS_INFO("Transaction replay is enabled, ignoring routing hint while inside a transaction.");
        }
        else
        {
            return handle_hinted_target(buffer.get(), route_target);
        }
    }

    if (TARGET_IS_LAST_USED(route_target))
    {
        rval = get_last_used_backend();
    }
    else if (TARGET_IS_SLAVE(route_target))
    {
        rval = handle_slave_is_target(info.command(), info.stmt_id());
    }
    else if (TARGET_IS_MASTER(route_target))
    {
        rval = handle_master_is_target();
    }
    else
    {
        MXS_ERROR("Unexpected target type: %s", route_target_to_string(route_target));
        mxb_assert(!true);
    }

    return rval;
}

RWSplitSession::RoutingPlan RWSplitSession::resolve_route(const mxs::Buffer& buffer, const RouteInfo& info)
{
    RoutingPlan rval;
    rval.route_target = info.target();

    if (info.large_query())
    {
        /** We're processing a large query that's split across multiple packets.
         * Route it to the same backend where we routed the previous packet. */
        rval.route_target = TARGET_LAST_USED;
    }
    else if (trx_is_starting() && !trx_is_read_only() && should_try_trx_on_slave(rval.route_target))
    {
        // A normal transaction is starting and it qualifies for speculative routing
        rval.type = RoutingPlan::Type::OTRX_START;
        rval.route_target = TARGET_SLAVE;
    }
    else if (m_state == OTRX_STARTING || m_state == OTRX_ACTIVE)
    {
        if (trx_is_ending() || !info.is_trx_still_read_only())
        {
            rval.type = RoutingPlan::Type::OTRX_END;
        }

        rval.route_target = TARGET_LAST_USED;
    }

    if (rval.route_target != TARGET_ALL)
    {
        rval.target = get_target(buffer, rval.route_target);
    }

    return rval;
}

bool RWSplitSession::write_session_command(RWBackend* backend, mxs::Buffer buffer, uint8_t cmd)
{
    bool ok = true;
    mxs::Backend::response_type type = mxs::Backend::NO_RESPONSE;

    if (mxs_mysql_command_will_respond(cmd))
    {
        type = backend == m_sescmd_replier ? mxs::Backend::EXPECT_RESPONSE : mxs::Backend::IGNORE_RESPONSE;
    }

    if (backend->write(buffer.release(), type))
    {
        m_server_stats[backend->target()].inc_total();
        m_server_stats[backend->target()].inc_read();
        MXS_INFO("Route query to %s: %s", backend == m_current_master ? "master" : "slave", backend->name());
    }
    else
    {
        MXS_ERROR("Failed to execute session command in %s", backend->name());
        backend->close();

        if (m_config.master_failure_mode == RW_FAIL_INSTANTLY && backend == m_current_master)
        {
            ok = false;
        }
    }

    return ok;
}

/**
 * Execute in backends used by current router session.
 * Save session variable commands to router session property
 * struct. Thus, they can be replayed in backends which are
 * started and joined later.
 *
 * Suppress redundant OK packets sent by backends.
 *
 * The first OK packet is replied to the client.
 *
 * @param querybuf      GWBUF including the query to be routed
 * @param inst          Router instance
 * @param packet_type       Type of MySQL packet
 * @param qtype         Query type from query_classifier
 *
 * @return True if at least one backend is used and routing succeed to all
 * backends being used, otherwise false.
 *
 */
bool RWSplitSession::route_session_write(GWBUF* querybuf, uint8_t command, uint32_t type)
{
    MXS_INFO("Session write, routing to all servers.");
    mxs::Buffer buffer(querybuf);
    bool ok = true;
    std::ostringstream error;

    if (!have_open_connections())
    {
        MXS_INFO("No connections available for session command");

        if (command == MXS_COM_QUIT)
        {
            // We have no open connections and opening one just to close it is pointless.
            MXS_INFO("Ignoring COM_QUIT");
            return true;
        }
        else if (can_recover_servers())
        {
            MXS_INFO("Attempting to create a connection");
            // No connections are open, create one and execute the session command on it
            create_one_connection_for_sescmd();
        }
    }

    // Pick a new replier for each new session command. This allows the source server to change over
    // the course of the session. The replier will usually be the current master server.
    m_sescmd_replier = nullptr;

    for (RWBackend* backend : m_raw_backends)
    {
        if (backend->in_use())
        {
            if (!m_sescmd_replier || backend == m_current_master)
            {
                // Return the result from this backend to the client
                m_sescmd_replier = backend;
            }
        }
    }

    if (trx_is_open() && m_trx.target() && m_trx.target()->in_use())
    {
        // A transaction is open on a backend, use it instead.
        m_sescmd_replier = m_trx.target();
    }

    if (m_sescmd_replier)
    {
        for (RWBackend* backend : m_raw_backends)
        {
            if (backend->in_use() && !write_session_command(backend, buffer, command))
            {
                ok = false;
            }
        }

        if (ok)
        {
            if (command == MXS_COM_STMT_CLOSE)
            {
                // Remove the command from the PS mapping
                m_qc.ps_erase(buffer.get());
                m_exec_map.erase(route_info().stmt_id());
            }
            else if (qc_query_is_type(type, QUERY_TYPE_PREPARE_NAMED_STMT)
                     || qc_query_is_type(type, QUERY_TYPE_PREPARE_STMT))
            {
                mxb_assert(buffer.id() != 0 || qc_query_is_type(type, QUERY_TYPE_PREPARE_NAMED_STMT));
                m_qc.ps_store(buffer.get(), buffer.id());
            }
            else if (qc_query_is_type(type, QUERY_TYPE_DEALLOC_PREPARE))
            {
                mxb_assert(!mxs_mysql_is_ps_command(route_info().command()));
                m_qc.ps_erase(buffer.get());
            }

            m_router->update_max_sescmd_sz(protocol_data()->history.size());

            m_current_query = std::move(buffer);

            if (mxs_mysql_command_will_respond(command))
            {
                m_expected_responses++;
                mxb_assert(m_expected_responses == 1);
                MXS_INFO("Will return response from '%s' to the client", m_sescmd_replier->name());
            }

            if (trx_is_open() && !m_trx.target())
            {
                mxb_assert(trx_is_starting() || trx_is_ending() || m_state == TRX_REPLAY
                            // The transaction state is only valid for the uppermost service. All lower-level
                            // services in a service-to-service configuration cannot rely on the transaction
                            // state being the same for its connections when a command is being routed.
                            // TODO: Figure out how to make it so that both services know their own states.
                           || m_pSession->service != m_router->service());
                m_trx.set_target(m_sescmd_replier);
            }
            else
            {
                mxb_assert_message(!trx_is_open() || m_trx.target() == m_sescmd_replier,
                                   "Trx target is %s when m_sescmd_replier is %s while trx is open",
                                   m_trx.target() ? m_trx.target()->name() : "nullptr",
                                   m_sescmd_replier->name());
            }
        }
        else
        {
            error << "Could not route session command "
                  << "(" << STRPACKETTYPE(command) << ": " << buffer.get_sql() << ").";
        }
    }
    else
    {
        error << "No valid candidates for session command "
              << "(" << STRPACKETTYPE(command) << ": " << buffer.get_sql() << ").";
        ok = false;
    }

    if (!ok)
    {
        if (can_retry_query() || can_continue_trx_replay())
        {
            MXS_INFO("Delaying routing: %s", buffer.get_sql().c_str());
            retry_query(buffer.release());
            ok = true;
        }
        else
        {
            if (m_retry_duration >= m_config.delayed_retry_timeout.count())
            {
                error << " Retry took too long (" << m_retry_duration << " seconds).";
            }

            error << " Connection status: " << get_verbose_status();

            MXS_ERROR("%s", error.str().c_str());
        }
    }

    return ok;
}

RWBackend* RWSplitSession::get_hinted_backend(const char* name)
{
    RWBackend* rval = nullptr;

    for (auto backend : m_raw_backends)
    {
        /** The server must be a valid slave, relay server, or master */
        if ((backend->in_use() || (can_recover_servers() && backend->can_connect()))
            && strcasecmp(name, backend->name()) == 0)
        {
            rval = backend;
            break;
        }
    }

    return rval;
}

RWBackend* RWSplitSession::get_master_backend()
{
    RWBackend* rval = nullptr;

    if (RWBackend* master = get_root_master())
    {
        if (is_valid_for_master(master))
        {
            rval = master;
        }
    }

    return rval;
}

RWBackend* RWSplitSession::get_last_used_backend()
{
    return m_prev_plan.target ? m_prev_plan.target : get_master_backend();
}

/**
 * Provide the router with a reference to a suitable backend
 *
 * @param btype    Backend type
 * @param name     Name of the requested backend. May be nullptr if any name is accepted.
 * @param max_rlag Maximum replication lag
 *
 * @return The backend if one was found
 */
RWBackend* RWSplitSession::get_target_backend(backend_type_t btype, const char* name, int max_rlag)
{
    RWBackend* rval = nullptr;

    if (trx_is_open() && m_trx.target() && m_wait_gtid != READING_GTID)
    {
        // A transaction that has an existing target. Continue using it as long as it remains valid.
        if (trx_target_still_valid())
        {
            rval = m_trx.target();
        }
    }
    else if (name)
    {
        // Choose backend by name from a hint
        rval = get_hinted_backend(name);
    }
    else if (btype == BE_SLAVE)
    {
        rval = get_slave_backend(max_rlag);
    }
    else if (btype == BE_MASTER)
    {
        rval = get_master_backend();
    }

    return rval;
}

/**
 * @brief Get the maximum replication lag for this router
 *
 * @param   rses    Router client session
 * @return  Replication lag from configuration or very large number
 */
int RWSplitSession::get_max_replication_lag()
{
    int conf_max_rlag = mxs::Target::RLAG_UNDEFINED;

    /** if there is no configured value, then longest possible int is used */
    if (m_config.max_slave_replication_lag.count() > 0)
    {
        conf_max_rlag = m_config.max_slave_replication_lag.count();
    }

    return conf_max_rlag;
}

/**
 * @brief Handle hinted target query
 *
 * One of the possible types of handling required when a request is routed
 *
 *  @param ses          Router session
 *  @param querybuf     Buffer containing query to be routed
 *  @param route_target Target for the query
 *  @param target_dcb   DCB for the target server
 *
 *  @return bool - true if succeeded, false otherwise
 */
RWBackend* RWSplitSession::handle_hinted_target(const GWBUF* querybuf, route_target_t route_target)
{
    const char rlag_hint_tag[] = "max_slave_replication_lag";
    const int comparelen = sizeof(rlag_hint_tag);
    int config_max_rlag = get_max_replication_lag();    // From router configuration.
    RWBackend* target = nullptr;

    for (const Hint& hint : querybuf->hints)
    {
        if (hint.type == Hint::Type::ROUTE_TO_NAMED_SERVER)
        {
            // Set the name of searched backend server.
            const char* named_server = hint.data.c_str();
            MXS_INFO("Hint: route to server '%s'.", named_server);
            target = get_target_backend(BE_UNDEFINED, named_server, config_max_rlag);
            if (!target)
            {
                // Target may differ from the requested name if the routing target is locked, e.g. by a trx.
                // Target is null only if not locked and named server was not found or was invalid.
                if (mxb_log_should_log(LOG_INFO))
                {
                    std::string status;
                    for (const auto& a : m_backends)
                    {
                        if (strcmp(a->target()->name(), named_server) == 0)
                        {
                            status = a->target()->status_string();
                            break;
                        }
                    }
                    MXS_INFO("Was supposed to route to named server %s but couldn't find the server in a "
                             "suitable state. Server state: %s",
                             named_server, !status.empty() ? status.c_str() : "Could not find server");
                }
            }
        }
        else if (hint.type == Hint::Type::PARAMETER
                 && (strncasecmp(hint.data.c_str(), rlag_hint_tag, comparelen) == 0))
        {
            const char* str_val = hint.value.c_str();
            int hint_max_rlag = (int)strtol(str_val, nullptr, 10);
            if (hint_max_rlag != 0 || errno == 0)
            {
                MXS_INFO("Hint: %s=%d", rlag_hint_tag, hint_max_rlag);
                target = get_target_backend(BE_SLAVE, nullptr, hint_max_rlag);
                if (!target)
                {
                    MXS_INFO("Was supposed to route to server with replication lag "
                             "at most %d but couldn't find such a slave.", hint_max_rlag);
                }
            }
            else
            {
                MXS_ERROR("Hint: Could not parse value of %s: '%s' is not a valid number.",
                          rlag_hint_tag, str_val);
            }
        }

        if (target)
        {
            break;
        }
    }

    if (!target)
    {
        // If no target so far, pick any available. TODO: should this be error instead?
        // Erroring here is more appropriate when namedserverfilter allows setting multiple target types
        // e.g. target=server1,->slave

        backend_type_t btype = route_target & TARGET_SLAVE ? BE_SLAVE : BE_MASTER;
        target = get_target_backend(btype, nullptr, config_max_rlag);
    }
    return target;
}

/**
 * Handle slave target type
 *
 * @param cmd     Command being executed
 * @param stmt_id Prepared statement ID
 *
 * @return The target backend if one was found
 */
RWBackend* RWSplitSession::handle_slave_is_target(uint8_t cmd, uint32_t stmt_id)
{
    int rlag_max = get_max_replication_lag();
    RWBackend* target = nullptr;

    if (route_info().is_ps_continuation())
    {
        ExecMap::iterator it = m_exec_map.find(stmt_id);

        if (it != m_exec_map.end() && it->second.target)
        {
            auto prev_target = it->second.target;

            if (prev_target->in_use())
            {
                target = prev_target;
                MXS_INFO("%s on %s", STRPACKETTYPE(cmd), target->name());
            }
            else
            {
                MXS_ERROR("Old COM_STMT_EXECUTE target %s not in use, cannot "
                          "proceed with %s", prev_target->name(), STRPACKETTYPE(cmd));
            }
        }
        else
        {
            MXS_WARNING("Unknown statement ID %u used in %s", stmt_id, STRPACKETTYPE(cmd));
        }
    }
    else
    {
        target = get_target_backend(BE_SLAVE, nullptr, rlag_max);
    }

    if (!target)
    {
        MXS_INFO("Was supposed to route to slave but finding suitable one failed.");
    }

    return target;
}

/**
 * @brief Log master write failure
 */
void RWSplitSession::log_master_routing_failure(bool found,
                                                RWBackend* old_master,
                                                RWBackend* curr_master)
{
    char errmsg[1024 * 2 + 100];        // Extra space for error message

    if (m_config.delayed_retry && m_retry_duration >= m_config.delayed_retry_timeout.count())
    {
        sprintf(errmsg, "'delayed_retry_timeout' exceeded before a master could be found");
    }
    else if (!found)
    {
        sprintf(errmsg, "Could not find a valid master connection");
    }
    else if (old_master && curr_master && old_master->in_use())
    {
        /** We found a master but it's not the same connection */
        mxb_assert(old_master != curr_master);
        sprintf(errmsg,
                "Master server changed from '%s' to '%s'",
                old_master->name(),
                curr_master->name());
    }
    else if (old_master && old_master->in_use())
    {
        // TODO: Figure out if this is an impossible situation
        mxb_assert(!curr_master);
        /** We have an original master connection but we couldn't find it */
        sprintf(errmsg,
                "The connection to master server '%s' is not available",
                old_master->name());
    }
    else
    {
        /** We never had a master connection, the session must be in read-only mode */
        if (m_config.master_failure_mode != RW_FAIL_INSTANTLY)
        {
            sprintf(errmsg,
                    "Session is in read-only mode because it was created "
                    "when no master was available");
        }
        else
        {
            mxb_assert(old_master && !old_master->in_use());
            sprintf(errmsg,
                    "Was supposed to route to master but the master connection is %s",
                    old_master->is_closed() ? "closed" : "not in a suitable state");
            mxb_assert(old_master->is_closed());
        }
    }

    MXS_WARNING("[%s] Write query received from %s@%s. %s. Closing client connection.",
                m_router->service()->name(),
                m_pSession->user().c_str(),
                m_pSession->client_remote().c_str(),
                errmsg);
}

bool RWSplitSession::trx_is_starting() const
{
    return m_pSession->protocol_data()->is_trx_starting();
}

bool RWSplitSession::trx_is_read_only() const
{
    return m_pSession->protocol_data()->is_trx_read_only();
}

bool RWSplitSession::trx_is_open() const
{
    return m_pSession->protocol_data()->is_trx_active();
}

bool RWSplitSession::trx_is_ending() const
{
    return m_pSession->protocol_data()->is_trx_ending();
}

bool RWSplitSession::should_replace_master(RWBackend* target)
{
    return m_config.master_reconnection
           &&   // We have a target server and it's not the current master
           target && target != m_current_master
           &&   // We are not inside a transaction (also checks for autocommit=1)
           (!trx_is_open() || trx_is_starting() || (m_state == TRX_REPLAY && !m_trx.target()))
           &&   // We are not locked to the old master
           !is_locked_to_master()
           &&   // The server is actually labeled as a master
           target->is_master();
}

void RWSplitSession::discard_connection(mxs::RWBackend* target, const std::string& error)
{
    if (target && target->in_use())
    {
        target->close();
        target->set_close_reason(error);

        if (target == m_current_master)
        {
            m_qc.master_replaced();
        }
    }
}

void RWSplitSession::replace_master(RWBackend* target)
{
    discard_connection(m_current_master, "The original master is not available");
    m_current_master = target;
}

bool RWSplitSession::trx_target_still_valid() const
{
    bool ok = false;

    if (auto target = m_trx.target(); target != nullptr && target->in_use())
    {
        ok = target->is_master() || (trx_is_read_only() && target->is_slave());
    }

    return ok;
}

bool RWSplitSession::should_migrate_trx() const
{
    bool migrate = false;

    if (m_config.transaction_replay
        && m_state != TRX_REPLAY// Transaction replay is not active
        && trx_is_open()        // We have an open transaction
        && m_can_replay_trx)    // The transaction can be replayed
    {
        if (!trx_target_still_valid())
        {
            migrate = true;
        }
    }

    return migrate;
}

bool RWSplitSession::start_trx_migration(GWBUF* querybuf)
{
    if (mxb_log_should_log(LOG_INFO) && m_trx.target())
    {
        MXS_INFO("Transaction target '%s' is no longer valid, replaying transaction", m_trx.target()->name());
    }

    /**
     * Stash the current query so that the transaction replay treats
     * it as if the query was interrupted.
     */
    m_current_query.copy_from(querybuf);

    /**
     * After the transaction replay has been started, the rest of
     * the query processing needs to be skipped. This is done to avoid
     * the error logging done when no valid target is found for a query
     * as well as to prevent retrying of queries in the wrong order.
     */
    return start_trx_replay();
}

/**
 * @brief Handle master is the target
 *
 * One of the possible types of handling required when a request is routed
 *
 *  @param inst         Router instance
 *  @param ses          Router session
 *  @param target_dcb   DCB for the target server
 *
 *  @return bool - true if succeeded, false otherwise
 */
RWBackend* RWSplitSession::handle_master_is_target()
{
    return get_target_backend(BE_MASTER, nullptr, mxs::Target::RLAG_UNDEFINED);
}

/**
 * @brief Handle writing to a target server
 *
 *  @return True on success
 */
bool RWSplitSession::handle_got_target(mxs::Buffer&& buffer, RWBackend* target, bool store)
{
    mxb_assert_message(target->in_use(), "Target must be in use before routing to it");

    MXS_INFO("Route query to %s: %s <", target == m_current_master ? "master" : "slave", target->name());

    uint8_t cmd = mxs_mysql_get_command(buffer.get());

    bool attempting_causal_read = false;

    if (route_info().large_query() || route_info().loading_data())
    {
        // Never store multi-packet queries or data sent during LOAD DATA LOCAL INFILE
        store = false;
    }
    else if (!is_locked_to_master())
    {
        mxb_assert(!mxs_mysql_is_ps_command(cmd)
                   || extract_binary_ps_id(buffer.get()) == route_info().stmt_id()
                   || extract_binary_ps_id(buffer.get()) == MARIADB_PS_DIRECT_EXEC_ID);

        // Attempt a causal read only when the query is routed to a slave
        attempting_causal_read = target->is_slave() && should_do_causal_read();

        if (cmd == MXS_COM_QUERY && attempting_causal_read)
        {
            GWBUF* tmp = buffer.release();
            buffer = add_prefix_wait_gtid(tmp);
            store = false;      // The storage for causal reads is done inside add_prefix_wait_gtid
        }
        else if (m_config.causal_reads != CausalReads::NONE && target->is_master())
        {
            gwbuf_set_type(buffer.get(), GWBUF_TYPE_TRACK_STATE);
        }

        if (m_wait_gtid == GTID_READ_DONE)
        {
            // GTID sync done but causal read wasn't started because the conditions weren't met. Go back to
            // the default state since this now a normal read.
            m_wait_gtid = NONE;
        }
        else if (m_wait_gtid == READING_GTID)
        {
            store = false;  // This is the GTID sync query, don't store it
        }

        if (target->is_slave() && (cmd == MXS_COM_QUERY || cmd == MXS_COM_STMT_EXECUTE))
        {
            target->select_started();
        }

        if (cmd == MXS_COM_STMT_EXECUTE || cmd == MXS_COM_STMT_SEND_LONG_DATA)
        {
            // Track the targets of the COM_STMT_EXECUTE statements. This information is used to route all
            // COM_STMT_FETCH commands to the same server where the COM_STMT_EXECUTE was done.
            auto& info = m_exec_map[route_info().stmt_id()];
            info.target = target;
            MXS_INFO("%s on %s", STRPACKETTYPE(cmd), target->name());
        }
    }
    else if (cmd == MXS_COM_STMT_PREPARE)
    {
        // This is here to avoid a debug assertion in the ps_store_response call that is hit when we're locked
        // to the master due to strict_multi_stmt or strict_sp_calls and the user executes a prepared
        // statement. The previous PS ID is tracked in ps_store and asserted to be the same in
        // ps_store_result.
        m_qc.ps_store(buffer.get(), buffer.id());
    }

    if (store)
    {
        m_current_query.copy_from(buffer);
    }

    mxs::Backend::response_type response = mxs::Backend::NO_RESPONSE;

    if (route_info().expecting_response())
    {
        mxb_assert(!route_info().large_query());

        ++m_expected_responses;     // The server will reply to this command
        response = mxs::Backend::EXPECT_RESPONSE;
    }

    if (trx_is_open())
    {
<<<<<<< HEAD
        // The only case where a query is routed to another server than the original transaction target is
        // when the GTID sync query is done for causal_reads=universal.
        mxb_assert(!m_trx.target() || m_trx.target() == target || m_wait_gtid == READING_GTID);

=======
>>>>>>> dff74e5b
        if (!m_trx.target())
        {
            MXS_INFO("Transaction starting on '%s'", target->name());
            m_trx.set_target(target);
        }
        else if (trx_is_starting())
        {
            MXS_INFO("Transaction did not finish on '%s' before a new one started on '%s'",
                     m_trx.target()->name(), target->name());
            m_trx.close();
            m_trx.set_target(target);
        }
        else
        {
            mxb_assert(m_trx.target() == target);
        }
    }

    if (attempting_causal_read && cmd == MXS_COM_STMT_EXECUTE)
    {
        send_sync_query(target);
    }

    return target->write(buffer.release(), response);
}<|MERGE_RESOLUTION|>--- conflicted
+++ resolved
@@ -1168,13 +1168,6 @@
 
     if (trx_is_open())
     {
-<<<<<<< HEAD
-        // The only case where a query is routed to another server than the original transaction target is
-        // when the GTID sync query is done for causal_reads=universal.
-        mxb_assert(!m_trx.target() || m_trx.target() == target || m_wait_gtid == READING_GTID);
-
-=======
->>>>>>> dff74e5b
         if (!m_trx.target())
         {
             MXS_INFO("Transaction starting on '%s'", target->name());
@@ -1189,7 +1182,9 @@
         }
         else
         {
-            mxb_assert(m_trx.target() == target);
+            // The only case where a query is routed to another server than the original transaction target is
+            // when the GTID sync query is done for causal_reads=universal.
+            mxb_assert(m_trx.target() == target || m_wait_gtid == READING_GTID);
         }
     }
 
