--- conflicted
+++ resolved
@@ -1378,13 +1378,9 @@
 	/**
 	 * These queries are not affected by hints
 	 */
-<<<<<<< HEAD
-	if (QUERY_IS_TYPE(qtype, QUERY_TYPE_SESSION_WRITE) ||
-=======
 	if (!load_active && (QUERY_IS_TYPE(qtype, QUERY_TYPE_SESSION_WRITE) ||
 		QUERY_IS_TYPE(qtype, QUERY_TYPE_PREPARE_STMT) ||
 		QUERY_IS_TYPE(qtype, QUERY_TYPE_PREPARE_NAMED_STMT) ||
->>>>>>> 43c7ccdd
 		/** Configured to allow writing variables to all nodes */
 		(use_sql_variables_in == TYPE_ALL &&
 			QUERY_IS_TYPE(qtype, QUERY_TYPE_GSYSVAR_WRITE)) ||
