/*
 * Copyright (c) 2016 MariaDB Corporation Ab
 * Copyright (c) 2023 MariaDB plc, Finnish Branch
 *
 * Use of this software is governed by the Business Source License included
 * in the LICENSE.TXT file and at www.mariadb.com/bsl11.
 *
 * Change Date: 2027-09-19
 *
 * On the date above, in accordance with the Business Source License, use
 * of this software will be governed by version 2 or later of the General
 * Public License.
 */

/**
 * @file galera_mon.c - A MySQL Galera cluster monitor
 */

#define MXB_MODULE_NAME "galeramon"

#include "galeramon.hh"
#include <stdio.h>
#include <stdlib.h>
#include <string.h>
#include <mysql.h>
#include <mysqld_error.h>
#include <maxbase/alloc.hh>
#include <maxscale/config.hh>
#include <maxscale/dcb.hh>
#include <maxscale/modinfo.hh>
#include <maxscale/protocol/mariadb/maxscale.hh>
#include <maxscale/secrets.hh>
#include <maxsql/mariadb.hh>
#include <maxsql/mariadb_connector.hh>

#define DONOR_NODE_NAME_MAX_LEN 60
#define DONOR_LIST_SET_VAR      "SET GLOBAL wsrep_sst_donor = \""

namespace
{
const std::string grant_test_query = "SHOW STATUS LIKE 'wsrep_local_state';";

namespace cfg = mxs::config;

cfg::Specification s_spec(MXB_MODULE_NAME, cfg::Specification::MONITOR);

cfg::ParamBool s_disable_master_failback(
    &s_spec, "disable_master_failback", "Only change the master node if the current one fails",
    false, cfg::Param::AT_RUNTIME);

cfg::ParamBool s_available_when_donor(
    &s_spec, "available_when_donor", "Whether nodes are available when they are donors",
    false, cfg::Param::AT_RUNTIME);

cfg::ParamBool s_disable_master_role_setting(
    &s_spec, "disable_master_role_setting", "Don't assign Master or Slave status bits",
    false, cfg::Param::AT_RUNTIME);

cfg::ParamBool s_root_node_as_master(
    &s_spec, "root_node_as_master", "Always use node 0 as the master server",
    false, cfg::Param::AT_RUNTIME);

cfg::ParamBool s_use_priority(
    &s_spec, "use_priority", "Use server priority instead of cluster index for master selection",
    false, cfg::Param::AT_RUNTIME);

cfg::ParamBool s_set_donor_nodes(
    &s_spec, "set_donor_nodes", "Set preferred donor node list on all nodes",
    false, cfg::Param::AT_RUNTIME);
}

using maxscale::MonitorServer;

/** Log a warning when a bad 'wsrep_local_index' is found */
static bool warn_erange_on_local_index = true;

static GaleraServer* set_cluster_master(GaleraServer*, GaleraServer*, int);
static int           compare_node_index(const void*, const void*);
static int           compare_node_priority(const void*, const void*);
static bool          using_xtrabackup(GaleraServer* database, const char* server_string);

GaleraMonitor::Config::Config(const std::string& name, GaleraMonitor* monitor)
    : mxs::config::Configuration(name, &s_spec)
    , m_monitor(monitor)
{
    add_native(&Config::disable_master_failback, &s_disable_master_failback);
    add_native(&Config::available_when_donor, &s_available_when_donor);
    add_native(&Config::disable_master_role_setting, &s_disable_master_role_setting);
    add_native(&Config::root_node_as_master, &s_root_node_as_master);
    add_native(&Config::use_priority, &s_use_priority);
    add_native(&Config::set_donor_nodes, &s_set_donor_nodes);
}

bool GaleraMonitor::Config::post_configure(const std::map<std::string, mxs::ConfigParameters>& nested_params)
{
    return m_monitor->post_configure();
}

GaleraMonitor::GaleraMonitor(const std::string& name, const std::string& module)
    : SimpleMonitor(name, module)
    , m_config(name, this)
    , m_log_no_members(false)
    , m_cluster_size(0)
{
}

GaleraMonitor::~GaleraMonitor()
{
}

// static
GaleraMonitor* GaleraMonitor::create(const std::string& name, const std::string& module)
{
    return new GaleraMonitor(name, module);
}

mxs::config::Configuration& GaleraMonitor::configuration()
{
    return m_config;
}

json_t* GaleraMonitor::diagnostics() const
{
    json_t* rval = Monitor::diagnostics();
    json_object_set_new(rval, "disable_master_failback", json_boolean(m_config.disable_master_failback));
    json_object_set_new(rval, "disable_master_role_setting", json_boolean(m_config.disable_master_role_setting));
    json_object_set_new(rval, "root_node_as_master", json_boolean(m_config.root_node_as_master));
    json_object_set_new(rval, "use_priority", json_boolean(m_config.use_priority));
    json_object_set_new(rval, "set_donor_nodes", json_boolean(m_config.set_donor_nodes));

    if (!m_cluster_uuid.empty())
    {
        json_object_set_new(rval, "cluster_uuid", json_string(m_cluster_uuid.c_str()));
        json_object_set_new(rval, "cluster_size", json_integer(m_cluster_size));
    }

    json_t* arr = json_array();
    std::lock_guard<std::mutex> guard(m_lock);

    for (auto ptr : m_servers)
    {
        auto it = m_prev_info.find(ptr);

        if (it != m_prev_info.end())
        {
            json_t* obj = json_object();
            json_object_set_new(obj, "name", json_string(it->first->server->name()));
            json_object_set_new(obj, "gtid_current_pos", json_string(it->second.gtid_current_pos.c_str()));
            json_object_set_new(obj, "gtid_binlog_pos", json_string(it->second.gtid_binlog_pos.c_str()));
            json_object_set_new(obj, "read_only", json_boolean(it->second.read_only));
            json_object_set_new(obj, "server_id", json_integer(it->second.server_id));
            json_object_set_new(obj, "master_id", json_integer(it->second.master_id));
            json_array_append_new(arr, obj);
        }
    }

    json_object_set_new(rval, "server_info", arr);

    return rval;
}

json_t* GaleraMonitor::diagnostics(MonitorServer* server) const
{
    json_t* obj = json_object();

    std::lock_guard<std::mutex> guard(m_lock);
    auto it = m_prev_info.find(server);

    if (it != m_prev_info.end())
    {
        json_object_set_new(obj, "name", json_string(it->first->server->name()));
        json_object_set_new(obj, "gtid_current_pos", json_string(it->second.gtid_current_pos.c_str()));
        json_object_set_new(obj, "gtid_binlog_pos", json_string(it->second.gtid_binlog_pos.c_str()));
        json_object_set_new(obj, "read_only", json_boolean(it->second.read_only));
        json_object_set_new(obj, "server_id", json_integer(it->second.server_id));
        json_object_set_new(obj, "master_id", json_integer(it->second.master_id));

        std::vector<std::string> states;
        const auto& comment = it->second.comment;

        if (!comment.empty() && comment != "Synced")
        {
            // The Synced state is still functional in 6 as readconnroute has it as one of the values for
            // `router_options`. This should be changed so that the Running state is only assigned for Galera
            // nodes that can actually be used for routing.
            states.push_back(comment);
        }

        if (m_config.disable_master_failback && server->server->is_master() && it->second.local_index != 0)
        {
            states.push_back("Master Stickiness");
        }

        if (!states.empty())
        {
            json_object_set_new(obj, "state_details", json_string(mxb::join(states, ", ").c_str()));
        }
    }

    return obj;
}

bool GaleraMonitor::post_configure()
{
    m_info.clear();
    return true;
}

<<<<<<< HEAD
void get_gtid(GaleraServer* srv, GaleraNode* info)
=======
std::string GaleraMonitor::annotate_state_change(mxs::MonitorServer* server)
{
    std::ostringstream ss;
    auto prev = m_prev_info.find(server);
    auto next = m_info.find(server);

    if (prev != m_prev_info.end() && next != m_info.end() && server->server->is_running())
    {
        if (prev->second.local_state != next->second.local_state)
        {
            ss << "local_state: " << prev->second.local_state << " -> " << next->second.local_state << " ";
        }

        if (prev->second.local_index != next->second.local_index)
        {
            ss << "local_index: " << prev->second.local_index << " -> " << next->second.local_index << " ";
        }

        if (prev->second.server_id != next->second.server_id)
        {
            ss << "server_id: " << prev->second.server_id << " -> " << next->second.server_id << " ";
        }

        if (prev->second.joined != next->second.joined)
        {
            ss << "joined: " << prev->second.joined << " -> " << next->second.joined << " ";
        }

        if (prev->second.cluster_size != next->second.cluster_size)
        {
            ss << "cluster_size: " << prev->second.cluster_size << " -> " << next->second.cluster_size << " ";
        }

        if (prev->second.cluster_uuid != next->second.cluster_uuid)
        {
            ss << "cluster_uuid: '" << prev->second.cluster_uuid << "' -> '" << next->second.cluster_uuid << "' ";
        }

        if (prev->second.comment != next->second.comment)
        {
            ss << "state_comment: '" << prev->second.comment << "' -> '" << next->second.comment << "' ";
        }
    }

    return ss.str();
}

bool GaleraMonitor::has_sufficient_permissions()
{
    return test_permissions("SHOW STATUS LIKE 'wsrep_local_state'");
}

void get_gtid(MonitorServer* srv, GaleraNode* info)
>>>>>>> 1e29dc74
{
    if (mxs_mysql_query(srv->con,
                        "SELECT @@gtid_current_pos, @@gtid_binlog_pos, @@read_only, @@server_id") == 0)
    {
        if (auto result = mysql_store_result(srv->con))
        {
            mxq::MariaDBQueryResult res(result);

            if (res.next_row())
            {
                info->gtid_current_pos = res.get_string(0);
                info->gtid_binlog_pos = res.get_string(1);
                info->read_only = res.get_bool(2);
                info->server_id = res.get_int(3);

                // The gtid_current_pos is not reliably updated in all cases (MDEV-26176). To make the MaxCtrl
                // output consistent, substitute it with gtid_binlog_pos if it's found.
                if (!info->gtid_binlog_pos.empty() && info->gtid_current_pos.empty())
                {
                    info->gtid_current_pos = info->gtid_binlog_pos;
                }
            }
        }
    }
}

void get_slave_status(GaleraServer* srv, GaleraNode* info)
{
    if (mxs_mysql_query(srv->con, "SHOW SLAVE STATUS") == 0)
    {
        if (auto result = mysql_store_result(srv->con))
        {
            mxq::MariaDBQueryResult res(result);

            if (res.next_row() && res.get_string("Slave_SQL_Running") == "Yes")
            {
                info->master_id = res.get_int("Master_Server_Id");
                srv->server->set_replication_lag(res.get_int("Seconds_Behind_Master"));
            }
        }
    }
}

void GaleraMonitor::update_server_status(MonitorServer* mon_server)
{
    auto monitored_server = static_cast<GaleraServer*>(mon_server);
    MYSQL_ROW row;
    MYSQL_RES* result;

    std::string server_string = monitored_server->server->info().version_string();

    /* Check if the the Galera FSM shows this node is joined to the cluster */
    const char* where =
        " WHERE Variable_name IN"
        " ('wsrep_cluster_state_uuid',"
        " 'wsrep_cluster_size',"
        " 'wsrep_local_index',"
        " 'wsrep_local_state',"
        " 'wsrep_local_state_comment',"
        " 'wsrep_desync',"
        " 'wsrep_ready',"
        " 'wsrep_sst_donor_rejects_queries',"
        " 'wsrep_reject_queries')";

    GaleraNode info = {};

    for (std::string cluster_member : {"SHOW STATUS", "SHOW VARIABLES"})
    {
        cluster_member += where;

        if (mxs_mysql_query(monitored_server->con, cluster_member.c_str()) == 0
            && (result = mysql_store_result(monitored_server->con)) != NULL)
        {
            if (mysql_field_count(monitored_server->con) < 2)
            {
                mysql_free_result(result);
                MXB_ERROR("Unexpected result for \"%s\". "
                          "Expected 2 columns. MySQL Version: %s",
                          cluster_member.c_str(),
                          server_string.c_str());
                return;
            }
            while ((row = mysql_fetch_row(result)))
            {
                if (strcasecmp(row[0], "wsrep_cluster_size") == 0)
                {
                    info.cluster_size = atoi(row[1]);
                }

                if (strcasecmp(row[0], "wsrep_local_index") == 0)
                {
                    char* endchar;
                    long local_index = strtol(row[1], &endchar, 10);
                    if (*endchar != '\0'
                        || (errno == ERANGE && (local_index == LONG_MAX || local_index == LONG_MIN)))
                    {
                        if (warn_erange_on_local_index)
                        {
                            MXB_WARNING("Invalid 'wsrep_local_index' on server '%s': %s",
                                        monitored_server->server->name(),
                                        row[1]);
                            warn_erange_on_local_index = false;
                        }
                        local_index = -1;
                        /* Force joined = 0 */
                        info.joined = 0;
                    }

                    info.local_index = local_index;
                }

                mxb_assert(row[0] && row[1]);

                if (strcasecmp(row[0], "wsrep_local_state") == 0)
                {
                    if (strcmp(row[1], "4") == 0)
                    {
                        info.joined = 1;
                    }
                    /* Check if the node is a donor and is using xtrabackup, in this case it can stay alive */
                    else if (strcmp(row[1], "2") == 0 && m_config.available_when_donor == 1
                             && using_xtrabackup(monitored_server, server_string.c_str()))
                    {
                        info.joined = 1;
                    }
                    else
                    {
                        /* Force joined = 0 */
                        info.joined = 0;
                    }

                    info.local_state = atoi(row[1]);
                }

                if (strcasecmp(row[0], "wsrep_local_state_comment") == 0)
                {
                    info.comment = row[1];

                    // The comment sometimes contains extra information. Leave that out as we're only
                    // interested in the string form of the local state.
                    auto pos = info.comment.find(':');

                    if (pos != std::string::npos)
                    {
                        info.comment.erase(pos);
                    }
                }

                /* Node is in desync - lets take it offline */
                if (strcasecmp(row[0], "wsrep_desync") == 0)
                {
                    if (config_truth_value(row[1]))
                    {
                        info.joined = 0;
                    }
                }

                /* Node rejects queries - lets take it offline */
                if (strcasecmp(row[0], "wsrep_reject_queries") == 0)
                {
                    if (strcasecmp(row[1], "ALL") == 0 || strcasecmp(row[1], "ALL_KILL") == 0)
                    {
                        info.joined = 0;
                    }
                }

                /* Node rejects queries - lets take it offline */
                if (strcasecmp(row[0], "wsrep_sst_donor_rejects_queries") == 0)
                {
                    if (config_truth_value(row[1]))
                    {
                        info.joined = 0;
                    }
                }

                /* Node is not ready - lets take it offline */
                if (strcasecmp(row[0], "wsrep_ready") == 0)
                {
                    if (!config_truth_value(row[1]))
                    {
                        info.joined = 0;
                    }
                }

                if (strcasecmp(row[0], "wsrep_cluster_state_uuid") == 0 && row[1] && *row[1])
                {
                    info.cluster_uuid = row[1];
                }
            }

            mysql_free_result(result);
        }
        else
        {
            monitored_server->report_query_error();
            return;
        }
    }

    get_gtid(monitored_server, &info);
    get_slave_status(monitored_server, &info);
    monitored_server->node_id = info.joined ? info.local_index : -1;

    m_info[monitored_server] = info;

    calculate_cluster();
}

void GaleraMonitor::calculate_cluster()
{
    std::unordered_map<std::string, int> clusters;

    for (const auto& a : m_info)
    {
        clusters[a.second.cluster_uuid]++;
    }

    auto it = std::max_element(
        clusters.begin(), clusters.end(),
        [](const typename decltype(clusters)::value_type& a,
           const typename decltype(clusters)::value_type& b) {
            return a.second == b.second ? a.first < b.first : a.second < b.second;
        });

    if (it != clusters.end())
    {
        m_cluster_uuid = it->first;
        m_cluster_size = it->second;
    }
}

void GaleraMonitor::pre_tick()
{
    // Store the info of the previous tick in case it's used for diagnostics
    std::lock_guard<std::mutex> guard(m_lock);
    m_prev_info = std::move(m_info);
    m_info.clear();
}

void GaleraMonitor::post_tick()
{
    int is_cluster = 0;

    /* Try to set a Galera cluster based on
     * UUID and cluster_size each node reports:
     * no multiple clusters UUID are allowed.
     */
    set_galera_cluster();

    /*
     * Let's select a master server:
     * it could be the candidate master following MXS_MIN(node_id) rule or
     * the server that was master in the previous monitor polling cycle
     * Decision depends on master_stickiness value set in configuration
     */

    /* get the candidate master, following MXS_MIN(node_id) rule */
    auto* candidate_master = get_candidate_master();

    m_master = set_cluster_master(m_master, candidate_master, m_config.disable_master_failback);

    for (auto ptr : m_servers)
    {
        // Although there's some replication lag in Galera, this isn't currently measured and having it be 0
        // seconds is better than having it as undefined. Otherwise, using max_slave_replication_lag in
        // readwritesplit causes the whole cluster to become unavailable.
        ptr->server->set_replication_lag(0);

        const int repl_bits = (SERVER_SLAVE | SERVER_MASTER);
        if (ptr->has_status(SERVER_JOINED) && !m_config.disable_master_role_setting)
        {
            if (ptr != m_master)
            {
                /* set the Slave role and clear master stickiness */
                ptr->clear_pending_status(repl_bits);
                ptr->set_pending_status(SERVER_SLAVE);
            }
            else
            {
                if (candidate_master
                    && m_master->node_id != candidate_master->node_id)
                {
                    /* set master role and master stickiness */
                    ptr->clear_pending_status(repl_bits);
                    ptr->set_pending_status(SERVER_MASTER);
                }
                else
                {
                    /* set master role and clear master stickiness */
                    ptr->clear_pending_status(repl_bits);
                    ptr->set_pending_status(SERVER_MASTER);
                }
            }

            is_cluster++;
        }
        else if (int master_id = m_info[ptr].master_id)
        {
            ptr->clear_pending_status(repl_bits);

            if (std::any_of(m_info.begin(), m_info.end(), [master_id](decltype(m_info)::const_reference r) {
                                return r.first->has_status(SERVER_JOINED)
                                       && r.second.server_id == master_id;
                            }))
            {
                ptr->set_pending_status(SERVER_SLAVE);
            }
        }
        else
        {
            ptr->clear_pending_status(repl_bits);
            ptr->set_pending_status(0);
        }
    }

    if (is_cluster == 0 && m_log_no_members)
    {
        MXB_ERROR("There are no cluster members");
        m_log_no_members = false;
    }
    else
    {
        if (is_cluster > 0 && m_log_no_members == 0)
        {
            MXB_NOTICE("Found cluster members");
            m_log_no_members = true;
        }
    }

    /* Set the global var "wsrep_sst_donor"
     * with a sorted list of "wsrep_node_name" for slave nodes
     */
    if (m_config.set_donor_nodes)
    {
        update_sst_donor_nodes(is_cluster);
    }
}

static bool using_xtrabackup(GaleraServer* database, const char* server_string)
{
    bool rval = false;
    MYSQL_RES* result;

    if (mxs_mysql_query(database->con, "SHOW VARIABLES LIKE 'wsrep_sst_method'") == 0
        && (result = mysql_store_result(database->con)) != NULL)
    {
        if (mysql_field_count(database->con) < 2)
        {
            mysql_free_result(result);
            MXB_ERROR("Unexpected result for \"SHOW VARIABLES LIKE "
                      "'wsrep_sst_method'\". Expected 2 columns."
                      " MySQL Version: %s",
                      server_string);
            return false;
        }

        MYSQL_ROW row;

        while ((row = mysql_fetch_row(result)))
        {
            if (row[1] && (strcmp(row[1], "xtrabackup") == 0
                           || strcmp(row[1], "mariabackup") == 0
                           || strcmp(row[1], "xtrabackup-v2") == 0))
            {
                rval = true;
            }
        }
        mysql_free_result(result);
    }
    else
    {
        database->report_query_error();
    }

    return rval;
}

/**
 * get candidate master from all nodes
 *
 * The current available rule: get the server with MXS_MIN(node_id)
 * node_id comes from 'wsrep_local_index' variable
 *
 * @param   servers The monitored servers list
 * @return  The candidate master on success, NULL on failure
 */
GaleraServer* GaleraMonitor::get_candidate_master()
{
    GaleraServer* candidate_master = NULL;
    long min_id = -1;
    int minval = INT_MAX;

    /* set min_id to the lowest value of moitor_servers->server->node_id */
    for (auto moitor_servers : m_servers)
    {
        if (!moitor_servers->server->is_in_maint()
            && (moitor_servers->has_status(SERVER_JOINED)))
        {
            int64_t priority = moitor_servers->server->priority();

            if (m_config.use_priority && priority != 0)
            {
                /** The priority is valid */
                if (priority > 0 && priority < minval)
                {
                    minval = priority;
                    candidate_master = moitor_servers;
                }
            }
            else if (moitor_servers->node_id >= 0)
            {
                if (m_config.use_priority && candidate_master
                    && candidate_master->server->priority() > 0)
                {
                    // Current candidate has priority but this node doesn't, current candidate is better
                    continue;
                }

                // Server priorities are not in use or no candidate has been found
                if (min_id < 0 || moitor_servers->node_id < min_id)
                {
                    min_id = moitor_servers->node_id;
                    candidate_master = moitor_servers;
                }
            }
        }
    }

    if (!m_config.use_priority && !m_config.disable_master_failback
        && m_config.root_node_as_master && min_id > 0)
    {
        /** The monitor couldn't find the node with wsrep_local_index of 0.
         * This means that we can't connect to the root node of the cluster.
         *
         * If the node is down, the cluster would recalculate the index values
         * and we would find it. In this case, we just can't connect to it.
         */

        candidate_master = NULL;
    }

    return candidate_master;
}

/**
 * set the master server in the cluster
 *
 * master could be the last one from previous monitor cycle Iis running) or
 * the candidate master.
 * The selection is based on the configuration option mapped to master_stickiness
 * The candidate master may change over time due to
 * 'wsrep_local_index' value change in the Galera Cluster
 * Enabling master_stickiness will avoid master change unless a failure is spotted
 *
 * @param   current_master Previous master server
 * @param   candidate_master The candidate master server accordingly to the selection rule
 * @return  The  master node pointer (could be NULL)
 */
static GaleraServer* set_cluster_master(GaleraServer* current_master, GaleraServer* candidate_master,
                                        int master_stickiness)
{
    /*
     * if current master is not set or master_stickiness is not enable
     * just return candidate_master.
     */
    if (current_master == NULL || master_stickiness == 0)
    {
        return candidate_master;
    }
    else
    {
        // If current_master is still a cluster member use it
        if ((current_master->has_status(SERVER_JOINED))
            && (!current_master->server->is_in_maint()))
        {
            return current_master;
        }
        else
        {
            return candidate_master;
        }
    }
}

/**
 * Set the global variable wsrep_sst_donor in the cluster
 *
 * The monitor user must have the privileges for setting global vars.
 *
 * Galera monitor fetches from each joined slave node the var 'wsrep_node_name'
 * A list of nodes is automatically build and it's sorted by wsrep_local_index DESC
 * or by priority ASC if use_priority option is set.
 *
 * The list is then added to SET GLOBAL VARIABLE wrep_sst_donor =
 * The variable must be sent to all slave nodes.
 *
 * All slave nodes have a sorted list of nodes tht can be used as donor nodes.
 *
 * If there is only one node the funcion returns,
 *
 * @param   mon        The monitor handler
 * @param   is_cluster The number of joined nodes
 */
void GaleraMonitor::update_sst_donor_nodes(int is_cluster)
{
    MYSQL_ROW row;
    MYSQL_RES* result;
    bool ignore_priority = true;

    if (is_cluster == 1)
    {
        return;     // Only one server in the cluster: update_sst_donor_nodes is not performed
    }

    unsigned int found_slaves = 0;
    GaleraServer* node_list[is_cluster - 1];
    /* Donor list size = DONOR_LIST_SET_VAR + n_hosts * max_host_len + n_hosts + 1 */

    char* donor_list = static_cast<char*>(MXB_CALLOC(1,
                                                     strlen(DONOR_LIST_SET_VAR)
                                                     + is_cluster * DONOR_NODE_NAME_MAX_LEN
                                                     + is_cluster + 1));

    if (donor_list == NULL)
    {
        MXB_ERROR("can't execute update_sst_donor_nodes() due to memory allocation error");
        return;
    }

    strcpy(donor_list, DONOR_LIST_SET_VAR);

    /* Create an array of slave nodes */
    for (auto ptr : m_servers)
    {
        if ((ptr->has_status(SERVER_JOINED | SERVER_SLAVE)))
        {
            node_list[found_slaves] = ptr;
            found_slaves++;

            /* Check the server parameter "priority"
             * If no server has "priority" set, then
             * the server list will be order by default method.
             */

            if (m_config.use_priority && ptr->server->priority() > 0)
            {
                ignore_priority = false;
            }
        }
    }

    /* Set order type */
    bool sort_order = !ignore_priority && m_config.use_priority;

    /* Sort the array */
    qsort(node_list,
          found_slaves,
          sizeof(GaleraServer*),
          sort_order ? compare_node_priority : compare_node_index);

    /* Select nodename from each server and append it to node_list */
    for (unsigned int k = 0; k < found_slaves; k++)
    {
        auto* ptr = node_list[k];

        /* Get the Galera node name */
        if (mxs_mysql_query(ptr->con, "SHOW VARIABLES LIKE 'wsrep_node_name'") == 0
            && (result = mysql_store_result(ptr->con)) != NULL)
        {
            if (mysql_field_count(ptr->con) == 2)
            {
                while ((row = mysql_fetch_row(result)))
                {
                    strncat(donor_list, row[1], DONOR_NODE_NAME_MAX_LEN);
                    strcat(donor_list, ",");
                }
            }
            else
            {
                MXB_ERROR("Unexpected result for \"SHOW VARIABLES LIKE 'wsrep_node_name'\". "
                          "Expected 2 columns");
            }

            mysql_free_result(result);
        }
        else
        {
            ptr->report_query_error();
        }
    }

    int donor_list_size = strlen(donor_list);
    if (donor_list[donor_list_size - 1] == ',')
    {
        donor_list[donor_list_size - 1] = '\0';
    }

    strcat(donor_list, "\"");

    /* Set now rep_sst_donor in each slave node */
    for (unsigned int k = 0; k < found_slaves; k++)
    {
        auto* ptr = node_list[k];
        if (mxs_mysql_query(ptr->con, donor_list) != 0)
        {
            ptr->report_query_error();
        }
    }

    MXB_FREE(donor_list);
}

/**
 * Compare routine for slave nodes sorted by 'wsrep_local_index'
 *
 * The default order is DESC.
 *
 * Nodes with lowest 'wsrep_local_index' value
 * are at the end of the list.
 *
 * @param   a        Pointer to array value
 * @param   b        Pointer to array value
 * @return  A number less than, threater than or equal to 0
 */

static int compare_node_index(const void* a, const void* b)
{
    const MonitorServer* s_a = *(MonitorServer* const*)a;
    const MonitorServer* s_b = *(MonitorServer* const*)b;

    // Order is DESC: b - a
    return s_b->node_id - s_a->node_id;
}

/**
 * Compare routine for slave nodes sorted by node priority
 *
 * The default order is DESC.
 *
 * Some special cases, i.e: no give priority, or 0 value
 * are handled.
 *
 * Note: the master selection algorithm is:
 * node with lowest priority value and > 0
 *
 * This sorting function will add master candidates
 * at the end of the list.
 *
 * @param   a        Pointer to array value
 * @param   b        Pointer to array value
 * @return  A number less than, threater than or equal to 0
 */

static int compare_node_priority(const void* a, const void* b)
{
    auto s_a = *(GaleraServer* const*)a;
    auto s_b = *(GaleraServer* const*)b;
    int pri_val_a = s_a->server->priority();
    int pri_val_b = s_b->server->priority();
    bool have_a = pri_val_a > 0;
    bool have_b = pri_val_b > 0;

    /**
     * Check priority parameter:
     *
     * Return a - b in case of issues
     */
    if (!have_a && have_b)
    {
        MXB_DEBUG("Server %s has no given priority. It will be at the beginning of the list",
                  s_a->server->name());
        return -(INT_MAX - 1);
    }
    else if (have_a && !have_b)
    {
        MXB_DEBUG("Server %s has no given priority. It will be at the beginning of the list",
                  s_b->server->name());
        return INT_MAX - 1;
    }
    else if (!have_a && !have_b)
    {
        MXB_DEBUG("Servers %s and %s have no given priority. They be at the beginning of the list",
                  s_a->server->name(),
                  s_b->server->name());
        return 0;
    }

    /* Return a - b in case of issues */
    if ((pri_val_a < INT_MAX && pri_val_a > 0) && !(pri_val_b < INT_MAX && pri_val_b > 0))
    {
        return pri_val_a;
    }
    else if (!(pri_val_a < INT_MAX && pri_val_a > 0) && (pri_val_b < INT_MAX && pri_val_b > 0))
    {
        return -pri_val_b;
    }
    else if (!(pri_val_a < INT_MAX && pri_val_a > 0) && !(pri_val_b < INT_MAX && pri_val_b > 0))
    {
        return 0;
    }

    // The order is DESC: b -a
    return pri_val_b - pri_val_a;
}

/**
 * Only set the servers as joined if they are a part of the largest cluster
 */
void GaleraMonitor::set_galera_cluster()
{
    for (auto it = m_info.begin(); it != m_info.end(); it++)
    {
        if (it->second.joined && it->second.cluster_uuid == m_cluster_uuid)
        {
            it->first->set_pending_status(SERVER_JOINED);
        }
        else
        {
            it->first->clear_pending_status(SERVER_JOINED);
        }
    }
}

bool GaleraMonitor::can_be_disabled(const MonitorServer& server, DisableType type,
                                    std::string* errmsg_out) const
{
    // If the server is the master, it cannot be drained. It can be set to maintenance, though.
    bool rval = true;
    if (type == DisableType::DRAIN && status_is_master(server.server->status()))
    {
        rval = false,
        *errmsg_out = "The server is master, so it cannot be set to draining mode.";
    }
    return rval;
}

std::string GaleraMonitor::permission_test_query() const
{
    return "SHOW STATUS LIKE 'wsrep_local_state'";
}

void GaleraMonitor::configured_servers_updated(const std::vector<SERVER*>& servers)
{
    for (auto srv : m_servers)
    {
        delete srv;
    }

    auto& shared_settings = settings().shared;
    m_servers.resize(servers.size());
    for (size_t i = 0; i < servers.size(); i++)
    {
        m_servers[i] = new GaleraServer(servers[i], shared_settings);
    }

    // The configured servers and the active servers are the same.
    set_active_servers(std::vector<MonitorServer*>(m_servers.begin(), m_servers.end()));
}

void GaleraMonitor::pre_loop()
{
    m_master = nullptr;
    SimpleMonitor::pre_loop();
}

GaleraServer::GaleraServer(SERVER* server, const MonitorServer::SharedSettings& shared)
    : MariaServer(server, shared)
{
}

void GaleraServer::report_query_error()
{
    MXB_ERROR("Failed to execute query on server '%s' ([%s]:%d): %s",
              server->name(), server->address(), server->port(), mysql_error(con));
}

const std::string& GaleraServer::permission_test_query() const
{
    return grant_test_query;
}

/**
 * The module entry point routine. It is this routine that
 * must populate the structure that is referred to as the
 * "module object", this is a structure with the set of
 * external entry points for this module.
 *
 * @return The module object
 */
extern "C" MXS_MODULE* MXS_CREATE_MODULE()
{
    static MXS_MODULE info =
    {
        mxs::MODULE_INFO_VERSION,
        MXB_MODULE_NAME,
        mxs::ModuleType::MONITOR,
        mxs::ModuleStatus::GA,
        MXS_MONITOR_VERSION,
        "A Galera cluster monitor",
        "V2.0.0",
        MXS_NO_MODULE_CAPABILITIES,
        &maxscale::MonitorApi<GaleraMonitor>::s_api,
        NULL,
        NULL,
        NULL,
        NULL,
        &s_spec
    };

    return &info;
}<|MERGE_RESOLUTION|>--- conflicted
+++ resolved
@@ -206,9 +206,6 @@
     return true;
 }
 
-<<<<<<< HEAD
-void get_gtid(GaleraServer* srv, GaleraNode* info)
-=======
 std::string GaleraMonitor::annotate_state_change(mxs::MonitorServer* server)
 {
     std::ostringstream ss;
@@ -256,13 +253,7 @@
     return ss.str();
 }
 
-bool GaleraMonitor::has_sufficient_permissions()
-{
-    return test_permissions("SHOW STATUS LIKE 'wsrep_local_state'");
-}
-
-void get_gtid(MonitorServer* srv, GaleraNode* info)
->>>>>>> 1e29dc74
+void get_gtid(GaleraServer* srv, GaleraNode* info)
 {
     if (mxs_mysql_query(srv->con,
                         "SELECT @@gtid_current_pos, @@gtid_binlog_pos, @@read_only, @@server_id") == 0)
