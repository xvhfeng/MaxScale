--- conflicted
+++ resolved
@@ -26,11 +26,8 @@
 using maxbase::string_printf;
 using maxbase::Duration;
 using maxbase::StopWatch;
-<<<<<<< HEAD
 using maxsql::QueryResult;
-=======
 using Guard = std::lock_guard<std::mutex>;
->>>>>>> 040562f7
 
 MariaDBServer::MariaDBServer(MXS_MONITORED_SERVER* monitored_server, int config_index,
                              bool assume_unique_hostnames, bool query_events)
@@ -403,18 +400,11 @@
 
         // Always write to m_slave_status. Even if the new status is equal by topology,
         // gtid:s etc may have changed.
+        Guard guard(m_arraylock);
         m_slave_status = std::move(slave_status_new);
     }
 
-<<<<<<< HEAD
     return !parse_error;
-=======
-    // Always write to m_slave_status. Even if the new status is equal by topology,
-    // gtid:s etc may have changed.
-    Guard guard(m_arraylock);
-    m_slave_status = std::move(slave_status_new);
-    return true;
->>>>>>> 040562f7
 }
 
 bool MariaDBServer::update_gtids(string* errmsg_out)
