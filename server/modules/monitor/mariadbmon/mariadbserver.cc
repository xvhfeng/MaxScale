/*
 * Copyright (c) 2018 MariaDB Corporation Ab
 *
 * Use of this software is governed by the Business Source License included
 * in the LICENSE.TXT file and at www.mariadb.com/bsl11.
 *
 * Change Date: 2022-01-01
 *
 * On the date above, in accordance with the Business Source License, use
 * of this software will be governed by version 2 or later of the General
 * Public License.
 */

#include "mariadbserver.hh"

#include <fstream>
#include <inttypes.h>
#include <iomanip>
#include <thread>
#include <set>
#include <maxbase/format.hh>
#include <maxsql/mariadb.hh>
#include <maxscale/mysql_utils.hh>

using std::string;
using maxbase::string_printf;
using maxbase::Duration;
using maxbase::StopWatch;
using maxsql::QueryResult;
using Guard = std::lock_guard<std::mutex>;
using maxscale::MonitorServer;
using ConnectResult = maxscale::MonitorServer::ConnectResult;

MariaDBServer::MariaDBServer(MonitorServer* monitored_server, int config_index,
                             const SharedSettings& settings)
    : m_server_base(monitored_server)
    , m_config_index(config_index)
    , m_settings(settings)
{
    mxb_assert(monitored_server);
}

NodeData::NodeData()
    : index(INDEX_NOT_VISITED)
    , lowest_index(INDEX_NOT_VISITED)
    , in_stack(false)
    , cycle(CYCLE_NONE)
    , reach(REACH_UNKNOWN)
{
}

void NodeData::reset_results()
{
    cycle = CYCLE_NONE;
    parents.clear();
    children.clear();
    external_masters.clear();
}

void NodeData::reset_indexes()
{
    index = INDEX_NOT_VISITED;
    lowest_index = INDEX_NOT_VISITED;
    in_stack = false;
}

uint64_t MariaDBServer::relay_log_events(const SlaveStatus& slave_conn)
{
    /* The events_ahead-call below ignores domains where current_pos is ahead of io_pos. This situation is
     * rare but is possible (I guess?) if the server is replicating a domain from multiple masters
     * and decides to process events from one relay log before getting new events to the other. In
     * any case, such events are obsolete and the server can be considered to have processed such logs. */
    return slave_conn.gtid_io_pos.events_ahead(m_gtid_current_pos, GtidList::MISSING_DOMAIN_IGNORE);
}

std::unique_ptr<QueryResult> MariaDBServer::execute_query(const string& query, std::string* errmsg_out,
                                                          unsigned int* errno_out)
{
<<<<<<< HEAD
    return maxscale::execute_query(m_server_base->con, query, errmsg_out);
=======
    auto conn = m_server_base->con;
    std::unique_ptr<QueryResult> rval;
    MYSQL_RES* result = NULL;
    if (mxs_mysql_query(conn, query.c_str()) == 0 && (result = mysql_store_result(conn)) != NULL)
    {
        rval = std::unique_ptr<QueryResult>(new QueryResult(result));
    }
    else
    {
        if (errmsg_out)
        {
            *errmsg_out = string_printf("Query '%s' failed: '%s'.", query.c_str(), mysql_error(conn));
        }
        if (errno_out)
        {
            *errno_out = mysql_errno(conn);
        }
    }
    return rval;
>>>>>>> d128c9a0
}

/**
 * Execute a query which does not return data. If the query returns data, an error is returned.
 *
 * @param cmd The query
 * @param mode Retry a failed query using the global query retry settings or not
 * @param errmsg_out Error output.
 * @return True on success, false on error or if query returned data
 */
bool MariaDBServer::execute_cmd_ex(const string& cmd, QueryRetryMode mode,
                                   std::string* errmsg_out, unsigned int* errno_out)
{
    auto conn = m_server_base->con;
    bool query_success = false;
    if (mode == QueryRetryMode::ENABLED)
    {
        query_success = (mxs_mysql_query(conn, cmd.c_str()) == 0);
    }
    else
    {
        query_success = (maxsql::mysql_query_ex(conn, cmd, 0, 0) == 0);
    }

    bool rval = false;
    if (query_success)
    {
        MYSQL_RES* result = mysql_store_result(conn);
        if (result == NULL)
        {
            rval = true;
        }
        else if (errmsg_out)
        {
            int cols = mysql_num_fields(result);
            int rows = mysql_num_rows(result);
            *errmsg_out = string_printf("Query '%s' on '%s' returned %d columns and %d rows of data when "
                                        "none was expected.", cmd.c_str(), name(), cols, rows);
        }
    }
    else
    {
        if (errmsg_out)
        {
            *errmsg_out = string_printf("Query '%s' failed on '%s': '%s' (%i).",
                                        cmd.c_str(), name(), mysql_error(conn), mysql_errno(conn));
        }
        if (errno_out)
        {
            *errno_out = mysql_errno(conn);
        }
    }
    return rval;
}

bool MariaDBServer::execute_cmd(const std::string& cmd, std::string* errmsg_out)
{
    return execute_cmd_ex(cmd, QueryRetryMode::ENABLED, errmsg_out);
}

bool MariaDBServer::execute_cmd_no_retry(const std::string& cmd,
                                         std::string* errmsg_out, unsigned int* errno_out)
{
    return execute_cmd_ex(cmd, QueryRetryMode::DISABLED, errmsg_out, errno_out);
}

/**
 * Execute a query which does not return data. If the query fails because of a network error
 * (e.g. Connector-C timeout), automatically retry the query until time is up. Uses max_statement_time
 * when available to ensure no lingering timed out commands are left on the server.
 *
 * @param cmd The query to execute. Should be a query with a predictable effect even when retried or
 * ran several times.
 * @param time_limit How long to retry. This does not overwrite the connector-c timeouts which are always
 * respected.
 * @param errmsg_out Error output
 * @return True, if successful.
 */
bool MariaDBServer::execute_cmd_time_limit(const std::string& cmd, maxbase::Duration time_limit,
                                           std::string* errmsg_out)
{
    StopWatch timer;
    string max_stmt_time;
    int connector_timeout = -1;
    if (m_capabilities.max_statement_time)
    {
        MXB_AT_DEBUG(int rv = ) mysql_get_optionv(m_server_base->con, MYSQL_OPT_READ_TIMEOUT,
                                                  &connector_timeout);
        mxb_assert(rv == 0);
        if (connector_timeout > 0)
        {
            max_stmt_time = string_printf("SET STATEMENT max_statement_time=%i FOR ", connector_timeout);
        }
    }

    const string command = max_stmt_time + cmd;
    // If a query lasts less than 1s, sleep so that at most 1 query/s is sent.
    // This prevents busy-looping when faced with some network errors.
    const Duration min_query_time(1.0);

    // Even if time is up, try at least once.
    bool cmd_success = false;
    bool keep_trying = true;
    while (!cmd_success && keep_trying)
    {
        StopWatch query_timer;
        string error_msg;
        unsigned int errornum = 0;
        cmd_success = execute_cmd_no_retry(command, &error_msg, &errornum);
        auto query_time = query_timer.lap();

        // Check if there is time to retry.
        Duration time_remaining = time_limit - timer.split();
        bool non_fatal_connector_err = maxsql::mysql_is_net_error(errornum);
        keep_trying = (time_remaining.secs() > 0)
            // Either a connector-c timeout or query was interrupted by max_statement_time.
            && (non_fatal_connector_err || (!max_stmt_time.empty() && errornum == ER_STATEMENT_TIMEOUT));

        if (!cmd_success)
        {
            if (keep_trying)
            {
                string retrying = string_printf("Retrying with %.1f seconds left.", time_remaining.secs());
                if (non_fatal_connector_err)
                {
                    MXS_WARNING("%s %s", error_msg.c_str(), retrying.c_str());
                }
                else
                {
                    // Timed out because of max_statement_time.
                    MXS_WARNING("Query '%s' timed out on '%s'. %s",
                                command.c_str(), name(), retrying.c_str());
                }

                if (query_time < min_query_time)
                {
                    Duration query_sleep = min_query_time - query_time;
                    Duration this_sleep = MXS_MIN(time_remaining, query_sleep);
                    std::this_thread::sleep_for(this_sleep);
                }
            }
            else if (errmsg_out)
            {
                *errmsg_out = error_msg;    // The error string already has all required info.
            }
        }
    }
    return cmd_success;
}

bool MariaDBServer::do_show_slave_status(string* errmsg_out)
{
    unsigned int columns = 0;
    string query;
    bool all_slaves_status = false;
    if (m_srv_type == server_type::CLUSTRIX)
    {
        return false;
    }
    else if (m_capabilities.gtid || m_srv_type == server_type::BINLOG_ROUTER)
    {
        // Versions with gtid also support the extended slave status query.
        columns = 42;
        all_slaves_status = true;
        query = "SHOW ALL SLAVES STATUS;";
    }
    else if (m_capabilities.basic_support)
    {
        columns = 40;
        query = "SHOW SLAVE STATUS;";
    }
    else
    {
        mxb_assert(!true);      // This method should not be called for versions < 5.5
        return false;
    }

    auto result = execute_query(query, errmsg_out);
    if (result.get() == NULL)
    {
        return false;
    }
    else if (result->get_col_count() < columns)
    {
        MXS_ERROR("'%s' returned less than the expected amount of columns. Expected %u columns, "
                  "got %" PRId64 ".",
                  query.c_str(),
                  columns,
                  result->get_col_count());
        return false;
    }

    // Fields common to all server versions
    auto i_master_host = result->get_col_index("Master_Host");
    auto i_master_port = result->get_col_index("Master_Port");
    auto i_slave_io_running = result->get_col_index("Slave_IO_Running");
    auto i_slave_sql_running = result->get_col_index("Slave_SQL_Running");
    auto i_master_server_id = result->get_col_index("Master_Server_Id");
    auto i_last_io_errno = result->get_col_index("Last_IO_Errno");
    auto i_last_io_error = result->get_col_index("Last_IO_Error");
    auto i_last_sql_error = result->get_col_index("Last_SQL_Error");
    auto i_seconds_behind_master = result->get_col_index("Seconds_Behind_Master");

    const char INVALID_DATA[] = "'%s' returned invalid data.";
    if (i_master_host < 0 || i_master_port < 0 || i_slave_io_running < 0 || i_slave_sql_running < 0
        || i_master_server_id < 0 || i_last_io_errno < 0 || i_last_io_error < 0 || i_last_sql_error < 0
        || i_seconds_behind_master < 0)
    {
        MXS_ERROR(INVALID_DATA, query.c_str());
        return false;
    }

    int64_t i_connection_name = -1, i_slave_rec_hbs = -1, i_slave_hb_period = -1;
    int64_t i_using_gtid = -1, i_gtid_io_pos = -1;
    if (all_slaves_status)
    {
        i_connection_name = result->get_col_index("Connection_name");
        i_slave_rec_hbs = result->get_col_index("Slave_received_heartbeats");
        i_slave_hb_period = result->get_col_index("Slave_heartbeat_period");
        i_using_gtid = result->get_col_index("Using_Gtid");
        i_gtid_io_pos = result->get_col_index("Gtid_IO_Pos");
        if (i_connection_name < 0 || i_slave_rec_hbs < 0 || i_slave_hb_period < 0
            || i_using_gtid < 0 || i_gtid_io_pos < 0)
        {
            MXS_ERROR(INVALID_DATA, query.c_str());
            return false;
        }
    }

    SlaveStatusArray slave_status_new;
    bool parse_error = false;
    while (result->next_row())
    {
        SlaveStatus new_row;
        new_row.owning_server = name();
        new_row.master_host = result->get_string(i_master_host);
        new_row.master_port = result->get_int(i_master_port);
        string last_io_error = result->get_string(i_last_io_error);
        string last_sql_error = result->get_string(i_last_sql_error);
        new_row.last_error = !last_io_error.empty() ? last_io_error : last_sql_error;

        new_row.slave_io_running =
            SlaveStatus::slave_io_from_string(result->get_string(i_slave_io_running));
        new_row.slave_sql_running = (result->get_string(i_slave_sql_running) == "Yes");
        new_row.master_server_id = result->get_int(i_master_server_id);

        // If slave connection is stopped, the value given by the backend is null.
        if (result->field_is_null(i_seconds_behind_master))
        {
            new_row.seconds_behind_master = SERVER::RLAG_UNDEFINED;
        }
        else
        {
            // Seconds_Behind_Master is actually uint64, but it will take a long time until it goes over
            // int64 limit.
            new_row.seconds_behind_master = result->get_int(i_seconds_behind_master);
        }

        if (all_slaves_status)
        {
            new_row.name = result->get_string(i_connection_name);
            new_row.received_heartbeats = result->get_int(i_slave_rec_hbs);

            string using_gtid = result->get_string(i_using_gtid);
            string gtid_io_pos = result->get_string(i_gtid_io_pos);
            if (!gtid_io_pos.empty() && (using_gtid == "Current_Pos" || using_gtid == "Slave_Pos"))
            {
                new_row.gtid_io_pos = GtidList::from_string(gtid_io_pos);
            }
        }

        // If parsing fails, discard all query results.
        if (result->error())
        {
            parse_error = true;
            MXB_ERROR("Query '%s' returned invalid data: %s", query.c_str(), result->error_string().c_str());
            break;
        }

        // Before adding this row to the SlaveStatus array, compare the row to the one from the previous
        // monitor tick and fill in the last pieces of data.
        auto old_row = sstatus_find_previous_row(new_row, slave_status_new.size());
        if (old_row)
        {
            // When the new row was created, 'last_data_time' was set to the current time. If it seems
            // like the slave is not receiving data from the master, set the time to the one
            // in the previous monitor tick.
            if (new_row.received_heartbeats == old_row->received_heartbeats
                && new_row.gtid_io_pos == old_row->gtid_io_pos)
            {
                new_row.last_data_time = old_row->last_data_time;
            }
        }

        // Finally, set the connection status.
        if (new_row.slave_io_running == SlaveStatus::SLAVE_IO_YES)
        {
            mxb_assert(new_row.master_server_id > 0);
            new_row.seen_connected = true;
        }
        else if (new_row.slave_io_running == SlaveStatus::SLAVE_IO_CONNECTING && old_row)
        {
            // Old connection data found. Even in this case the server id:s could be wrong if the
            // slave connection was cleared and remade between monitor loops.
            if (new_row.master_server_id == old_row->master_server_id && old_row->seen_connected)
            {
                new_row.seen_connected = true;
            }
        }

        // Row complete, add it to the array.
        slave_status_new.push_back(new_row);
    }

    if (!parse_error)
    {
        // Compare the previous array to the new one.
        if (!sstatus_array_topology_equal(slave_status_new))
        {
            m_topology_changed = true;
        }

        // Always write to m_slave_status. Even if the new status is equal by topology,
        // gtid:s etc may have changed.
        Guard guard(m_arraylock);
        m_slave_status = std::move(slave_status_new);
    }

    return !parse_error;
}

bool MariaDBServer::update_gtids(string* errmsg_out)
{
    static const string query = "SELECT @@gtid_current_pos, @@gtid_binlog_pos;";
    const int i_current_pos = 0;
    const int i_binlog_pos = 1;

    bool rval = false;
    auto result = execute_query(query, errmsg_out);
    if (result.get() != NULL)
    {
        Guard guard(m_arraylock);

        rval = true;
        if (result->next_row())
        {
            // Query returned at least some data.
            auto current_str = result->get_string(i_current_pos);
            auto binlog_str = result->get_string(i_binlog_pos);
            if (current_str.empty())
            {
                m_gtid_current_pos = GtidList();
            }
            else
            {
                m_gtid_current_pos = GtidList::from_string(current_str);
            }

            if (binlog_str.empty())
            {
                m_gtid_binlog_pos = GtidList();
            }
            else
            {
                m_gtid_binlog_pos = GtidList::from_string(binlog_str);
            }
        }
        else
        {
            // Query succeeded but returned 0 rows. This means that the server has no gtid:s.
            m_gtid_current_pos = GtidList();
            m_gtid_binlog_pos = GtidList();
        }
    }   // If query failed, do not update gtid:s.
    return rval;
}

bool MariaDBServer::update_replication_settings(std::string* errmsg_out)
{
    const string query = "SELECT @@gtid_strict_mode, @@log_bin, @@log_slave_updates;";
    bool rval = false;

    auto result = execute_query(query, errmsg_out);
    if (result.get() != NULL && result->next_row())
    {
        rval = true;
        m_rpl_settings.gtid_strict_mode = result->get_bool(0);
        m_rpl_settings.log_bin = result->get_bool(1);
        m_rpl_settings.log_slave_updates = result->get_bool(2);
    }
    return rval;
}

bool MariaDBServer::read_server_variables(string* errmsg_out)
{
    const string query_no_gtid = "SELECT @@global.server_id, @@read_only;";
    const string query_with_gtid = "SELECT @@global.server_id, @@read_only, @@global.gtid_domain_id;";
    const bool use_gtid = m_capabilities.gtid;
    const string& query = use_gtid ? query_with_gtid : query_no_gtid;

    int i_id = 0;
    int i_ro = 1;
    int i_domain = 2;
    bool rval = false;
    auto result = execute_query(query, errmsg_out);
    if (result != nullptr)
    {
        if (!result->next_row())
        {
            // This should not really happen, means that server is buggy.
            *errmsg_out = string_printf("Query '%s' did not return any rows.", query.c_str());
        }
        else
        {
            int64_t server_id_parsed = result->get_int(i_id);
            bool read_only_parsed = result->get_bool(i_ro);
            int64_t domain_id_parsed = GTID_DOMAIN_UNKNOWN;
            if (use_gtid)
            {
                domain_id_parsed = result->get_int(i_domain);
            }

            if (result->error())
            {
                // This is unlikely as well.
                *errmsg_out = string_printf("Query '%s' returned invalid data: %s",
                                            query.c_str(), result->error_string().c_str());
            }
            else
            {
                // All values parsed and within expected limits.
                rval = true;
                if (server_id_parsed != m_server_id)
                {
                    m_server_id = server_id_parsed;
                    m_topology_changed = true;
                }
                m_server_base->server->node_id = server_id_parsed;

                if (read_only_parsed != m_read_only)
                {
                    m_read_only = read_only_parsed;
                    m_topology_changed = true;
                }

                m_gtid_domain_id = domain_id_parsed;
            }
        }
    }
    return rval;
}

void MariaDBServer::warn_replication_settings() const
{
    const char* servername = name();
    if (m_rpl_settings.gtid_strict_mode == false)
    {
        const char NO_STRICT[] =
            "Slave '%s' has gtid_strict_mode disabled. Enabling this setting is recommended. "
            "For more information, see https://mariadb.com/kb/en/library/gtid/#gtid_strict_mode";
        MXS_WARNING(NO_STRICT, servername);
    }
    if (m_rpl_settings.log_slave_updates == false)
    {
        const char NO_SLAVE_UPDATES[] =
            "Slave '%s' has log_slave_updates disabled. It is a valid candidate but replication "
            "will break for lagging slaves if '%s' is promoted.";
        MXS_WARNING(NO_SLAVE_UPDATES, servername, servername);
    }
}

bool MariaDBServer::catchup_to_master(GeneralOpData& op, const GtidList& target)
{
    /* Prefer to use gtid_binlog_pos, as that is more reliable. But if log_slave_updates is not on,
     * use gtid_current_pos. */
    const bool use_binlog_pos = m_rpl_settings.log_bin && m_rpl_settings.log_slave_updates;
    bool time_is_up = false;    // Check at least once.
    bool gtid_reached = false;
    bool error = false;
    json_t** error_out = op.error_out;

    Duration sleep_time(0.2);   // How long to sleep before next iteration. Incremented slowly.
    StopWatch timer;

    while (!time_is_up && !gtid_reached && !error)
    {
        string error_msg;
        if (update_gtids(&error_msg))
        {
            const GtidList& compare_to = use_binlog_pos ? m_gtid_binlog_pos : m_gtid_current_pos;
            if (target.events_ahead(compare_to, GtidList::MISSING_DOMAIN_IGNORE) == 0)
            {
                gtid_reached = true;
            }
            else
            {
                // Query was successful but target gtid not yet reached. Check how much time left.
                op.time_remaining -= timer.lap();
                if (op.time_remaining.secs() > 0)
                {
                    // Sleep for a moment, then try again.
                    Duration this_sleep = MXS_MIN(sleep_time, op.time_remaining);
                    std::this_thread::sleep_for(this_sleep);
                    sleep_time += Duration(0.1);    // Sleep a bit more next iteration.
                }
                else
                {
                    time_is_up = true;
                }
            }
        }
        else
        {
            error = true;
            PRINT_MXS_JSON_ERROR(error_out, "Failed to update gtid on '%s' while waiting for catchup: %s",
                                 name(), error_msg.c_str());
        }
    }

    if (!error && !gtid_reached)
    {
        PRINT_MXS_JSON_ERROR(error_out, "Slave catchup timed out on slave '%s'.", name());
    }
    return gtid_reached;
}

bool MariaDBServer::binlog_on() const
{
    return m_rpl_settings.log_bin;
}

bool MariaDBServer::is_master() const
{
    return status_is_master(m_server_base->pending_status);
}

bool MariaDBServer::is_slave() const
{
    return status_is_slave(m_server_base->pending_status);
}

bool MariaDBServer::is_slave_of_ext_master() const
{
    return status_is_slave_of_ext_master(m_server_base->pending_status);
}

bool MariaDBServer::is_usable() const
{
    return status_is_usable(m_server_base->pending_status);
}

bool MariaDBServer::is_running() const
{
    return status_is_running(m_server_base->pending_status);
}

bool MariaDBServer::is_down() const
{
    return status_is_down(m_server_base->pending_status);
}

bool MariaDBServer::is_in_maintenance() const
{
    return status_is_in_maint(m_server_base->pending_status);
}

bool MariaDBServer::is_relay_master() const
{
    return status_is_relay(m_server_base->pending_status);
}

bool MariaDBServer::is_low_on_disk_space() const
{
    return status_is_disk_space_exhausted(m_server_base->pending_status);
}

bool MariaDBServer::has_status(uint64_t bits) const
{
    return (m_server_base->pending_status & bits) == bits;
}

bool MariaDBServer::had_status(uint64_t bits) const
{
    return (m_server_base->mon_prev_status & bits) == bits;
}

bool MariaDBServer::is_read_only() const
{
    return m_read_only;
}

const char* MariaDBServer::name() const
{
    return m_server_base->server->name();
}

string MariaDBServer::diagnostics() const
{
    // Format strings.
    const char fmt_string[] = "%-23s %s\n";
    const char fmt_int[] = "%-23s %i\n";
    const char fmt_int64[] = "%-23s %" PRIi64 "\n";

    string rval;
    rval.reserve(300);      // Enough for most common ouput.

    rval += string_printf(fmt_string, "Server:", name());
    rval += string_printf(fmt_int64, "Server ID:", m_server_id);
    rval += string_printf(fmt_string, "Read only:", (m_read_only ? "Yes" : "No"));
    Guard guard(m_arraylock);
    if (!m_gtid_current_pos.empty())
    {
        rval += string_printf(fmt_string, "Gtid current position:", m_gtid_current_pos.to_string().c_str());
    }
    if (!m_gtid_binlog_pos.empty())
    {
        rval += string_printf(fmt_string, "Gtid binlog position:", m_gtid_binlog_pos.to_string().c_str());
    }
    if (m_node.cycle != NodeData::CYCLE_NONE)
    {
        rval += string_printf(fmt_int, "Master group:", m_node.cycle);
    }

    rval += (m_slave_status.empty() ? "No slave connections\n" : "Slave connections:\n");
    for (const SlaveStatus& sstatus : m_slave_status)
    {
        rval += sstatus.to_string() + "\n";
    }
    return rval;
}

json_t* MariaDBServer::to_json() const
{
    json_t* result = json_object();
    json_object_set_new(result, "name", json_string(name()));
    json_object_set_new(result, "server_id", json_integer(m_server_id));
    json_object_set_new(result, "read_only", json_boolean(m_read_only));

    Guard guard(m_arraylock);
    json_object_set_new(result,
                        "gtid_current_pos",
                        m_gtid_current_pos.empty() ? json_null() :
                        json_string(m_gtid_current_pos.to_string().c_str()));

    json_object_set_new(result,
                        "gtid_binlog_pos",
                        m_gtid_binlog_pos.empty() ? json_null() :
                        json_string(m_gtid_binlog_pos.to_string().c_str()));

    json_object_set_new(result,
                        "master_group",
                        (m_node.cycle == NodeData::CYCLE_NONE) ? json_null() : json_integer(m_node.cycle));

    json_t* slave_connections = json_array();
    for (const auto& sstatus : m_slave_status)
    {
        json_array_append_new(slave_connections, sstatus.to_json());
    }
    json_object_set_new(result, "slave_connections", slave_connections);
    return result;
}

bool MariaDBServer::can_replicate_from(MariaDBServer* master, string* reason_out)
{
    mxb_assert(reason_out);
    mxb_assert(is_usable());    // The server must be running.

    bool can_replicate = false;
    if (m_gtid_current_pos.empty())
    {
        *reason_out = string_printf("'%s' does not have a valid gtid_current_pos.", name());
    }
    else if (master->m_gtid_binlog_pos.empty())
    {
        *reason_out = string_printf("'%s' does not have a valid gtid_binlog_pos.", master->name());
    }
    else
    {
        can_replicate = m_gtid_current_pos.can_replicate_from(master->m_gtid_binlog_pos);
        if (!can_replicate)
        {
            *reason_out = string_printf("gtid_current_pos of '%s' (%s) is incompatible with "
                                        "gtid_binlog_pos of '%s' (%s).",
                                        name(), m_gtid_current_pos.to_string().c_str(),
                                        master->name(), master->m_gtid_binlog_pos.to_string().c_str());
        }
    }
    return can_replicate;
}

bool MariaDBServer::redirect_one_slave(const string& change_cmd)
{
    bool success = false;
    MYSQL* slave_conn = m_server_base->con;
    const char* query = "STOP SLAVE;";
    if (mxs_mysql_query(slave_conn, query) == 0)
    {
        query = "RESET SLAVE;";     // To erase any old I/O or SQL errors
        if (mxs_mysql_query(slave_conn, query) == 0)
        {
            query = "CHANGE MASTER TO ...";     // Don't show the real query as it contains a password.
            if (mxs_mysql_query(slave_conn, change_cmd.c_str()) == 0)
            {
                query = "START SLAVE;";
                if (mxs_mysql_query(slave_conn, query) == 0)
                {
                    success = true;
                    MXS_NOTICE("Slave '%s' redirected to new master.", name());
                }
            }
        }
    }

    if (!success)
    {
        MXS_WARNING("Slave '%s' redirection failed: '%s'. Query: '%s'.",
                    name(), mysql_error(slave_conn), query);
    }
    return success;
}

bool MariaDBServer::run_sql_from_file(const string& path, json_t** error_out)
{
    MYSQL* conn = m_server_base->con;
    bool error = false;
    std::ifstream sql_file(path);
    if (sql_file.is_open())
    {
        MXS_NOTICE("Executing sql queries from file '%s' on server '%s'.", path.c_str(), name());
        int lines_executed = 0;

        while (!sql_file.eof() && !error)
        {
            string line;
            std::getline(sql_file, line);
            if (sql_file.bad())
            {
                PRINT_MXS_JSON_ERROR(error_out,
                                     "Error when reading sql text file '%s': '%s'.",
                                     path.c_str(),
                                     mxs_strerror(errno));
                error = true;
            }
            // Skip empty lines and comment lines
            else if (!line.empty() && line[0] != '#')
            {
                if (mxs_mysql_query(conn, line.c_str()) == 0)
                {
                    lines_executed++;
                    // Discard results if any.
                    MYSQL_RES* res = mysql_store_result(conn);
                    if (res != NULL)
                    {
                        mysql_free_result(res);
                    }
                }
                else
                {
                    PRINT_MXS_JSON_ERROR(error_out,
                                         "Failed to execute sql from text file '%s'. Query: '%s'. "
                                         "Error: '%s'.",
                                         path.c_str(),
                                         line.c_str(),
                                         mysql_error(conn));
                    error = true;
                }
            }
        }
        MXS_NOTICE("%d queries executed successfully.", lines_executed);
    }
    else
    {
        PRINT_MXS_JSON_ERROR(error_out, "Could not open sql text file '%s'.", path.c_str());
        error = true;
    }
    return !error;
}

void MariaDBServer::monitor_server()
{
    string errmsg;
    bool query_ok = false;
    /* Query different things depending on server version/type. */
    if (m_srv_type == server_type::BINLOG_ROUTER)
    {
        // TODO: Add special version of server variable query.
        query_ok = update_slave_status(&errmsg);
    }
    else if (m_capabilities.basic_support)
    {
        query_ok = read_server_variables(&errmsg) && update_slave_status(&errmsg);
        if (query_ok && m_capabilities.gtid)
        {
            query_ok = update_gtids(&errmsg);
        }
        if (query_ok && m_settings.handle_event_scheduler)
        {
            query_ok = update_enabled_events();
        }
    }
    else
    {
        // Not a binlog server and no normal support, don't update.
        query_ok = true;
    }

    if (query_ok)
    {
        m_print_update_errormsg = true;
    }
    /* If one of the queries ran to an error, print the error message, assuming it hasn't already been
     * printed. Some really unlikely errors won't produce an error message, but these are visible in other
     * ways. */
    else if (!errmsg.empty() && m_print_update_errormsg)
    {
        MXS_WARNING("Error during monitor update of server '%s': %s", name(), errmsg.c_str());
        m_print_update_errormsg = false;
    }
    return;
}

/**
 * Update slave status of the server.
 *
 * @param errmsg_out Where to store an error message if query fails. Can be null.
 * @return True on success
 */
bool MariaDBServer::update_slave_status(string* errmsg_out)
{
    bool rval = do_show_slave_status(errmsg_out);
    if (rval)
    {
        /** Store master_id of current node. */
        m_server_base->server->master_id = !m_slave_status.empty() ?
            m_slave_status[0].master_server_id : SERVER_ID_UNKNOWN;
    }
    return rval;
}

void MariaDBServer::update_server_version()
{
    auto conn = m_server_base->con;
    auto srv = m_server_base->server;
    mxs_mysql_update_server_version(srv, conn);

    m_srv_type = server_type::UNKNOWN;      // TODO: Use type information in SERVER directly
    auto base_server_type = srv->type();
    MYSQL_RES* result;
    if (base_server_type == SERVER::Type::CLUSTRIX)
    {
        m_srv_type = server_type::CLUSTRIX;
    }
    // Check whether this server is a MaxScale Binlog Server.
    else if (mxs_mysql_query(conn, "SELECT @@maxscale_version") == 0
             && (result = mysql_store_result(conn)) != NULL)
    {
        m_srv_type = server_type::BINLOG_ROUTER;
        mysql_free_result(result);
    }
    else
    {
        /* Not a binlog server, check version number and supported features. */
        m_srv_type = server_type::NORMAL;
        m_capabilities = Capabilities();
        SERVER::Version info = srv->version();
        auto major = info.major;
        auto minor = info.minor;
        auto patch = info.patch;
        // MariaDB/MySQL 5.5 is the oldest supported version. MySQL 6 and later are treated as 5.5.
        if ((major == 5 && minor >= 5) || major > 5)
        {
            m_capabilities.basic_support = true;
            // For more specific features, at least MariaDB 10.X is needed.
            if (base_server_type == SERVER::Type::MARIADB && major >= 10)
            {
                // 10.0.2 or 10.1.X or greater than 10
                if (((minor == 0 && patch >= 2) || minor >= 1) || major > 10)
                {
                    m_capabilities.gtid = true;
                }
                // 10.1.2 (10.1.1 has limited support, not enough) or 10.2.X or greater than 10
                if (((minor == 1 && patch >= 2) || minor >= 2) || major > 10)
                {
                    m_capabilities.max_statement_time = true;
                }
            }
        }
        else
        {
            MXS_ERROR("MariaDB/MySQL version of '%s' (%s) is less than 5.5, which is not supported. "
                      "The server is ignored by the monitor.", name(), srv->version_string().c_str());
        }
    }
}

void MariaDBServer::check_permissions()
{
    // Test with a typical query to make sure the monitor has sufficient permissions.
    const string query = "SHOW SLAVE STATUS;";
    string err_msg;
    auto result = execute_query(query, &err_msg);

    if (result.get() == NULL)
    {
        /* In theory, this could be due to other errors as well, but that is quite unlikely since the
         * connection was just checked. The end result is in any case that the server is not updated,
         * and that this test is retried next round. */
        set_status(SERVER_AUTH_ERROR);
        // Only print error if last round was ok.
        if (!had_status(SERVER_AUTH_ERROR))
        {
            MXS_WARNING("Error during monitor permissions test for server '%s': %s", name(), err_msg.c_str());
        }
    }
    else
    {
        clear_status(SERVER_AUTH_ERROR);
    }
}

void MariaDBServer::clear_status(uint64_t bits)
{
    m_server_base->clear_pending_status(bits);
}

void MariaDBServer::set_status(uint64_t bits)
{
    m_server_base->set_pending_status(bits);
}

/**
 * Compare if the given slave status array is equal to the one stored in the MariaDBServer.
 * Only compares the parts relevant for building replication topology: slave IO/SQL state,
 * host:port and master server id:s. When unsure, return false. This must match
 * 'build_replication_graph()' in the monitor class.
 *
 * @param new_slave_status Right hand side
 * @return True if equal
 */
bool MariaDBServer::sstatus_array_topology_equal(const SlaveStatusArray& new_slave_status)
{
    bool rval = true;
    const SlaveStatusArray& old_slave_status = m_slave_status;
    if (old_slave_status.size() != new_slave_status.size())
    {
        rval = false;
    }
    else
    {
        for (size_t i = 0; i < old_slave_status.size(); i++)
        {
            const auto new_row = new_slave_status[i];
            const auto old_row = old_slave_status[i];
            // Strictly speaking, the following should depend on the 'assume_unique_hostnames',
            // but the situations it would make a difference are so rare they can be ignored.
            if (new_row.slave_io_running != old_row.slave_io_running
                || new_row.slave_sql_running != old_row.slave_sql_running
                || new_row.master_host != old_row.master_host || new_row.master_port != old_row.master_port
                || new_row.master_server_id != old_row.master_server_id)
            {
                rval = false;
                break;
            }
        }
    }
    return rval;
}

/**
 * Check the slave status array stored in the MariaDBServer and find the row matching the connection in
 * 'search_row'.
 *
 * @param search_row What connection to search for
 * @param guess_ind Index where the search row could be located at. If incorrect, the array is searched.
 * @return The found row or NULL if not found
 */
const SlaveStatus* MariaDBServer::sstatus_find_previous_row(const SlaveStatus& search_row, size_t guess_ind)
{
    // Helper function. Checks if the connection in the new row is to the same server than in the old row.
    auto compare_rows = [](const SlaveStatus& lhs, const SlaveStatus& rhs) -> bool {
            return rhs.master_host == lhs.master_host && rhs.master_port == lhs.master_port;
        };

    // Usually the same slave connection can be found from the same index than in the previous slave
    // status array, but this is not 100% (e.g. dba has just added a new connection).
    const SlaveStatus* rval = NULL;
    if (guess_ind < m_slave_status.size() && compare_rows(m_slave_status[guess_ind], search_row))
    {
        rval = &m_slave_status[guess_ind];
    }
    else
    {
        // The correct connection was not found where it should have been. Try looping.
        for (const SlaveStatus& old_row : m_slave_status)
        {
            if (compare_rows(old_row, search_row))
            {
                rval = &old_row;
                break;
            }
        }
    }
    return rval;
}

bool MariaDBServer::can_be_demoted_switchover(string* reason_out)
{
    bool demotable = false;
    string reason;
    string query_error;

    if (!is_usable())
    {
        reason = "it is not running or it is in maintenance.";
    }
    else if (!update_replication_settings(&query_error))
    {
        reason = string_printf("it could not be queried: %s", query_error.c_str());
    }
    else if (!binlog_on())
    {
        reason = "its binary log is disabled.";
    }
    else if (!is_master() && !m_rpl_settings.log_slave_updates)
    {
        // This means that gtid_binlog_pos cannot be trusted.
        // TODO: reduce dependency on gtid_binlog_pos to get rid of this requirement
        reason = "it is not the master and log_slave_updates is disabled.";
    }
    else if (m_gtid_binlog_pos.empty())
    {
        reason = "it does not have a 'gtid_binlog_pos'.";
    }
    else
    {
        demotable = true;
    }

    if (!demotable && reason_out)
    {
        *reason_out = reason;
    }
    return demotable;
}

bool MariaDBServer::can_be_demoted_failover(FailoverType failover_mode, string* reason_out)
{
    bool demotable = false;
    string reason;

    if (is_master())
    {
        reason = "it is a running master.";
    }
    else if (is_running())
    {
        reason = "it is running.";
    }
    else if (failover_mode == FailoverType::SAFE && m_gtid_binlog_pos.empty())
    {
        reason = "it does not have a 'gtid_binlog_pos' and unsafe failover is disabled.";
    }
    else
    {
        demotable = true;
    }

    if (!demotable && reason_out)
    {
        *reason_out = reason;
    }
    return demotable;
}

bool MariaDBServer::can_be_promoted(OperationType op, const MariaDBServer* demotion_target,
                                    string* reason_out)
{
    bool promotable = false;
    string reason;
    string query_error;

    auto sstatus = slave_connection_status(demotion_target);
    if (is_master())
    {
        reason = "it is already the master.";
    }
    else if (!is_usable())
    {
        reason = "it is down or in maintenance.";
    }
    else if (op == OperationType::SWITCHOVER && is_low_on_disk_space())
    {
        // Failover promotion with low disk space is allowed since it's better than nothing.
        reason = "it is low on disk space.";
    }
    else if (sstatus == NULL)
    {
        reason = string_printf("it is not replicating from '%s'.", demotion_target->name());
    }
    else if (sstatus->gtid_io_pos.empty())
    {
        reason = string_printf("its slave connection to '%s' is not using gtid.", demotion_target->name());
    }
    else if (op == OperationType::SWITCHOVER && sstatus->slave_io_running != SlaveStatus::SLAVE_IO_YES)
    {
        reason = string_printf("its slave connection to '%s' is broken.", demotion_target->name());
    }
    else if (!update_replication_settings(&query_error))
    {
        reason = string_printf("it could not be queried: %s", query_error.c_str());
    }
    else if (!binlog_on())
    {
        reason = "its binary log is disabled.";
    }
    else
    {
        promotable = true;
    }

    if (!promotable && reason_out)
    {
        *reason_out = reason;
    }
    return promotable;
}

const SlaveStatus* MariaDBServer::slave_connection_status(const MariaDBServer* target) const
{
    // The slave node may have several slave connections, need to find the one that is
    // connected to the parent. TODO: Use the information gathered in 'build_replication_graph'
    // to skip this function, as the contents are very similar.
    const SlaveStatus* rval = NULL;
    if (m_settings.assume_unique_hostnames)
    {
        // Can simply compare host:port.
        SERVER* target_srv = target->m_server_base->server;
        string target_host = target_srv->address;
        int target_port = target_srv->port;
        for (const SlaveStatus& ss : m_slave_status)
        {
            if (ss.master_host == target_host && ss.master_port == target_port
                && ss.slave_sql_running && ss.slave_io_running != SlaveStatus::SLAVE_IO_NO)
            {
                rval = &ss;
                break;
            }
        }
    }
    else
    {
        // Compare server id:s instead. If the master's id is wrong (e.g. never updated) this gives a
        // wrong result. Also gives wrong result if monitor has never seen the slave connection in the
        // connected state.
        auto target_id = target->m_server_id;
        for (const SlaveStatus& ss : m_slave_status)
        {
            auto master_id = ss.master_server_id;
            if (master_id > 0 && master_id == target_id && ss.slave_sql_running && ss.seen_connected
                && ss.slave_io_running != SlaveStatus::SLAVE_IO_NO)
            {
                rval = &ss;
                break;
            }
        }
    }
    return rval;
}

const SlaveStatus* MariaDBServer::slave_connection_status_host_port(const MariaDBServer* target) const
{
    string target_host = target->m_server_base->server->address;
    int target_port = target->m_server_base->server->port;
    for (const SlaveStatus& ss : m_slave_status)
    {
        if (ss.master_host == target_host && ss.master_port == target_port)
        {
            return &ss;
        }
    }
    return NULL;
}

bool MariaDBServer::enable_events(const EventNameSet& event_names, json_t** error_out)
{
    int found_disabled_events = 0;
    int events_enabled = 0;

    // Helper function which enables a disabled event if that event name is found in the events-set.
    ManipulatorFunc enabler = [this, event_names, &found_disabled_events, &events_enabled](
        const EventInfo& event, json_t** error_out) {
            if (event_names.count(event.name) > 0
                && (event.status == "SLAVESIDE_DISABLED" || event.status == "DISABLED"))
            {
                found_disabled_events++;
                if (alter_event(event, "ENABLE", error_out))
                {
                    events_enabled++;
                }
            }
        };

    bool rval = false;
    if (events_foreach(enabler, error_out))
    {
        if (found_disabled_events > 0)
        {
            warn_event_scheduler();
        }
        if (found_disabled_events == events_enabled)
        {
            rval = true;
        }
    }
    return rval;
}

bool MariaDBServer::disable_events(BinlogMode binlog_mode, json_t** error_out)
{
    int found_enabled_events = 0;
    int events_disabled = 0;
    // Helper function which disables an enabled event.
    ManipulatorFunc disabler = [this, &found_enabled_events, &events_disabled](const EventInfo& event,
                                                                               json_t** error_out) {
            if (event.status == "ENABLED")
            {
                found_enabled_events++;
                if (alter_event(event, "DISABLE ON SLAVE", error_out))
                {
                    events_disabled++;
                }
            }
        };

    // If the server is rejoining the cluster, no events may be added to binlog. The ALTER EVENT query
    // itself adds events. To prevent this, disable the binlog for this method.
    string error_msg;
    if (binlog_mode == BinlogMode::BINLOG_OFF)
    {
        if (!execute_cmd("SET @@session.sql_log_bin=0;", &error_msg))
        {
            const char FMT[] = "Could not disable session binlog on '%s': %s Server events not disabled.";
            PRINT_MXS_JSON_ERROR(error_out, FMT, name(), error_msg.c_str());
            return false;
        }
    }

    bool rval = false;
    if (events_foreach(disabler, error_out))
    {
        if (found_enabled_events > 0)
        {
            warn_event_scheduler();
        }
        if (found_enabled_events == events_disabled)
        {
            rval = true;
        }
    }

    if (binlog_mode == BinlogMode::BINLOG_OFF)
    {
        // Failure in re-enabling the session binlog doesn't really matter because we don't want the monitor
        // generating binlog events anyway.
        execute_cmd("SET @@session.sql_log_bin=1;");
    }
    return rval;
    // TODO: For better error handling, this function should try to re-enable any disabled events if a later
    // disable fails.
}

/**
 * Print a warning if the event scheduler is off.
 */
void MariaDBServer::warn_event_scheduler()
{
    string error_msg;
    const string scheduler_query = "SELECT * FROM information_schema.PROCESSLIST "
                                   "WHERE User = 'event_scheduler' AND Command = 'Daemon';";
    auto proc_list = execute_query(scheduler_query, &error_msg);
    if (proc_list.get() == NULL)
    {
        MXS_ERROR("Could not query the event scheduler status of '%s': %s", name(), error_msg.c_str());
    }
    else
    {
        if (proc_list->get_row_count() < 1)
        {
            // This is ok, though unexpected since events were found.
            MXS_WARNING("Event scheduler is inactive on '%s' although events were found.", name());
        }
    }
}

/**
 * Run the manipulator function on every server event.
 *
 * @param func The manipulator function
 * @param error_out Error output
 * @return True if event information could be read from information_schema.EVENTS. The return value does not
 * depend on the manipulator function.
 */
bool MariaDBServer::events_foreach(ManipulatorFunc& func, json_t** error_out)
{
    string error_msg;
    // Get info about all scheduled events on the server.
    auto event_info = execute_query("SELECT * FROM information_schema.EVENTS;", &error_msg);
    if (event_info.get() == NULL)
    {
        MXS_ERROR("Could not query event status of '%s': %s Event handling can be disabled by "
                  "setting '%s' to false.",
                  name(), error_msg.c_str(), CN_HANDLE_EVENTS);
        return false;
    }

    auto db_name_ind = event_info->get_col_index("EVENT_SCHEMA");
    auto event_name_ind = event_info->get_col_index("EVENT_NAME");
    auto event_definer_ind = event_info->get_col_index("DEFINER");
    auto event_status_ind = event_info->get_col_index("STATUS");
    mxb_assert(db_name_ind > 0 && event_name_ind > 0 && event_definer_ind > 0 && event_status_ind > 0);

    while (event_info->next_row())
    {
        EventInfo event;
        event.name = event_info->get_string(db_name_ind) + "." + event_info->get_string(event_name_ind);
        event.definer = event_info->get_string(event_definer_ind);
        event.status = event_info->get_string(event_status_ind);
        func(event, error_out);
    }
    return true;
}

/**
 * Alter a scheduled server event, setting its status.
 *
 * @param event Event to alter
 * @param target_status Status to set
 * @param error_out Error output
 * @return True if status was set
 */
bool MariaDBServer::alter_event(const EventInfo& event, const string& target_status, json_t** error_out)
{
    bool rval = false;
    string error_msg;
    // An ALTER EVENT by default changes the definer (owner) of the event to the monitor user.
    // This causes problems if the monitor user does not have privileges to run
    // the event contents. Prevent this by setting definer explicitly.
    // The definer may be of the form user@host. If host includes %, then it must be quoted.
    // For simplicity, quote the host always.
    string quoted_definer;
    auto loc_at = event.definer.find('@');
    if (loc_at != string::npos)
    {
        auto host_begin = loc_at + 1;
        quoted_definer = event.definer.substr(0, loc_at + 1)
            +   // host_begin may be the null-char if @ was the last char
            "'" + event.definer.substr(host_begin, string::npos) + "'";
    }
    else
    {
        // Just the username
        quoted_definer = event.definer;
    }

    string alter_event_query = string_printf("ALTER DEFINER = %s EVENT %s %s;",
                                             quoted_definer.c_str(),
                                             event.name.c_str(),
                                             target_status.c_str());
    if (execute_cmd(alter_event_query, &error_msg))
    {
        rval = true;
        const char FMT[] = "Event '%s' on server '%s' set to '%s'.";
        MXS_NOTICE(FMT, event.name.c_str(), name(), target_status.c_str());
    }
    else
    {
        const char FMT[] = "Could not alter event '%s' on server '%s': %s";
        PRINT_MXS_JSON_ERROR(error_out, FMT, event.name.c_str(), name(), error_msg.c_str());
    }
    return rval;
}

bool MariaDBServer::reset_all_slave_conns(json_t** error_out)
{
    string error_msg;
    bool error = false;
    for (auto& sstatus : m_slave_status)
    {
        auto stop = string_printf("STOP SLAVE '%s';", sstatus.name.c_str());
        auto reset = string_printf("RESET SLAVE '%s' ALL;", sstatus.name.c_str());
        if (!execute_cmd(stop, &error_msg) || !execute_cmd(reset, &error_msg))
        {
            error = true;
            string log_message = sstatus.name.empty() ?
                string_printf("Error when reseting the default slave connection of '%s': %s",
                              name(), error_msg.c_str()) :
                string_printf("Error when reseting the slave connection '%s' of '%s': %s",
                              sstatus.name.c_str(), name(), error_msg.c_str());
            PRINT_MXS_JSON_ERROR(error_out, "%s", log_message.c_str());
            break;
        }
    }

    if (!error && !m_slave_status.empty())
    {
        MXS_NOTICE("Removed %lu slave connection(s) from '%s'.", m_slave_status.size(), name());
    }
    return !error;
}

bool MariaDBServer::promote(GeneralOpData& general, ServerOperation& promotion, OperationType type,
                            const MariaDBServer* demotion_target)
{
    mxb_assert(type == OperationType::SWITCHOVER || type == OperationType::FAILOVER);
    json_t** const error_out = general.error_out;
    // Function should only be called for a master-slave pair.
    auto master_conn = slave_connection_status(demotion_target);
    mxb_assert(master_conn);
    if (master_conn == NULL)
    {
        PRINT_MXS_JSON_ERROR(error_out,
                             "'%s' is not a slave of '%s' and cannot be promoted to its place.",
                             name(), demotion_target->name());
        return false;
    }

    bool success = false;
    StopWatch timer;
    // Step 1: Stop & reset slave connections. If doing a failover, only remove the connection to demotion
    // target. In case of switchover, remove other slave connections as well since the demotion target
    // will take them over.
    bool stopped = false;
    if (type == OperationType::SWITCHOVER)
    {
        stopped = remove_slave_conns(general, m_slave_status);
    }
    else if (type == OperationType::FAILOVER)
    {
        stopped = remove_slave_conns(general, {*master_conn});
        master_conn = NULL;     // The connection pointed to may no longer exist.
    }

    if (stopped)
    {
        // Step 2: If demotion target is master, meaning this server will become the master,
        // enable writing and scheduled events. Also, run promotion_sql_file.
        bool promotion_error = false;
        if (promotion.to_from_master)
        {
            // Disabling read-only should be quick.
            bool ro_disabled = set_read_only(ReadOnlySetting::DISABLE, general.time_remaining, error_out);
            general.time_remaining -= timer.restart();
            if (!ro_disabled)
            {
                promotion_error = true;
            }
            else
            {
                if (m_settings.handle_event_scheduler)
                {
                    // TODO: Add query replying to enable_events
                    bool events_enabled = enable_events(promotion.events_to_enable, error_out);
                    general.time_remaining -= timer.restart();
                    if (!events_enabled)
                    {
                        promotion_error = true;
                        PRINT_MXS_JSON_ERROR(error_out, "Failed to enable events on '%s'.", name());
                    }
                }

                // Run promotion_sql_file if no errors so far.
                const string& sql_file = m_settings.promotion_sql_file;
                if (!promotion_error && !sql_file.empty())
                {
                    bool file_ran_ok = run_sql_from_file(sql_file, error_out);
                    general.time_remaining -= timer.restart();
                    if (!file_ran_ok)
                    {
                        promotion_error = true;
                        PRINT_MXS_JSON_ERROR(error_out,
                                             "Execution of file '%s' failed during promotion of server '%s'.",
                                             sql_file.c_str(), name());
                    }
                }
            }
        }

        // Step 3: Copy or merge slave connections from demotion target. The logic used depends on the
        // operation.
        if (!promotion_error)
        {
            if (type == OperationType::SWITCHOVER)
            {
                if (copy_slave_conns(general, promotion.conns_to_copy, demotion_target))
                {
                    success = true;
                }
                else
                {
                    PRINT_MXS_JSON_ERROR(error_out, "Could not copy slave connections from '%s' to '%s'.",
                                         demotion_target->name(), name());
                }
            }
            else if (type == OperationType::FAILOVER)
            {
                if (merge_slave_conns(general, promotion.conns_to_copy))
                {
                    success = true;
                }
                else
                {
                    PRINT_MXS_JSON_ERROR(error_out, "Could not merge slave connections from '%s' to '%s'.",
                                         demotion_target->name(), name());
                }
            }
        }
    }
    return success;
}

bool MariaDBServer::demote(GeneralOpData& general, ServerOperation& demotion)
{
    mxb_assert(demotion.target == this);
    json_t** const error_out = general.error_out;
    bool success = false;

    // Step 1: Stop & reset slave connections. The promotion target will copy them. The connection
    // information has been backed up in the operation object.
    if (remove_slave_conns(general, m_slave_status))
    {
        // Step 2: If this server is master, disable writes and scheduled events, flush logs,
        // update gtid:s, run demotion_sql_file.

        // In theory, this part should be ran in the opposite order so it would "reverse"
        // the promotion code. However, it's probably better to run the most
        // likely part to fail, setting read_only=1, first to make undoing easier. Setting
        // read_only may fail if another session has table locks or is doing long writes.
        bool demotion_error = false;
        if (demotion.to_from_master)
        {
            // The server should either be the master or be a standalone being rejoined.
            mxb_assert(is_master() || m_slave_status.empty());

            // Step 2a: Remove [Master] from this server. This prevents compatible routers (RWS)
            // from routing writes to this server. Writes in flight will go through, at least until
            // read_only is set.
            clear_status(SERVER_MASTER);
            // Step 2b: If other users with SUPER privileges are on, kick them out now since
            // read_only doesn't stop them from doing writes. This does not stop them from immediately
            // logging back in but it's better than nothing. This also stops super-user writes going
            // through MaxScale.
            if (!kick_out_super_users(general))
            {
                demotion_error = true;
            }

            // Step 2c: Enabling read-only can take time if writes are on or table locks taken.
            StopWatch timer;
            if (!demotion_error)
            {
<<<<<<< HEAD
                if (m_settings.handle_event_scheduler)
=======
                bool ro_enabled = set_read_only(ReadOnlySetting::ENABLE, general.time_remaining, error_out);
                general.time_remaining -= timer.lap();
                if (!ro_enabled)
>>>>>>> d128c9a0
                {
                    demotion_error = true;
                }
            }

<<<<<<< HEAD
                // Step 2c: Run demotion_sql_file if no errors so far.
                const string& sql_file = m_settings.demotion_sql_file;
                if (!demotion_error && !sql_file.empty())
=======
            if (!demotion_error && demotion.handle_events)
            {
                // TODO: Add query replying to enable_events
                // Step 2d: Using BINLOG_OFF to avoid adding any gtid events,
                // which could break external replication.
                bool events_disabled = disable_events(BinlogMode::BINLOG_OFF, error_out);
                general.time_remaining -= timer.lap();
                if (!events_disabled)
>>>>>>> d128c9a0
                {
                    demotion_error = true;
                    PRINT_MXS_JSON_ERROR(error_out, "Failed to disable events on '%s'.", name());
                }
            }

            // Step 2e: Run demotion_sql_file if no errors so far.
            const string& sql_file = demotion.sql_file;
            if (!demotion_error && !sql_file.empty())
            {
                bool file_ran_ok = run_sql_from_file(sql_file, error_out);
                general.time_remaining -= timer.lap();
                if (!file_ran_ok)
                {
                    demotion_error = true;
                    PRINT_MXS_JSON_ERROR(error_out,
                                         "Execution of file '%s' failed during demotion of server '%s'.",
                                         sql_file.c_str(), name());
                }
            }

            if (!demotion_error)
            {
                // Step 2f: FLUSH LOGS to ensure that all events have been written to binlog.
                string error_msg;
                bool logs_flushed = execute_cmd_time_limit("FLUSH LOGS;", general.time_remaining,
                                                           &error_msg);
                general.time_remaining -= timer.lap();
                if (!logs_flushed)
                {
                    demotion_error = true;
                    PRINT_MXS_JSON_ERROR(error_out,
                                         "Failed to flush binary logs of '%s' during demotion: %s.",
                                         name(), error_msg.c_str());
                }
            }
        }

        if (!demotion_error)
        {
            // Finally, update gtid:s.
            string error_msg;
            if (update_gtids(&error_msg))
            {
                success = true;
            }
            else
            {
                demotion_error = true;
                PRINT_MXS_JSON_ERROR(error_out, "Failed to update gtid:s of '%s' during demotion: %s.",
                                     name(), error_msg.c_str());
            }
        }

        if (demotion_error && demotion.to_from_master)
        {
            // Read_only was enabled (or tried to be enabled) but a later step failed.
            // Disable read_only. Connection is likely broken so use a short time limit.
            // Even this is insufficient, because the server may still be executing the old
            // 'SET GLOBAL read_only=1' query.
            // TODO: add smarter undo, KILL QUERY etc.
            set_read_only(ReadOnlySetting::DISABLE, Duration((double)0), NULL);
        }
    }
    return success;
}

/**
 * Stop and optionally reset/reset-all a slave connection.
 *
 * @param conn_name Slave connection name. Use empty string for the nameless connection.
 * @param mode STOP, RESET or RESET ALL
 * @param time_limit Operation time limit
 * @param error_out Error output
 * @return True on success
 */
bool MariaDBServer::stop_slave_conn(const std::string& conn_name, StopMode mode, Duration time_limit,
                                    json_t** error_out)
{
    /* STOP SLAVE is a bit problematic, since sometimes it seems to take several seconds to complete.
     * If this time is greater than the connection read timeout, connector-c will cut the connection/
     * query. The query is likely completed afterwards by the server. To prevent false errors,
     * try the query repeatedly until time is up. Fortunately, the server doesn't consider stopping
     * an already stopped slave connection an error. */
    Duration time_left = time_limit;
    StopWatch timer;
    string stop = string_printf("STOP SLAVE '%s';", conn_name.c_str());
    string error_msg;
    bool stop_success = execute_cmd_time_limit(stop, time_left, &error_msg);
    time_left -= timer.restart();

    bool rval = false;
    if (stop_success)
    {
        // The RESET SLAVE-query can also take a while if there is lots of relay log to delete.
        // Very rare, though.
        if (mode == StopMode::RESET || mode == StopMode::RESET_ALL)
        {
            string reset = string_printf("RESET SLAVE '%s'%s;",
                                         conn_name.c_str(), (mode == StopMode::RESET_ALL) ? " ALL" : "");
            if (execute_cmd_time_limit(reset, time_left, &error_msg))
            {
                rval = true;
            }
            else
            {
                PRINT_MXS_JSON_ERROR(error_out, "Failed to reset slave connection on '%s': %s",
                                     name(), error_msg.c_str());
            }
        }
        else
        {
            rval = true;
        }
    }
    else
    {
        PRINT_MXS_JSON_ERROR(error_out, "Failed to stop slave connection on '%s': %s",
                             name(), error_msg.c_str());
    }
    return rval;
}

/**
 * Removes the given slave connections from the server and then updates slave connection status.
 * The slave connections of the server object will change during this method, so any pointers and
 * references to such may be invalidated and should be re-acquired.
 *
 * @param op Operation descriptor
 * @param conns_to_remove Which connections should be removed
 * @return True if successful
 */
bool MariaDBServer::remove_slave_conns(GeneralOpData& op, const SlaveStatusArray& conns_to_remove)
{
    json_t** error_out = op.error_out;
    maxbase::Duration& time_remaining = op.time_remaining;
    StopWatch timer;
    // Take a backup of the soon to be removed connections so they can be compared properly after an update.
    SlaveStatusArray conns_to_remove_copy = conns_to_remove;

    bool stop_slave_error = false;
    for (size_t i = 0; !stop_slave_error && i < conns_to_remove.size(); i++)
    {
        if (!stop_slave_conn(conns_to_remove[i].name, StopMode::RESET_ALL, time_remaining, error_out))
        {
            stop_slave_error = true;
        }
        time_remaining -= timer.lap();
    }

    bool success = false;
    if (stop_slave_error)
    {
        PRINT_MXS_JSON_ERROR(error_out, "Failed to remove slave connection(s) from '%s'.", name());
    }
    else
    {
        // Check that the slave connections are really gone by comparing connection names. It's probably
        // enough to just update the slave status. Checking that the connections are really gone is
        // likely overkill, but doesn't hurt.
        string error_msg;
        if (do_show_slave_status(&error_msg))
        {
            // Insert all existing connection names to a set, then check that none of the removed ones are
            // there.
            std::set<string> connection_names;
            for (auto& slave_conn : m_slave_status)
            {
                connection_names.insert(slave_conn.name);
            }
            int found = 0;
            for (auto& removed_conn : conns_to_remove_copy)
            {
                if (connection_names.count(removed_conn.name) > 0)
                {
                    found++;
                }
            }

            if (found == 0)
            {
                success = true;
            }
            else
            {
                // This means server is really bugging.
                PRINT_MXS_JSON_ERROR(error_out,
                                     "'%s' still has %i removed slave connections, "
                                     "RESET SLAVE must have failed.", name(), found);
            }
        }
        else
        {
            PRINT_MXS_JSON_ERROR(error_out, "Failed to update slave connections of '%s': %s",
                                 name(), error_msg.c_str());
        }
    }
    time_remaining -= timer.lap();
    return success;
}

bool MariaDBServer::set_read_only(ReadOnlySetting setting, maxbase::Duration time_limit, json_t** error_out)
{
    int new_val = (setting == ReadOnlySetting::ENABLE) ? 1 : 0;
    string cmd = string_printf("SET GLOBAL read_only=%i;", new_val);
    string error_msg;
    bool success = execute_cmd_time_limit(cmd, time_limit, &error_msg);
    if (!success)
    {
        string target_str = (setting == ReadOnlySetting::ENABLE) ? "enable" : "disable";
        PRINT_MXS_JSON_ERROR(error_out,
                             "Failed to %s read_only on '%s': %s",
                             target_str.c_str(), name(), error_msg.c_str());
    }
    return success;
}

/**
 * Merge slave connections to this server (promotion target). This should only
 * be used during failover promotion.
 *
 * @param op Operation descriptor
 * @param conns_to_merge Connections which should be merged
 * @return True on success
 */
bool MariaDBServer::merge_slave_conns(GeneralOpData& op, const SlaveStatusArray& conns_to_merge)
{
    /* When promoting a server during failover, the situation is more complicated than in switchover.
     * Connections cannot be moved to the demotion target (= failed server) as it is off. This means
     * that the promoting server must combine the roles of both itself and the failed server. Only the
     * slave connection replicating from the failed server has been removed. This means that
     * the promotion and demotion targets may have identical connections (connections going to
     * the same server id or the same host:port). These connections should not be copied or modified.
     * It's possible that the master had different settings for a duplicate slave connection,
     * in this case the settings on the master are lost.
     * TODO: think if the master's settings should take priority.
     * Also, connection names may collide between the two servers, in this case try to generate
     * a simple name for the new connection. */

    // Helper function for checking if a slave connection should be ignored.
    auto conn_can_be_merged = [this](const SlaveStatus& slave_conn, string* ignore_reason_out) -> bool {
            bool accepted = true;
            auto master_id = slave_conn.master_server_id;
            string my_host = m_server_base->server->address;
            int my_port = m_server_base->server->port;
            // The connection is only merged if it satisfies the copy-conditions. Merging has also
            // additional requirements.
            string ignore_reason;
            if (!slave_conn.should_be_copied(&ignore_reason))
            {
                accepted = false;
            }
            else if (master_id == m_server_id)
            {
                // This is not an error but indicates a complicated topology. In any case, ignore this.
                accepted = false;
                ignore_reason = string_printf("it points to '%s' (according to server id:s).", name());
            }
            else if (slave_conn.master_host == my_host && slave_conn.master_port == my_port)
            {
                accepted = false;
                ignore_reason = string_printf("it points to '%s' (according to master host:port).", name());
            }
            else
            {
                // Compare to connections already existing on this server.
                for (const SlaveStatus& my_slave_conn : m_slave_status)
                {
                    if (my_slave_conn.seen_connected && my_slave_conn.master_server_id == master_id)
                    {
                        accepted = false;
                        const char format[] = "its Master_Server_Id (%" PRIi64
                            ") matches an existing slave connection on '%s'.";
                        ignore_reason = string_printf(format, master_id, name());
                    }
                    else if (my_slave_conn.master_host == slave_conn.master_host
                             && my_slave_conn.master_port == slave_conn.master_port)
                    {
                        accepted = false;
                        ignore_reason = string_printf("its Master_Host (%s) and Master_Port (%i) match "
                                                      "an existing slave connection on %s.",
                                                      slave_conn.master_host.c_str(), slave_conn.master_port,
                                                      name());
                    }
                }
            }

            if (!accepted)
            {
                *ignore_reason_out = ignore_reason;
            }
            return accepted;
        };

    // Need to keep track of connection names (both existing and new) to avoid using an existing name.
    std::set<string> connection_names;
    for (const auto& conn : m_slave_status)
    {
        connection_names.insert(conn.name);
    }

    // Helper function which checks that a connection name is unique and modifies it if not.
    auto check_modify_conn_name = [this, &connection_names](SlaveStatus* slave_conn) -> bool {
            bool name_is_unique = false;
            if (connection_names.count(slave_conn->name) > 0)
            {
                // If the name is used, generate a name using the host:port of the master,
                // it should be unique.
                string second_try = string_printf("To [%s]:%i",
                                                  slave_conn->master_host.c_str(), slave_conn->master_port);
                if (connection_names.count(second_try) > 0)
                {
                    // Even this one exists, something is really wrong. Give up.
                    MXS_ERROR("Could not generate a unique connection name for '%s': both '%s' and '%s' are "
                              "already taken.", name(), slave_conn->name.c_str(), second_try.c_str());
                }
                else
                {
                    MXS_WARNING("A slave connection with name '%s' already exists on '%s', using generated "
                                "name '%s' instead.", slave_conn->name.c_str(), name(), second_try.c_str());
                    slave_conn->name = second_try;
                    name_is_unique = true;
                }
            }
            else
            {
                name_is_unique = true;
            }
            return name_is_unique;
        };

    bool error = false;
    for (size_t i = 0; !error && (i < conns_to_merge.size()); i++)
    {
        // Need a copy of the array element here since it may be modified.
        SlaveStatus slave_conn = conns_to_merge[i];
        string ignore_reason;
        if (conn_can_be_merged(slave_conn, &ignore_reason))
        {
            if (check_modify_conn_name(&slave_conn))
            {
                if (create_start_slave(op, slave_conn))
                {
                    connection_names.insert(slave_conn.name);
                }
                else
                {
                    error = true;
                }
            }
            else
            {
                error = true;
            }
        }
        else
        {
            mxb_assert(!ignore_reason.empty());
            MXS_WARNING("%s was ignored when promoting '%s' because %s",
                        slave_conn.to_short_string().c_str(), name(), ignore_reason.c_str());
        }
    }

    return !error;
}

bool MariaDBServer::copy_slave_conns(GeneralOpData& op, const SlaveStatusArray& conns_to_copy,
                                     const MariaDBServer* replacement)
{
    mxb_assert(m_slave_status.empty());
    bool start_slave_error = false;
    for (size_t i = 0; i < conns_to_copy.size() && !start_slave_error; i++)
    {
        SlaveStatus slave_conn = conns_to_copy[i];      // slave_conn may be modified
        string reason_not_copied;
        if (slave_conn.should_be_copied(&reason_not_copied))
        {
            // Any slave connection that was going to this server itself are instead directed
            // to the replacement server.
            if (slave_conn.master_server_id == m_server_id)
            {
                slave_conn.master_host = replacement->m_server_base->server->address;
                slave_conn.master_port = replacement->m_server_base->server->port;
            }
            if (!create_start_slave(op, slave_conn))
            {
                start_slave_error = true;
            }
        }
        else
        {
            MXS_WARNING("%s was not copied to '%s' because %s",
                        slave_conn.to_short_string().c_str(), name(), reason_not_copied.c_str());
        }
    }
    return !start_slave_error;
}

bool MariaDBServer::create_start_slave(GeneralOpData& op, const SlaveStatus& slave_conn)
{
    maxbase::Duration& time_remaining = op.time_remaining;
    StopWatch timer;
    string error_msg;
    bool success = false;
    SlaveStatus new_conn = slave_conn;
    new_conn.owning_server = name();
    string change_master = generate_change_master_cmd(op, new_conn);
    bool conn_created = execute_cmd_time_limit(change_master, time_remaining, &error_msg);
    time_remaining -= timer.restart();
    if (conn_created)
    {
        string start_slave = string_printf("START SLAVE '%s';", new_conn.name.c_str());
        bool slave_started = execute_cmd_time_limit(start_slave, time_remaining, &error_msg);
        time_remaining -= timer.restart();
        if (slave_started)
        {
            success = true;
            MXS_NOTICE("%s created and started.", new_conn.to_short_string().c_str());
        }
        else
        {
            MXS_ERROR("%s could not be started: %s",
                      new_conn.to_short_string().c_str(), error_msg.c_str());
        }
    }
    else
    {
        // TODO: This may currently print out passwords.
        MXS_ERROR("%s could not be created: %s",
                  new_conn.to_short_string().c_str(), error_msg.c_str());
    }
    return success;
}

/**
 * Generate a CHANGE MASTER TO-query.
 *
 * @param op Operation descriptor, required for username and password
 * @param slave_conn Existing slave connection to emulate
 * @return Generated query
 */
string MariaDBServer::generate_change_master_cmd(GeneralOpData& op, const SlaveStatus& slave_conn)
{
    string change_cmd;
    change_cmd += string_printf("CHANGE MASTER '%s' TO MASTER_HOST = '%s', MASTER_PORT = %i, ",
                                slave_conn.name.c_str(),
                                slave_conn.master_host.c_str(), slave_conn.master_port);
    change_cmd += "MASTER_USE_GTID = current_pos, ";
    if (m_settings.replication_ssl)
    {
        change_cmd += "MASTER_SSL = 1, ";
    }
    change_cmd += string_printf("MASTER_USER = '%s', ", m_settings.replication_user.c_str());
    const char MASTER_PW[] = "MASTER_PASSWORD = '%s';";
#if defined (SS_DEBUG)
    string change_cmd_nopw = change_cmd;
    change_cmd_nopw += string_printf(MASTER_PW, "******");
    MXS_DEBUG("Change master command is '%s'.", change_cmd_nopw.c_str());
#endif
    change_cmd += string_printf(MASTER_PW, m_settings.replication_password.c_str());
    return change_cmd;
}

bool MariaDBServer::redirect_existing_slave_conn(GeneralOpData& op, const SlaveStatus& old_conn,
                                                 const MariaDBServer* new_master)
{
    auto error_out = op.error_out;
    maxbase::Duration& time_remaining = op.time_remaining;
    StopWatch timer;
    bool success = false;

    // First, just stop the slave connection.
    bool stopped = stop_slave_conn(old_conn.name, StopMode::STOP_ONLY, time_remaining, error_out);
    time_remaining -= timer.restart();
    if (stopped)
    {
        SlaveStatus modified_conn = old_conn;
        SERVER* target_server = new_master->m_server_base->server;
        modified_conn.master_host = target_server->address;
        modified_conn.master_port = target_server->port;
        string change_master = generate_change_master_cmd(op, modified_conn);
        string error_msg;
        bool changed = execute_cmd_time_limit(change_master, time_remaining, &error_msg);
        time_remaining -= timer.restart();
        if (changed)
        {
            string start = string_printf("START SLAVE '%s';", old_conn.name.c_str());
            bool started = execute_cmd_time_limit(start, time_remaining, &error_msg);
            time_remaining -= timer.restart();
            if (started)
            {
                success = true;
            }
            else
            {
                PRINT_MXS_JSON_ERROR(error_out,
                                     "%s could not be started: %s",
                                     modified_conn.to_short_string().c_str(), error_msg.c_str());
            }
        }
        else
        {
            // TODO: This may currently print out passwords.
            PRINT_MXS_JSON_ERROR(error_out,
                                 "%s could not be redirected to [%s]:%i: %s",
                                 old_conn.to_short_string().c_str(),
                                 modified_conn.master_host.c_str(), modified_conn.master_port,
                                 error_msg.c_str());
        }
    }   // 'stop_slave_conn' prints its own errors
    return success;
}

bool MariaDBServer::update_enabled_events()
{
    string error_msg;
    // Get names of all enabled scheduled events on the server.
    auto event_info = execute_query("SELECT Event_schema, Event_name FROM information_schema.EVENTS WHERE "
                                    "Status = 'ENABLED';", &error_msg);
    if (event_info.get() == NULL)
    {
        MXS_ERROR("Could not query events of '%s': %s Event handling can be disabled by "
                  "setting '%s' to false.",
                  name(), error_msg.c_str(), CN_HANDLE_EVENTS);
        return false;
    }

    auto db_name_ind = 0;
    auto event_name_ind = 1;

    EventNameSet full_names;
    full_names.reserve(event_info->get_row_count());

    while (event_info->next_row())
    {
        string full_name = event_info->get_string(db_name_ind) + "." + event_info->get_string(event_name_ind);
        full_names.insert(full_name);   // Ignore duplicates, they shouldn't exists.
    }

    m_enabled_events = std::move(full_names);
    return true;
}

<<<<<<< HEAD
/**
 * Connect to and query/update a server.
 *
 * @param server The server to update
 */
void MariaDBServer::update_server(bool time_to_update_disk_space,
                                  const MonitorServer::ConnectionSettings& conn_settings)
{
    auto server = this;
    MonitorServer* mon_srv = server->m_server_base;
    ConnectResult conn_status = mon_srv->ping_or_connect(conn_settings);
    MYSQL* conn = mon_srv->con;     // mon_ping_or_connect_to_db() may have reallocated the MYSQL struct.

    if (mxs::Monitor::connection_is_ok(conn_status))
    {
        server->set_status(SERVER_RUNNING);
        if (conn_status == ConnectResult::NEWCONN_OK)
        {
            // Is a new connection or a reconnection. Check server version.
            server->update_server_version();
        }

        if (server->m_capabilities.basic_support
            || server->m_srv_type == MariaDBServer::server_type::BINLOG_ROUTER)
        {
            // Check permissions if permissions failed last time or if this is a new connection.
            if (server->had_status(SERVER_AUTH_ERROR) || conn_status == ConnectResult::NEWCONN_OK)
            {
                server->check_permissions();
            }

            // If permissions are ok, continue.
            if (!server->has_status(SERVER_AUTH_ERROR))
            {
                if (time_to_update_disk_space && mon_srv->can_update_disk_space_status())
                {
                    mon_srv->update_disk_space_status();
                }

                // Query MariaDBServer specific data
                server->monitor_server();
            }
=======
bool MariaDBServer::kick_out_super_users(GeneralOpData& op)
{
    bool error = false;
    Duration time_remaining = op.time_remaining;
    auto error_out = op.error_out;
    // Only select unique rows...
    string get_ids_query = "SELECT DISTINCT * FROM ("
                           // select conn id and username from live connections ...
                           "SELECT P.id,P.user FROM information_schema.PROCESSLIST as P "
                           // match with user information ...
                           "INNER JOIN mysql.user as U ON (U.user = P.user) WHERE "
                           // where the user has super-privileges, is not replicating ...
                           "(U.Super_priv = 'Y' AND P.COMMAND != 'Binlog Dump' "
                           // and is not the current user.
                           "AND P.id != (SELECT CONNECTION_ID()))) as I;";

    string error_msg;
    unsigned int error_num = 0;
    auto res = execute_query(get_ids_query, &error_msg, &error_num);
    if (res)
    {
        int id_col = 0;
        int user_col = 1;
        while (res->next_row())
        {
            auto conn_id = res->get_uint(id_col);
            auto user = res->get_string(user_col);
            string kill_query = mxs::string_printf("KILL SOFT CONNECTION %li;", conn_id);
            StopWatch timer;
            if (execute_cmd_time_limit(kill_query, time_remaining, &error_msg))
            {
                MXB_WARNING("Killed connection id %lu to '%s' from super-user '%s' to prevent writes.",
                            conn_id, name(), user.c_str());
            }
            else
            {
                error = true;
                PRINT_MXS_JSON_ERROR(error_out, "Could not kill connection %lu from super-user '%s': %s",
                                     conn_id, user.c_str(), error_msg.c_str());
            }
            time_remaining -= timer.split();
>>>>>>> d128c9a0
        }
    }
    else
    {
<<<<<<< HEAD
        /* The current server is not running. Clear all but the stale master bit as it is used to detect
         * masters that went down but came up. */
        server->clear_status(~SERVER_WAS_MASTER);
        auto conn_errno = mysql_errno(conn);
        if (conn_errno == ER_ACCESS_DENIED_ERROR || conn_errno == ER_ACCESS_DENIED_NO_PASSWORD_ERROR)
        {
            server->set_status(SERVER_AUTH_ERROR);
        }

        /* Log connect failure only once, that is, if server was RUNNING or MAINTENANCE during last
         * iteration. */
        if (server->had_status(SERVER_RUNNING) || server->had_status(SERVER_MAINT))
        {
            mon_srv->log_connect_error(conn_status);
        }
    }

    /** Increase or reset the error count of the server. */
    bool is_running = server->is_running();
    bool in_maintenance = server->is_in_maintenance();
    mon_srv->mon_err_count = (is_running || in_maintenance) ? 0 : mon_srv->mon_err_count + 1;
=======
        // If query failed because of insufficient rights, don't consider this an error, just print a warning.
        // Perhaps the user doesn't want the monitor doing this.
        if (error_num == ER_DBACCESS_DENIED_ERROR || error_num == ER_TABLEACCESS_DENIED_ERROR
            || error_num == ER_COLUMNACCESS_DENIED_ERROR)
        {
            MXB_WARNING("Insufficient rights to query logged in super-users for server '%s': %s Super-users "
                        "may perform writes during the cluster manipulation operation.",
                        name(), error_msg.c_str());
        }
        else
        {
            error = true;
            PRINT_MXS_JSON_ERROR(error_out, "Could not query connected super-users: %s", error_msg.c_str());
        }
    }
    return !error;
>>>>>>> d128c9a0
}<|MERGE_RESOLUTION|>--- conflicted
+++ resolved
@@ -73,32 +73,10 @@
     return slave_conn.gtid_io_pos.events_ahead(m_gtid_current_pos, GtidList::MISSING_DOMAIN_IGNORE);
 }
 
-std::unique_ptr<QueryResult> MariaDBServer::execute_query(const string& query, std::string* errmsg_out,
+std::unique_ptr<QueryResult> MariaDBServer::execute_query(const string& query, string* errmsg_out,
                                                           unsigned int* errno_out)
 {
-<<<<<<< HEAD
-    return maxscale::execute_query(m_server_base->con, query, errmsg_out);
-=======
-    auto conn = m_server_base->con;
-    std::unique_ptr<QueryResult> rval;
-    MYSQL_RES* result = NULL;
-    if (mxs_mysql_query(conn, query.c_str()) == 0 && (result = mysql_store_result(conn)) != NULL)
-    {
-        rval = std::unique_ptr<QueryResult>(new QueryResult(result));
-    }
-    else
-    {
-        if (errmsg_out)
-        {
-            *errmsg_out = string_printf("Query '%s' failed: '%s'.", query.c_str(), mysql_error(conn));
-        }
-        if (errno_out)
-        {
-            *errno_out = mysql_errno(conn);
-        }
-    }
-    return rval;
->>>>>>> d128c9a0
+    return maxscale::execute_query(m_server_base->con, query, errmsg_out, errno_out);
 }
 
 /**
@@ -1659,32 +1637,22 @@
             StopWatch timer;
             if (!demotion_error)
             {
-<<<<<<< HEAD
-                if (m_settings.handle_event_scheduler)
-=======
                 bool ro_enabled = set_read_only(ReadOnlySetting::ENABLE, general.time_remaining, error_out);
                 general.time_remaining -= timer.lap();
                 if (!ro_enabled)
->>>>>>> d128c9a0
                 {
                     demotion_error = true;
                 }
             }
 
-<<<<<<< HEAD
-                // Step 2c: Run demotion_sql_file if no errors so far.
-                const string& sql_file = m_settings.demotion_sql_file;
-                if (!demotion_error && !sql_file.empty())
-=======
-            if (!demotion_error && demotion.handle_events)
+            if (!demotion_error && m_settings.handle_event_scheduler)
             {
                 // TODO: Add query replying to enable_events
-                // Step 2d: Using BINLOG_OFF to avoid adding any gtid events,
+                // Step 2b: Using BINLOG_OFF to avoid adding any gtid events,
                 // which could break external replication.
                 bool events_disabled = disable_events(BinlogMode::BINLOG_OFF, error_out);
                 general.time_remaining -= timer.lap();
                 if (!events_disabled)
->>>>>>> d128c9a0
                 {
                     demotion_error = true;
                     PRINT_MXS_JSON_ERROR(error_out, "Failed to disable events on '%s'.", name());
@@ -1692,7 +1660,7 @@
             }
 
             // Step 2e: Run demotion_sql_file if no errors so far.
-            const string& sql_file = demotion.sql_file;
+            const string& sql_file = m_settings.demotion_sql_file;
             if (!demotion_error && !sql_file.empty())
             {
                 bool file_ran_ok = run_sql_from_file(sql_file, error_out);
@@ -2228,7 +2196,6 @@
     return true;
 }
 
-<<<<<<< HEAD
 /**
  * Connect to and query/update a server.
  *
@@ -2271,7 +2238,34 @@
                 // Query MariaDBServer specific data
                 server->monitor_server();
             }
-=======
+        }
+    }
+    else
+    {
+        /* The current server is not running. Clear all but the stale master bit as it is used to detect
+         * masters that went down but came up. */
+        server->clear_status(~SERVER_WAS_MASTER);
+        auto conn_errno = mysql_errno(conn);
+        if (conn_errno == ER_ACCESS_DENIED_ERROR || conn_errno == ER_ACCESS_DENIED_NO_PASSWORD_ERROR)
+        {
+            server->set_status(SERVER_AUTH_ERROR);
+        }
+
+        /* Log connect failure only once, that is, if server was RUNNING or MAINTENANCE during last
+         * iteration. */
+        if (server->had_status(SERVER_RUNNING) || server->had_status(SERVER_MAINT))
+        {
+            mon_srv->log_connect_error(conn_status);
+        }
+    }
+
+    /** Increase or reset the error count of the server. */
+    bool is_running = server->is_running();
+    bool in_maintenance = server->is_in_maintenance();
+    mon_srv->mon_err_count = (is_running || in_maintenance) ? 0 : mon_srv->mon_err_count + 1;
+}
+
+
 bool MariaDBServer::kick_out_super_users(GeneralOpData& op)
 {
     bool error = false;
@@ -2297,9 +2291,9 @@
         int user_col = 1;
         while (res->next_row())
         {
-            auto conn_id = res->get_uint(id_col);
+            auto conn_id = res->get_int(id_col);
             auto user = res->get_string(user_col);
-            string kill_query = mxs::string_printf("KILL SOFT CONNECTION %li;", conn_id);
+            string kill_query = mxb::string_printf("KILL SOFT CONNECTION %li;", conn_id);
             StopWatch timer;
             if (execute_cmd_time_limit(kill_query, time_remaining, &error_msg))
             {
@@ -2313,34 +2307,10 @@
                                      conn_id, user.c_str(), error_msg.c_str());
             }
             time_remaining -= timer.split();
->>>>>>> d128c9a0
         }
     }
     else
     {
-<<<<<<< HEAD
-        /* The current server is not running. Clear all but the stale master bit as it is used to detect
-         * masters that went down but came up. */
-        server->clear_status(~SERVER_WAS_MASTER);
-        auto conn_errno = mysql_errno(conn);
-        if (conn_errno == ER_ACCESS_DENIED_ERROR || conn_errno == ER_ACCESS_DENIED_NO_PASSWORD_ERROR)
-        {
-            server->set_status(SERVER_AUTH_ERROR);
-        }
-
-        /* Log connect failure only once, that is, if server was RUNNING or MAINTENANCE during last
-         * iteration. */
-        if (server->had_status(SERVER_RUNNING) || server->had_status(SERVER_MAINT))
-        {
-            mon_srv->log_connect_error(conn_status);
-        }
-    }
-
-    /** Increase or reset the error count of the server. */
-    bool is_running = server->is_running();
-    bool in_maintenance = server->is_in_maintenance();
-    mon_srv->mon_err_count = (is_running || in_maintenance) ? 0 : mon_srv->mon_err_count + 1;
-=======
         // If query failed because of insufficient rights, don't consider this an error, just print a warning.
         // Perhaps the user doesn't want the monitor doing this.
         if (error_num == ER_DBACCESS_DENIED_ERROR || error_num == ER_TABLEACCESS_DENIED_ERROR
@@ -2357,5 +2327,4 @@
         }
     }
     return !error;
->>>>>>> d128c9a0
 }