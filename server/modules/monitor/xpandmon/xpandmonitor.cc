/*
 * Copyright (c) 2018 MariaDB Corporation Ab
 *
 * Use of this software is governed by the Business Source License included
 * in the LICENSE.TXT file and at www.mariadb.com/bsl11.
 *
 * Change Date: 2026-08-08
 *
 * On the date above, in accordance with the Business Source License, use
 * of this software will be governed by version 2 or later of the General
 * Public License.
 */

#include "xpandmonitor.hh"
#include <algorithm>
#include <set>
#include <maxbase/host.hh>
#include <maxbase/string.hh>
<<<<<<< HEAD
#include <maxsql/mariadb.hh>
=======
#include <maxscale/cn_strings.hh>
>>>>>>> b027ee57
#include <maxscale/json_api.hh>
#include <maxscale/paths.hh>
#include <maxscale/secrets.hh>
#include <maxscale/sqlite3.hh>
#include "../../../core/internal/config_runtime.hh"
#include "../../../core/internal/service.hh"

namespace http = mxb::http;
using namespace std;
using maxscale::MonitorServer;
using std::chrono::milliseconds;

#define LOG_JSON_ERROR(ppJson, format, ...)                             \
    do {                                                                \
        MXB_ERROR(format, ##__VA_ARGS__);                               \
        if (ppJson)                                                     \
        {                                                               \
            *ppJson = mxs_json_error_append(*ppJson, format, ##__VA_ARGS__); \
        }                                                               \
    } while (false)

namespace
{

struct ThisUnit
{
    const std::array<string, 4> extra_parameters;
} this_unit =
{
    { CN_MAX_ROUTING_CONNECTIONS, CN_PERSISTMAXTIME, CN_PERSISTPOOLMAX, CN_PROXY_PROTOCOL }
};

namespace xpandmon
{

config::Specification specification(MXB_MODULE_NAME, config::Specification::MONITOR);

config::ParamDuration<milliseconds>
cluster_monitor_interval(&specification,
                         "cluster_monitor_interval",
                         "How frequently the Xpand monitor should perform a cluster check.",
                         milliseconds(DEFAULT_CLUSTER_MONITOR_INTERVAL));

config::ParamCount
    health_check_threshold(&specification,
                           "health_check_threshold",
                           "How many failed health port pings before node is assumed to be down.",
                           DEFAULT_HEALTH_CHECK_THRESHOLD,
                           1, std::numeric_limits<uint32_t>::max());    // min, max

config::ParamBool
    dynamic_node_detection(&specification,
                           "dynamic_node_detection",
                           "Should cluster configuration be figured out at runtime.",
                           DEFAULT_DYNAMIC_NODE_DETECTION);

config::ParamInteger
    health_check_port(&specification,
                      "health_check_port",
                      "Port number for Xpand health check.",
                      DEFAULT_HEALTH_CHECK_PORT,
                      0, std::numeric_limits<uint16_t>::max());     // min, max
}

const int DEFAULT_MYSQL_PORT = 3306;
const int DEFAULT_HEALTH_PORT = 3581;

// Change this, if the schema is changed.
const int SCHEMA_VERSION = 1;

static const char SQL_BN_CREATE[] =
    "CREATE TABLE IF NOT EXISTS bootstrap_nodes "
    "(ip CARCHAR(255), mysql_port INT)";

static const char SQL_BN_INSERT_FORMAT[] =
    "INSERT INTO bootstrap_nodes (ip, mysql_port) "
    "VALUES %s";

static const char SQL_BN_DELETE[] =
    "DELETE FROM bootstrap_nodes";

static const char SQL_BN_SELECT[] =
    "SELECT ip, mysql_port FROM bootstrap_nodes";


static const char SQL_DN_CREATE[] =
    "CREATE TABLE IF NOT EXISTS dynamic_nodes "
    "(id INT PRIMARY KEY, ip VARCHAR(255), mysql_port INT, health_port INT)";

static const char SQL_DN_UPSERT_FORMAT[] =
    "INSERT OR REPLACE INTO dynamic_nodes (id, ip, mysql_port, health_port) "
    "VALUES (%d, '%s', %d, %d)";

static const char SQL_DN_DELETE_FORMAT[] =
    "DELETE FROM dynamic_nodes WHERE id = %d";

static const char SQL_DN_DELETE[] =
    "DELETE FROM dynamic_nodes";

static const char SQL_DN_SELECT[] =
    "SELECT ip, mysql_port FROM dynamic_nodes";


using HostPortPair = std::pair<std::string, int>;
using HostPortPairs = std::vector<HostPortPair>;

// sqlite3 callback.
int select_cb(void* pData, int nColumns, char** ppColumn, char** ppNames)
{
    std::vector<HostPortPair>* pNodes = static_cast<std::vector<HostPortPair>*>(pData);

    mxb_assert(nColumns == 2);

    std::string host(ppColumn[0]);
    int port = atoi(ppColumn[1]);

    pNodes->emplace_back(host, port);

    return 0;
}
}

namespace
{

bool create_schema(sqlite3* pDb)
{
    char* pError = nullptr;
    int rv = sqlite3_exec(pDb, SQL_BN_CREATE, nullptr, nullptr, &pError);

    if (rv == SQLITE_OK)
    {
        rv = sqlite3_exec(pDb, SQL_DN_CREATE, nullptr, nullptr, &pError);
    }

    if (rv != SQLITE_OK)
    {
        MXB_ERROR("Could not initialize sqlite3 database: %s", pError ? pError : "Unknown error");
    }

    return rv == SQLITE_OK;
}

sqlite3* open_or_create_db(const std::string& path)
{
    sqlite3* pDb = nullptr;
    int flags = SQLITE_OPEN_READWRITE | SQLITE_OPEN_NOMUTEX | SQLITE_OPEN_CREATE;
    int rv = sqlite3_open_v2(path.c_str(), &pDb, flags, nullptr);

    if (rv == SQLITE_OK)
    {
        if (create_schema(pDb))
        {
            MXB_NOTICE("sqlite3 database %s open/created and initialized.", path.c_str());
        }
        else
        {
            MXB_ERROR("Could not create schema in sqlite3 database %s.", path.c_str());

            if (unlink(path.c_str()) != 0)
            {
                MXB_ERROR("Failed to delete database %s that could not be properly "
                          "initialized. It should be deleted manually.", path.c_str());
                sqlite3_close_v2(pDb);
                pDb = nullptr;
            }
        }
    }
    else
    {
        if (pDb)
        {
            // Memory allocation failure is explained by the caller. Don't close the handle, as the
            // caller will still use it even if open failed!!
            MXB_ERROR("Opening/creating the sqlite3 database %s failed: %s",
                      path.c_str(), sqlite3_errmsg(pDb));
        }
        MXB_ERROR("Could not open sqlite3 database for storing information "
                  "about dynamically detected Xpand nodes. The Xpand "
                  "monitor will remain dependent upon statically defined "
                  "bootstrap nodes.");
    }

    return pDb;
}

void run_in_mainworker(const function<void(void)>& func)
{
    auto mw = mxs::MainWorker::get();
    // Using the semaphore-version of 'execute' to wait until completion causes deadlock. Reason unclear.
    mw->execute(func, mxb::Worker::EXECUTE_QUEUED);
}
}

XpandMonitor::Config::Config(const std::string& name, XpandMonitor* monitor)
    : config::Configuration(name, &xpandmon::specification)
    , m_cluster_monitor_interval(this, &xpandmon::cluster_monitor_interval)
    , m_health_check_threshold(this, &xpandmon::health_check_threshold)
    , m_dynamic_node_detection(this, &xpandmon::dynamic_node_detection)
    , m_health_check_port(this, &xpandmon::health_check_port)
    , m_monitor(monitor)
{
}

bool XpandMonitor::Config::post_configure(const std::map<std::string, mxs::ConfigParameters>& nested_params)
{
    return m_monitor->post_configure();
}

XpandMonitor::XpandMonitor(const string& name, const string& module, sqlite3* pDb)
    : MonitorWorker(name, module)
    , m_config(name, this)
    , m_pDb(pDb)
{
}

XpandMonitor::~XpandMonitor()
{
    sqlite3_close_v2(m_pDb);
}

// static
XpandMonitor* XpandMonitor::create(const string& name, const string& module)
{
    string path = mxs::datadir();

    path += "/";
    path += name;

    if (!mxs_mkdir_all(path.c_str(), 0744))
    {
        MXB_ERROR("Could not create the directory %s, MaxScale will not be "
                  "able to create database for persisting connection "
                  "information of dynamically detected Xpand nodes.",
                  path.c_str());
    }

    path += "/xpand_nodes-v";
    path += std::to_string(SCHEMA_VERSION);
    path += ".db";

    sqlite3* pDb = open_or_create_db(path);

    XpandMonitor* pThis = nullptr;

    if (pDb)
    {
        // Even if the creation/opening of the sqlite3 database fails, we will still
        // get a valid database handle.
        pThis = new XpandMonitor(name, module, pDb);
    }
    else
    {
        // The handle will be null, *only* if the opening fails due to a memory
        // allocation error.
        MXB_ALERT("sqlite3 memory allocation failed, the Xpand monitor "
                  "cannot continue.");
    }

    return pThis;
}

bool XpandMonitor::post_configure()
{
<<<<<<< HEAD
=======
    if (!xpandmon::specification.validate(*pParams))
    {
        return false;
    }

    if (!MonitorWorker::configure(pParams))
    {
        return false;
    }

    if (!get_extra_settings(&m_extra))
    {
        ostringstream ss;
        ss << "The settings " << mxb::join(this_unit.extra_parameters, ", ", "'")
           << " must be the same on all bootstrap servers.";

        MXB_SERROR(ss.str());
        return false;
    }

>>>>>>> b027ee57
    check_bootstrap_servers();

    m_health_urls.clear();
    m_nodes_by_id.clear();

    if (m_config.dynamic_node_detection())
    {
        // At startup we accept softfailed nodes in an attempt to be able to
        // connect at any cost. It'll be replaced once there is an alternative.
        check_cluster(xpand::Softfailed::ACCEPT);
    }
    else
    {
        populate_from_bootstrap_servers();
    }

    execute([this]() {
             make_health_check();
         }, mxb::Worker::EXECUTE_AUTO);

    return true;
}

bool XpandMonitor::is_dynamic() const
{
    return m_config.dynamic_node_detection();
}

void XpandMonitor::populate_services()
{
    mxb_assert(!is_running());

    // The servers that the Xpand monitor has been configured with are
    // only used for bootstrapping and services will not be populated
    // with them.
}

bool XpandMonitor::softfail(SERVER* pServer, json_t** ppError)
{
    bool rv = false;

    if (is_running())
    {
        call([this, pServer, ppError, &rv]() {
                 rv = perform_softfail(pServer, ppError);
             },
             EXECUTE_QUEUED);
    }
    else
    {
        LOG_JSON_ERROR(ppError,
                       "%s: The monitor is not running and hence "
                       "SOFTFAIL cannot be performed for %s.",
                       name(), pServer->address());
    }

    return true;
}

bool XpandMonitor::unsoftfail(SERVER* pServer, json_t** ppError)
{
    bool rv = false;

    if (is_running())
    {
        call([this, pServer, ppError, &rv]() {
                 rv = perform_unsoftfail(pServer, ppError);
             },
             EXECUTE_QUEUED);
    }
    else
    {
        LOG_JSON_ERROR(ppError,
                       "%s: The monitor is not running and hence "
                       "UNSOFTFAIL cannot be performed for %s.",
                       name(), pServer->address());
    }

    return true;
}

void XpandMonitor::server_added(SERVER* pServer)
{
    // The servers explicitly added to the Cluster monitor are only used
    // as bootstrap servers, so they are not added to any services.
}

void XpandMonitor::server_removed(SERVER* pServer)
{
    // @see server_added(), no action is needed.
}

std::vector<SERVER*> XpandMonitor::real_servers() const
{
    mxb_assert(mxs::MainWorker::is_main_worker());
    return m_cluster_servers;
}

json_t* XpandMonitor::diagnostics() const
{
    json_t* obj = json_object();
    m_config.fill(obj);
    return obj;
}

mxs::config::Configuration& XpandMonitor::configuration()
{
    return m_config;
}

void XpandMonitor::pre_loop()
{
    read_journal();
}

void XpandMonitor::post_loop()
{

    write_journal();

    // NOTE: If dynamic node detection is used, the conceptually and logically
    // NOTE: right thing to do would be to here deactivate all volatile servers.
    // NOTE: However, that would mean that the number of deactivated volatile
    // NOTE: servers hanging around could quickly grow unwieldy if the monitor
    // NOTE: is frequently directly or indirectly (e.g. alter monitor) stopped
    // NOTE: and started.

    if (m_pHub_con)
    {
        mysql_close(m_pHub_con);
    }

    m_pHub_con = nullptr;
    m_pHub_server = nullptr;
}

void XpandMonitor::tick()
{
    check_maintenance_requests();
    if (m_config.dynamic_node_detection() && should_check_cluster())
    {
        check_cluster(xpand::Softfailed::REJECT);
    }

    switch (m_http.status())
    {
    case http::Async::PENDING:
        MXB_WARNING("%s: Health check round had not completed when next tick arrived.", name());
        break;

    case http::Async::ERROR:
        MXB_WARNING("%s: Health check round ended with general error.", name());
        make_health_check();
        break;

    case http::Async::READY:
        make_health_check();
        break;
    }

    update_server_statuses();
    flush_server_status();
    process_state_changes();
    hangup_failed_servers();
    write_journal_if_needed();
}

bool XpandMonitor::query(MYSQL* pCon, const char* zQuery)
{
    auto rv = xpand::query(name(), pCon, zQuery);

    if (rv == xpand::Result::GROUP_CHANGE)
    {
        m_is_group_change = true;
    }

    return rv == xpand::Result::OK;
}

void XpandMonitor::choose_hub(xpand::Softfailed softfailed)
{
    mxb_assert(!m_pHub_con);

    set<string> ips;

    // First we check the dynamic servers, in case there are,
    choose_dynamic_hub(softfailed, ips);

    if (!m_pHub_con && !m_is_group_change)
    {
        // Then we check the bootstrap servers, and
        choose_bootstrap_hub(softfailed, ips);

        if (!m_pHub_con && !m_is_group_change)
        {
            // finally, if all else fails - in practise we will only get here at
            // startup (no dynamic servers) if the bootstrap servers cannot be
            // contacted - we try to refresh the nodes using persisted information
            if (refresh_using_persisted_nodes(ips))
            {
                // and then select a hub from the dynamic ones.
                choose_dynamic_hub(softfailed, ips);
            }
        }
    }

    if (m_pHub_con)
    {
        MXB_NOTICE("%s: Monitoring Xpand cluster state using node %s:%d.",
                   name(), m_pHub_server->address(), m_pHub_server->port());
    }
    else if (!m_is_group_change)
    {
        MXB_ERROR("%s: Could not connect to any server or no server that could "
                  "be connected to was part of the quorum.", name());
    }
}

void XpandMonitor::choose_dynamic_hub(xpand::Softfailed softfailed, std::set<string>& ips_checked)
{
    bool was_group_change = m_is_group_change;
    m_is_group_change = false;

    for (auto& kv : m_nodes_by_id)
    {
        XpandNode& node = kv.second;

        auto rv = node.ping_or_connect(name(), conn_settings(), softfailed);

        if (rv != xpand::Result::ERROR)
        {
            m_pHub_con = node.release_connection();
            m_pHub_server = node.server();

            if (rv == xpand::Result::GROUP_CHANGE)
            {
                m_is_group_change = true;
            }
        }

        ips_checked.insert(node.ip());

        if (m_pHub_con || m_is_group_change)
        {
            break;
        }
    }

    notify_of_group_change(was_group_change);
}

void XpandMonitor::choose_bootstrap_hub(xpand::Softfailed softfailed, std::set<string>& ips_checked)
{
    bool was_group_change = m_is_group_change;
    m_is_group_change = false;

    for (auto* pMs : servers())
    {
        if (ips_checked.find(pMs->server->address()) == ips_checked.end())
        {
            auto rv = xpand::ping_or_connect_to_hub(name(), conn_settings(), softfailed, *pMs);

            if (rv != xpand::Result::ERROR)
            {
                m_pHub_con = pMs->con;
                m_pHub_server = pMs->server;

                if (rv == xpand::Result::GROUP_CHANGE)
                {
                    m_is_group_change = true;
                }
            }
            else if (pMs->con)
            {
                mysql_close(pMs->con);
            }

            pMs->con = nullptr;
        }

        if (m_pHub_con || m_is_group_change)
        {
            break;
        }
    }

    notify_of_group_change(was_group_change);
}

bool XpandMonitor::refresh_using_persisted_nodes(std::set<string>& ips_checked)
{
    MXB_NOTICE("Attempting to find a Xpand bootstrap node from one of the nodes "
               "used during the previous run of MaxScale.");

    mxb_assert(!m_is_group_change);

    bool refreshed = false;

    HostPortPairs nodes;
    char* pError = nullptr;
    int rv = sqlite3_exec(m_pDb, SQL_DN_SELECT, select_cb, &nodes, &pError);

    if (rv == SQLITE_OK)
    {
        const std::string& username = conn_settings().username;
        const std::string& password = conn_settings().password;
        const std::string dec_password = mxs::decrypt_password(password);

        auto it = nodes.begin();

        xpand::Result rv = xpand::Result::OK;
        while (!refreshed && (rv != xpand::Result::GROUP_CHANGE) && (it != nodes.end()))
        {
            const auto& node = *it;

            const std::string& host = node.first;

            if (ips_checked.find(host) == ips_checked.end())
            {
                ips_checked.insert(host);
                int port = node.second;

                MXB_NOTICE("Trying to find out cluster nodes from %s:%d.", host.c_str(), port);

                MYSQL* pHub_con = mysql_init(NULL);

                if (using_proxy_protocol())
                {
                    mxq::set_proxy_header(pHub_con);
                }

                if (mysql_real_connect(pHub_con, host.c_str(),
                                       username.c_str(), dec_password.c_str(),
                                       nullptr,
                                       port, nullptr, 0))
                {
                    bool is_part_of_the_quorum;
                    std::tie(rv, is_part_of_the_quorum) = xpand::is_part_of_the_quorum(name(), pHub_con);

                    if (rv == xpand::Result::OK)
                    {
                        if (is_part_of_the_quorum)
                        {
                            if (refresh_nodes(pHub_con))
                            {
                                MXB_NOTICE("Cluster nodes refreshed.");
                                refreshed = true;
                            }
                        }
                        else
                        {
                            MXB_WARNING("%s:%d is not part of the quorum, ignoring.", host.c_str(), port);
                        }
                    }
                }
                else
                {
                    MXB_WARNING("Could not connect to %s:%d.", host.c_str(), port);
                }

                mysql_close(pHub_con);
            }

            ++it;
        }

        if (rv == xpand::Result::GROUP_CHANGE)
        {
            m_is_group_change = true;
        }
    }
    else
    {
        MXB_ERROR("Could not look up persisted nodes: %s", pError ? pError : "Unknown error");
    }

    notify_of_group_change(false);

    return refreshed;
}

bool XpandMonitor::refresh_nodes()
{
    mxb_assert(m_pHub_con);

    return refresh_nodes(m_pHub_con);
}

bool XpandMonitor::refresh_nodes(MYSQL* pHub_con)
{
    mxb_assert(pHub_con);

    map<int, XpandMembership> memberships;

    bool refreshed = check_cluster_membership(pHub_con, &memberships);

    if (refreshed)
    {
        const char ZQUERY[] =
            "SELECT ni.nodeid, ni.iface_ip, ni.mysql_port, ni.healthmon_port, sn.nodeid "
            "FROM system.nodeinfo AS ni "
            "LEFT JOIN system.softfailed_nodes AS sn ON ni.nodeid = sn.nodeid";

        if (query(pHub_con, ZQUERY))
        {
            MYSQL_RES* pResult = mysql_store_result(pHub_con);

            if (pResult)
            {
                mxb_assert(mysql_field_count(pHub_con) == 5);

                set<int> nids;
                for (const auto& kv : m_nodes_by_id)
                {
                    const XpandNode& node = kv.second;
                    nids.insert(node.id());
                }

                MYSQL_ROW row;
                while ((row = mysql_fetch_row(pResult)) != nullptr)
                {
                    if (row[0] && row[1])
                    {
                        int id = atoi(row[0]);
                        string ip = row[1];
                        int mysql_port = row[2] ? atoi(row[2]) : DEFAULT_MYSQL_PORT;
                        int health_port = row[3] ? atoi(row[3]) : DEFAULT_HEALTH_PORT;
                        bool softfailed = row[4] ? true : false;

                        // '@@' ensures no clash with user created servers.
                        // Monitor name ensures no clash with other Xpand monitor instances.
                        string server_name = string("@@") + m_name + ":node-" + std::to_string(id);

                        auto nit = m_nodes_by_id.find(id);
                        auto mit = memberships.find(id);

                        if (nit != m_nodes_by_id.end())
                        {
                            // Existing node.
                            mxb_assert(SERVER::find_by_unique_name(server_name));

                            XpandNode& node = nit->second;

                            node.update(ip, mysql_port, health_port);

                            bool is_draining = node.server()->is_draining();

                            if (softfailed && !is_draining)
                            {
                                MXB_NOTICE("%s: Node %d (%s) has been SOFTFAILed. "
                                           "Turning ON 'Being Drained'.",
                                           name(), node.id(), node.server()->address());

                                node.server()->set_status(SERVER_DRAINING);
                            }
                            else if (!softfailed && is_draining)
                            {
                                MXB_NOTICE("%s: Node %d (%s) is no longer being SOFTFAILed. "
                                           "Turning OFF 'Being Drained'.",
                                           name(), node.id(), node.server()->address());

                                node.server()->clear_status(SERVER_DRAINING);
                            }

                            nids.erase(id);
                        }
                        else if (mit != memberships.end())
                        {
                            // Seems like a new node. However, if the xpand monitor is
                            // reconfigured at runtime, then the corresponding server
                            // may be found in the book-keeping.
                            SERVER* pServer = SERVER::find_by_unique_name(server_name);

                            if (pServer)
                            {
                                MXB_INFO("%s: Reusing volatile server %s.", name(), server_name.c_str());
                            }
                            else
                            {
                                // It was a new node, so the corresponding server must be created.
                                pServer = create_volatile_server(server_name, ip, mysql_port);

                                if (!pServer)
                                {
                                    MXB_ERROR("%s: Could not create server %s at %s:%d.",
                                              name(), server_name.c_str(), ip.c_str(), mysql_port);
                                }
                            }

                            if (pServer)
                            {
                                if (softfailed)
                                {
                                    pServer->set_status(SERVER_DRAINING);
                                }

                                const XpandMembership& membership = mit->second;
                                int health_check_threshold = m_config.health_check_threshold();

                                XpandNode node(this, membership, ip, mysql_port, health_port,
                                               health_check_threshold, pServer);

                                m_nodes_by_id.insert(make_pair(id, node));

                                run_in_mainworker([this, pServer]() {
                                                          add_server(pServer);
                                                      });
                            }

                            memberships.erase(mit);
                        }
                        else
                        {
                            // Node found in system.node_info but not in system.membership
                            MXB_ERROR("%s: Node %d at %s:%d,%d found in system.node_info "
                                      "but not in system.membership.",
                                      name(), id, ip.c_str(), mysql_port, health_port);
                        }
                    }
                    else
                    {
                        MXB_WARNING("%s: Either nodeid and/or iface_ip is missing, ignoring node.",
                                    name());
                    }
                }

                mysql_free_result(pResult);

                // Any nodes that were not found are not available, so their
                // state must be set accordingly.
                for (const auto nid : nids)
                {
                    auto it = m_nodes_by_id.find(nid);
                    mxb_assert(it != m_nodes_by_id.end());

                    XpandNode& node = it->second;
                    node.set_running(false, XpandNode::APPROACH_OVERRIDE);
                }

                cluster_checked();
            }
            else
            {
                MXB_WARNING("%s: No result returned for '%s' on %s.",
                            name(), ZQUERY, mysql_get_host_info(pHub_con));
            }
        }

        // Since we are here, the call above to check_cluster_membership() succeeded. As that
        // function may change the content of m_nodes_by_ids, we must always update the urls,
        // irrespective of whether the SQL of this function succeeds or not.
        update_http_urls();
    }

    return refreshed;
}

void XpandMonitor::check_bootstrap_servers()
{
    HostPortPairs nodes;
    char* pError = nullptr;
    int rv = sqlite3_exec(m_pDb, SQL_BN_SELECT, select_cb, &nodes, &pError);

    if (rv == SQLITE_OK)
    {
        set<string> prev_bootstrap_servers;

        for (const auto& node : nodes)
        {
            string s = node.first + ":" + std::to_string(node.second);
            prev_bootstrap_servers.insert(s);
        }

        set<string> current_bootstrap_servers;

        for (const auto* pMs : servers())
        {
            SERVER* pServer = pMs->server;

            string s = string(pServer->address()) + ":" + std::to_string(pServer->port());
            current_bootstrap_servers.insert(s);
        }

        if (prev_bootstrap_servers == current_bootstrap_servers)
        {
            MXB_NOTICE("Current bootstrap servers are the same as the ones used on "
                       "previous run, using persisted connection information.");
        }
        else if (!prev_bootstrap_servers.empty())
        {
            MXB_NOTICE("Current bootstrap servers (%s) are different than the ones "
                       "used on the previous run (%s), NOT using persistent connection "
                       "information.",
                       mxb::join(current_bootstrap_servers, ", ").c_str(),
                       mxb::join(prev_bootstrap_servers, ", ").c_str());

            if (remove_persisted_information())
            {
                persist_bootstrap_servers();
            }
        }
    }
    else
    {
        MXB_WARNING("Could not lookup earlier bootstrap servers: %s", pError ? pError : "Unknown error");
    }
}

bool XpandMonitor::remove_persisted_information()
{
    char* pError = nullptr;
    int rv;

    int rv1 = sqlite3_exec(m_pDb, SQL_BN_DELETE, nullptr, nullptr, &pError);
    if (rv1 != SQLITE_OK)
    {
        MXB_ERROR("Could not delete persisted bootstrap nodes: %s", pError ? pError : "Unknown error");
    }

    int rv2 = sqlite3_exec(m_pDb, SQL_DN_DELETE, nullptr, nullptr, &pError);
    if (rv2 != SQLITE_OK)
    {
        MXB_ERROR("Could not delete persisted dynamic nodes: %s", pError ? pError : "Unknown error");
    }

    return rv1 == SQLITE_OK && rv2 == SQLITE_OK;
}

void XpandMonitor::persist_bootstrap_servers()
{
    string values;

    for (const auto* pMs : servers())
    {
        if (!values.empty())
        {
            values += ", ";
        }

        SERVER* pServer = pMs->server;
        string value;
        value += string("'") + pServer->address() + string("'");
        value += ", ";
        value += std::to_string(pServer->port());

        values += "(";
        values += value;
        values += ")";
    }

    if (!values.empty())
    {
        char insert[sizeof(SQL_BN_INSERT_FORMAT) + values.length()];
        sprintf(insert, SQL_BN_INSERT_FORMAT, values.c_str());

        char* pError = nullptr;
        int rv = sqlite3_exec(m_pDb, insert, nullptr, nullptr, &pError);

        if (rv != SQLITE_OK)
        {
            MXB_ERROR("Could not persist information about current bootstrap nodes: %s",
                      pError ? pError : "Unknown error");
        }
    }
}

void XpandMonitor::notify_of_group_change(bool was_group_change)
{
    if (was_group_change && !m_is_group_change)
    {
        MXB_NOTICE("Group change now finished.");
    }
    else if (!was_group_change && m_is_group_change)
    {
        MXB_NOTICE("Group change detected.");

        set_volatile_down();
    }
}

void XpandMonitor::set_volatile_down()
{
    for (auto& kv : m_nodes_by_id)
    {
        XpandNode& node = kv.second;
        node.set_running(false, XpandNode::APPROACH_OVERRIDE);
    }
}

void XpandMonitor::check_cluster(xpand::Softfailed softfailed)
{
    if (m_pHub_con)
    {
        check_hub(softfailed);
    }

    if (!m_pHub_con)
    {
        choose_hub(softfailed);
    }

    if (m_pHub_con)
    {
        if (!m_is_group_change)
        {
            refresh_nodes();
        }
    }
}

void XpandMonitor::check_hub(xpand::Softfailed softfailed)
{
    bool was_group_change = m_is_group_change;
    m_is_group_change = false;

    mxb_assert(m_pHub_con);
    mxb_assert(m_pHub_server);

    switch (xpand::ping_or_connect_to_hub(name(), conn_settings(), softfailed, *m_pHub_server, &m_pHub_con))
    {
    case xpand::Result::OK:
        break;

    case xpand::Result::ERROR:
        mysql_close(m_pHub_con);
        m_pHub_con = nullptr;
        break;

    case xpand::Result::GROUP_CHANGE:
        m_is_group_change = true;
        break;
    }

    notify_of_group_change(was_group_change);
}

bool XpandMonitor::check_cluster_membership(MYSQL* pHub_con,
                                            std::map<int, XpandMembership>* pMemberships)
{
    mxb_assert(pHub_con);
    mxb_assert(pMemberships);

    bool rv = false;

    const char ZQUERY[] = "SELECT nid, status, instance, substate FROM system.membership";

    if (query(pHub_con, ZQUERY))
    {
        MYSQL_RES* pResult = mysql_store_result(pHub_con);

        if (pResult)
        {
            mxb_assert(mysql_field_count(pHub_con) == 4);

            set<int> nids;
            for (const auto& kv : m_nodes_by_id)
            {
                const XpandNode& node = kv.second;
                nids.insert(node.id());
            }

            MYSQL_ROW row;
            while ((row = mysql_fetch_row(pResult)) != nullptr)
            {
                if (row[0])
                {
                    int nid = atoi(row[0]);
                    string status = row[1] ? row[1] : "unknown";
                    int instance = row[2] ? atoi(row[2]) : -1;
                    string substate = row[3] ? row[3] : "unknown";

                    auto it = m_nodes_by_id.find(nid);

                    if (it != m_nodes_by_id.end())
                    {
                        XpandNode& node = it->second;

                        node.update(xpand::status_from_string(status),
                                    xpand::substate_from_string(substate),
                                    instance);

                        nids.erase(node.id());
                    }
                    else
                    {
                        XpandMembership membership(nid,
                                                   xpand::status_from_string(status),
                                                   xpand::substate_from_string(substate),
                                                   instance);

                        pMemberships->insert(make_pair(nid, membership));
                    }
                }
                else
                {
                    MXB_WARNING("%s: No node id returned in row for '%s'.",
                                name(), ZQUERY);
                }
            }

            mysql_free_result(pResult);

            // Deactivate all servers that are no longer members.
            for (const auto nid : nids)
            {
                auto it = m_nodes_by_id.find(nid);
                mxb_assert(it != m_nodes_by_id.end());

                XpandNode& node = it->second;
                node.deactivate_server();
                m_nodes_by_id.erase(it);
            }

            rv = true;
        }
        else
        {
            MXB_WARNING("%s: No result returned for '%s'.", name(), ZQUERY);
        }
    }

    return rv;
}

bool XpandMonitor::using_proxy_protocol() const
{
    auto srv = servers();
    return std::any_of(srv.begin(), srv.end(), [](auto s){
        return s->server->proxy_protocol();
    });
}

void XpandMonitor::populate_from_bootstrap_servers()
{
    int id = 1;

    for (auto ms : servers())
    {
        SERVER* pServer = ms->server;

        xpand::Status status = xpand::Status::UNKNOWN;
        xpand::SubState substate = xpand::SubState::UNKNOWN;
        int instance = 1;
        XpandMembership membership(id, status, substate, instance);

        std::string ip = pServer->address();
        int mysql_port = pServer->port();
        int health_port = m_config.health_check_port();
        int health_check_threshold = m_config.health_check_threshold();

        XpandNode node(this, membership, ip, mysql_port, health_port, health_check_threshold, pServer);

        m_nodes_by_id.insert(make_pair(id, node));
        ++id;

        // New server, so it needs to be added to all services that
        // use this monitor for defining its cluster of servers.
        run_in_mainworker([this, pServer]() {
                              add_server(pServer);
                          });
    }

    update_http_urls();
}

void XpandMonitor::add_server(SERVER* pServer)
{
    mxb_assert(mxs::MainWorker::is_main_worker());

    // Servers are never deleted, but once created they stay around, also
    // in m_cluster_servers. Thus, to prevent double book-keeping it must
    // be checked whether the server already is present in the vector
    // before adding it.

    auto b = m_cluster_servers.begin();
    auto e = m_cluster_servers.end();

    if (std::find(b, e, pServer) == e)
    {
        service_add_server(this, pServer);
        m_cluster_servers.push_back(pServer);
    }
}

void XpandMonitor::update_server_statuses()
{
    for (auto* pMs : servers())
    {
        pMs->stash_current_status();

        unordered_set<string> ips;
        string error;
        if (!mxb::name_lookup(pMs->server->address(), &ips, &error))
        {
            MXB_SERROR("Could not lookup address '" << pMs->server->address()
                       << "', status of bootstrap node '"
                       << pMs->server->name() << "' may be incorrectly reported: "
                       << error);

            // Insert the address just like that, in case the name lookup
            // failed for some random reason and the address happens to
            // already be an IP-address.
            ips.insert(pMs->server->address());
        }

        auto it = find_if(m_nodes_by_id.begin(), m_nodes_by_id.end(),
                          [&ips](const std::pair<int, XpandNode>& element) -> bool {
                              const XpandNode& info = element.second;
                              auto it = find(ips.begin(), ips.end(), info.ip());
                              return it != ips.end();
                          });

        if (it != m_nodes_by_id.end())
        {
            const XpandNode& info = it->second;

            if (info.is_running())
            {
                pMs->set_pending_status(SERVER_MASTER | SERVER_RUNNING);
            }
            else
            {
                pMs->clear_pending_status(SERVER_MASTER | SERVER_RUNNING);
            }
        }
        else
        {
            pMs->clear_pending_status(SERVER_MASTER | SERVER_RUNNING);
        }
    }
}

SERVER* XpandMonitor::create_volatile_server(const std::string& server_name,
                                             const std::string& ip,
                                             int port)
{
    SERVER* pServer = nullptr;

    auto pMain = mxs::MainWorker::get();

    string who = name();

    mxs::ConfigParameters extra;
    if (!get_extra_settings(&extra))
    {
<<<<<<< HEAD
        // TODO: Don't assume all servers have the same parameters
        for (auto [key, val] : srv->server->to_params())
        {
            extra.set(key, val);
        }
=======
        ostringstream ss;

        ss << "The settings " << mxb::join(this_unit.extra_parameters, ", ", "'")
           << " do not have the same values on all bootstrap servers. ";

        vector<string> settings;
        for (const auto& parameter : this_unit.extra_parameters)
        {
            settings.push_back(parameter + "=" + m_extra.get_string(parameter));
        }

        ss << "Using the last known consistent settings " << mxb::join(settings, ", ", "'") << ".";

        MXB_SWARNING(ss.str());
        extra = m_extra;
>>>>>>> b027ee57
    }

    if (Worker::get_current() == pMain)
    {
        // Running in the main worker, we can call directly.
        if (runtime_create_volatile_server(server_name, ip, port, extra))
        {
            pServer = SERVER::find_by_unique_name(server_name);

            if (!pServer)
            {
                MXB_ERROR("%s: Created server %s (at %s:%d) could not be "
                          "looked up using its name.",
                          name(), server_name.c_str(), ip.c_str(), mysql_port);
            }
        }
        else
        {
            MXB_ERROR("%s: Could not create server %s at %s:%d.",
                      who.c_str(), server_name.c_str(), ip.c_str(), port);
        }
    }
    else
    {
        // Not running in the main worker, we need to send the execution there.
        auto f = [who, server_name, ip, port, extra](){
            if (!runtime_create_volatile_server(server_name, ip, port, extra))
            {
                MXB_ERROR("%s: Could not create server %s at %s:%d.",
                          who.c_str(), server_name.c_str(), ip.c_str(), port);
            }
        };

        // We don't call, as that could lead to a deadlock if someone precisely at
        // the wrong moment mxsctrls the monitor.
        if (pMain->execute(f, Worker::EXECUTE_QUEUED))
        {
            int attempts = 0;

            milliseconds sleep(1); // Yielding is not sufficient, but 1ms seems to be most of the time.
            milliseconds total_slept(0);
            milliseconds max_sleep(5000);

            while (true)
            {
                ++attempts;
                pServer = SERVER::find_by_unique_name(server_name);

                if (pServer || (total_slept >= max_sleep))
                {
                    break;
                }

                if (sleep < milliseconds(1000)) // Max will be 1024ms.
                {
                    sleep *= 2;
                }

                std::this_thread::sleep_for(sleep);
                total_slept += sleep;
            }

            if (pServer)
            {
                MXB_INFO("Created volatile server found after %d lookup attempts and "
                         "a total sleep time of %d milliseconds.",
                         attempts, (int)total_slept.count());
            }
            else
            {
                MXB_ERROR("%s: After %d lookup attempts and a total sleep time of %d milliseconds, "
                          "the volatile server %s was not found. The creation of the server may "
                          "have failed. ",
                          name(), attempts, (int)total_slept.count(), server_name.c_str());
            }
        }
        else
        {
            MXB_ERROR("%s: Could not send request to create server %s at %s:%d to main worker.",
                      name(), server_name.c_str(), ip.c_str(), port);
        }
    }

    return pServer;
}

void XpandMonitor::make_health_check()
{
    mxb_assert(m_http.status() != http::Async::PENDING);

    m_http = mxb::http::get_async(m_health_urls);

    switch (m_http.status())
    {
    case http::Async::PENDING:
        initiate_delayed_http_check();
        break;

    case http::Async::ERROR:
        MXB_ERROR("%s: Could not initiate health check.", name());
        break;

    case http::Async::READY:
        MXB_INFO("%s: Health check available immediately.", name());
        break;
    }
}

void XpandMonitor::initiate_delayed_http_check()
{
    mxb_assert(m_delayed_http_check_id == 0);

    long max_delay_ms = settings().interval.count() / 10;

    long ms = m_http.wait_no_more_than();

    if (ms > max_delay_ms)
    {
        ms = max_delay_ms;
    }

    m_delayed_http_check_id = m_callable.dcall(milliseconds(ms), &XpandMonitor::check_http, this);
}

bool XpandMonitor::check_http()
{
    m_delayed_http_check_id = 0;

    switch (m_http.perform())
    {
    case http::Async::PENDING:
        initiate_delayed_http_check();
        break;

    case http::Async::READY:
        if (m_is_group_change)
        {
            // This should be unnecessary, but won't hurt.
            set_volatile_down();
        }
        else
        {
            mxb_assert(m_health_urls == m_http.urls());
            // There are as many responses as there are nodes,
            // and the responses are in node order.
            const vector<http::Response>& responses = m_http.responses();
            mxb_assert(responses.size() == m_nodes_by_id.size());

            auto it = m_nodes_by_id.begin();

            for (const auto& response : responses)
            {
                bool running = (response.code == 200);      // HTTP OK

                XpandNode& node = it->second;

                node.set_running(running);

                if (!running)
                {
                    // We have to explicitly check whether the node is to be
                    // considered down, as the value of `health_check_threshold`
                    // defines how quickly a node should be considered down.
                    if (!node.is_running())
                    {
                        // Ok, the node is down. Trigger a cluster check at next tick.
                        trigger_cluster_check();
                    }
                }

                ++it;
            }
        }
        break;

    case http::Async::ERROR:
        MXB_ERROR("%s: Health check waiting ended with general error.", name());
    }

    return false;
}

void XpandMonitor::update_http_urls()
{
    vector<string> health_urls;
    for (const auto& kv : m_nodes_by_id)
    {
        const XpandNode& node = kv.second;
        string url = "http://" + node.ip() + ":" + std::to_string(node.health_port());

        health_urls.push_back(url);
    }

    if (m_health_urls != health_urls)
    {
        if (m_delayed_http_check_id != 0)
        {
            m_callable.cancel_dcall(m_delayed_http_check_id);
            m_delayed_http_check_id = 0;
        }

        m_http.reset();

        m_health_urls.swap(health_urls);
    }
}

bool XpandMonitor::get_extra_settings(mxs::ConfigParameters* pExtra) const
{
    bool rv = true;

    mxs::ConfigParameters extra;

    bool first = true;
    for (auto* pMs : servers())
    {
        SERVER* pServer = pMs->server;
        mxb_assert(pServer);

        mxs::ConfigParameters server_parameters = pServer->to_params();

        for (const string& parameter : this_unit.extra_parameters)
        {
            if (first)
            {
                extra.set(parameter, server_parameters.get_string(parameter));
            }
            else
            {
                const string& value = server_parameters.get_string(parameter);

                if (value != extra.get_string(parameter))
                {
                    rv = false;
                    break;
                }
            }
        }

        if (!rv)
        {
            break;
        }

        first = false;
    }

    if (rv)
    {
        *pExtra = extra;
    }

    return rv;
}

bool XpandMonitor::perform_softfail(SERVER* pServer, json_t** ppError)
{
    bool rv = perform_operation(Operation::SOFTFAIL, pServer, ppError);

    // Irrespective of whether the operation succeeded or not
    // a cluster check is triggered at next tick.
    trigger_cluster_check();

    return rv;
}

bool XpandMonitor::perform_unsoftfail(SERVER* pServer, json_t** ppError)
{
    return perform_operation(Operation::UNSOFTFAIL, pServer, ppError);
}

bool XpandMonitor::perform_operation(Operation operation,
                                     SERVER* pServer,
                                     json_t** ppError)
{
    bool performed = false;

    const char ZSOFTFAIL[] = "SOFTFAIL";
    const char ZUNSOFTFAIL[] = "UNSOFTFAIL";

    const char* zOperation = (operation == Operation::SOFTFAIL) ? ZSOFTFAIL : ZUNSOFTFAIL;

    if (!m_pHub_con)
    {
        check_cluster(xpand::Softfailed::ACCEPT);
    }

    if (m_pHub_con)
    {
        auto it = find_if(m_nodes_by_id.begin(), m_nodes_by_id.end(),
                          [pServer](const std::pair<int, XpandNode>& element) {
                              return element.second.server() == pServer;
                          });

        if (it != m_nodes_by_id.end())
        {
            XpandNode& node = it->second;

            const char ZQUERY_FORMAT[] = "ALTER CLUSTER %s %d";

            int id = node.id();
            // ZUNSOFTFAIL is longer
            char zQuery[sizeof(ZQUERY_FORMAT) + sizeof(ZUNSOFTFAIL) + UINTLEN(id)];

            sprintf(zQuery, ZQUERY_FORMAT, zOperation, id);

            if (query(m_pHub_con, zQuery))
            {
                MXB_NOTICE("%s: %s performed on node %d (%s).",
                           name(), zOperation, id, pServer->address());

                if (operation == Operation::SOFTFAIL)
                {
                    MXB_NOTICE("%s: Turning on 'Being Drained' on server %s.",
                               name(), pServer->address());
                    pServer->set_status(SERVER_DRAINING);
                }
                else
                {
                    mxb_assert(operation == Operation::UNSOFTFAIL);

                    MXB_NOTICE("%s: Turning off 'Being Drained' on server %s.",
                               name(), pServer->address());
                    pServer->clear_status(SERVER_DRAINING);
                }
            }
            else
            {
                LOG_JSON_ERROR(ppError,
                               "%s: The execution of '%s' failed: %s",
                               name(), zQuery, mysql_error(m_pHub_con));
            }
        }
        else
        {
            LOG_JSON_ERROR(ppError,
                           "%s: The server %s is not being monitored, "
                           "cannot perform %s.",
                           name(), pServer->address(), zOperation);
        }
    }
    else
    {
        LOG_JSON_ERROR(ppError,
                       "%s: Could not could not connect to any Xpand node, "
                       "cannot perform %s of %s.",
                       name(), zOperation, pServer->address());
    }

    return performed;
}

void XpandMonitor::persist(const XpandNode& node)
{
    if (!m_pDb)
    {
        return;
    }

    char sql_upsert[sizeof(SQL_DN_UPSERT_FORMAT) + 10 + node.ip().length() + 10 + 10];

    int id = node.id();
    const char* zIp = node.ip().c_str();
    int mysql_port = node.mysql_port();
    int health_port = node.health_port();

    sprintf(sql_upsert, SQL_DN_UPSERT_FORMAT, id, zIp, mysql_port, health_port);

    char* pError = nullptr;
    if (sqlite3_exec(m_pDb, sql_upsert, nullptr, nullptr, &pError) == SQLITE_OK)
    {
        MXB_INFO("Updated Xpand node in bookkeeping: %d, '%s', %d, %d.",
                 id, zIp, mysql_port, health_port);
    }
    else
    {
        MXB_ERROR("Could not update Ćlustrix node (%d, '%s', %d, %d) in bookkeeping: %s",
                  id, zIp, mysql_port, health_port, pError ? pError : "Unknown error");
    }
}

void XpandMonitor::unpersist(const XpandNode& node)
{
    if (!m_pDb)
    {
        return;
    }

    char sql_delete[sizeof(SQL_DN_UPSERT_FORMAT) + 10];

    int id = node.id();

    sprintf(sql_delete, SQL_DN_DELETE_FORMAT, id);

    char* pError = nullptr;
    if (sqlite3_exec(m_pDb, sql_delete, nullptr, nullptr, &pError) == SQLITE_OK)
    {
        MXB_INFO("Deleted Xpand node %d from bookkeeping.", id);
    }
    else
    {
        MXB_ERROR("Could not delete Ćlustrix node %d from bookkeeping: %s",
                  id, pError ? pError : "Unknown error");
    }
}

// static
mxs::config::Specification* XpandMonitor::specification()
{
    return &xpandmon::specification;
}<|MERGE_RESOLUTION|>--- conflicted
+++ resolved
@@ -16,11 +16,8 @@
 #include <set>
 #include <maxbase/host.hh>
 #include <maxbase/string.hh>
-<<<<<<< HEAD
 #include <maxsql/mariadb.hh>
-=======
 #include <maxscale/cn_strings.hh>
->>>>>>> b027ee57
 #include <maxscale/json_api.hh>
 #include <maxscale/paths.hh>
 #include <maxscale/secrets.hh>
@@ -285,29 +282,15 @@
 
 bool XpandMonitor::post_configure()
 {
-<<<<<<< HEAD
-=======
-    if (!xpandmon::specification.validate(*pParams))
-    {
-        return false;
-    }
-
-    if (!MonitorWorker::configure(pParams))
-    {
-        return false;
-    }
-
     if (!get_extra_settings(&m_extra))
     {
         ostringstream ss;
         ss << "The settings " << mxb::join(this_unit.extra_parameters, ", ", "'")
            << " must be the same on all bootstrap servers.";
 
-        MXB_SERROR(ss.str());
-        return false;
-    }
-
->>>>>>> b027ee57
+        MXB_SWARNING(ss.str());
+    }
+
     check_bootstrap_servers();
 
     m_health_urls.clear();
@@ -1253,13 +1236,6 @@
     mxs::ConfigParameters extra;
     if (!get_extra_settings(&extra))
     {
-<<<<<<< HEAD
-        // TODO: Don't assume all servers have the same parameters
-        for (auto [key, val] : srv->server->to_params())
-        {
-            extra.set(key, val);
-        }
-=======
         ostringstream ss;
 
         ss << "The settings " << mxb::join(this_unit.extra_parameters, ", ", "'")
@@ -1275,7 +1251,6 @@
 
         MXB_SWARNING(ss.str());
         extra = m_extra;
->>>>>>> b027ee57
     }
 
     if (Worker::get_current() == pMain)
