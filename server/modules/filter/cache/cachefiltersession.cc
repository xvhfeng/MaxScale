/*
 * Copyright (c) 2016 MariaDB Corporation Ab
 * Copyright (c) 2023 MariaDB plc, Finnish Branch
 *
 * Use of this software is governed by the Business Source License included
 * in the LICENSE.TXT file and at www.mariadb.com/bsl11.
 *
 * Change Date: 2027-05-22
 *
 * On the date above, in accordance with the Business Source License, use
 * of this software will be governed by version 2 or later of the General
 * Public License.
 */

#define MXB_MODULE_NAME "cache"
#include "cachefiltersession.hh"
#include <new>
#include <maxbase/alloc.hh>
#include <maxbase/pretty_print.hh>
#include <maxscale/parser.hh>
#include <maxscale/protocol/mariadb/protocol_classes.hh>
#include <maxsimd/multistmt.hh>
#include "storage.hh"

using mxb::Worker;
using mxs::Parser;

namespace
{

inline bool cache_max_resultset_rows_exceeded(const CacheConfig& config, int64_t rows)
{
    return config.max_resultset_rows == 0 ? false : rows > config.max_resultset_rows;
}

inline bool cache_max_resultset_size_exceeded(const CacheConfig& config, int64_t size)
{
    return config.max_resultset_size == 0 ? false : size > config.max_resultset_size;
}
}

namespace
{

const char SV_MAXSCALE_CACHE_POPULATE[] = "@maxscale.cache.populate";
const char SV_MAXSCALE_CACHE_USE[] = "@maxscale.cache.use";
const char SV_MAXSCALE_CACHE_SOFT_TTL[] = "@maxscale.cache.soft_ttl";
const char SV_MAXSCALE_CACHE_HARD_TTL[] = "@maxscale.cache.hard_ttl";

const char* NON_CACHEABLE_FUNCTIONS[] =
{
    "benchmark",
    "connection_id",
    "convert_tz",
    "curdate",
    "current_date",
    "current_timestamp",
    "curtime",
    "database",
    "encrypt",
    "found_rows",
    "get_lock",
    "is_free_lock",
    "is_used_lock",
    "last_insert_id",
    "load_file",
    "localtime",
    "localtimestamp",
    "master_pos_wait",
    "now",
    "rand",
    "release_lock",
    "session_user",
    "sleep",
    "sysdate",
    "system_user",
    "unix_timestamp",
    "user",
    "uuid",
    "uuid_short",
};

const char* NON_CACHEABLE_VARIABLES[] =
{
    "current_date",
    "current_timestamp",
    "localtime",
    "localtimestamp",
};

const size_t N_NON_CACHEABLE_FUNCTIONS = sizeof(NON_CACHEABLE_FUNCTIONS) / sizeof(NON_CACHEABLE_FUNCTIONS[0]);
const size_t N_NON_CACHEABLE_VARIABLES = sizeof(NON_CACHEABLE_VARIABLES) / sizeof(NON_CACHEABLE_VARIABLES[0]);

int compare_name(const void* pLeft, const void* pRight)
{
    return strcasecmp((const char*)pLeft, *(const char**)pRight);
}

inline bool uses_name(const char* zName, const char** pzNames, size_t nNames)
{
    return bsearch(zName, pzNames, nNames, sizeof(const char*), compare_name) != NULL;
}

inline bool uses_name(std::string_view name, const char** pzNames, size_t nNames)
{
    // TODO: Turn the char* array into a std::string_view map.
    return bsearch(std::string(name).c_str(), pzNames, nNames, sizeof(const char*), compare_name) != NULL;
}

bool uses_non_cacheable_function(const Parser& parser, GWBUF* pPacket)
{
    bool rv = false;

    const Parser::FunctionInfo* pInfo;
    size_t nInfos;

    parser.get_function_info(*pPacket, &pInfo, &nInfos);

    const Parser::FunctionInfo* pEnd = pInfo + nInfos;

    while (!rv && (pInfo != pEnd))
    {
        rv = uses_name(pInfo->name, NON_CACHEABLE_FUNCTIONS, N_NON_CACHEABLE_FUNCTIONS);

        ++pInfo;
    }

    return rv;
}

bool uses_non_cacheable_variable(const Parser& parser, GWBUF* pPacket)
{
    bool rv = false;

    const Parser::FieldInfo* pInfo;
    size_t nInfos;

    parser.get_field_info(*pPacket, &pInfo, &nInfos);

    const Parser::FieldInfo* pEnd = pInfo + nInfos;

    while (!rv && (pInfo != pEnd))
    {
        rv = uses_name(pInfo->column, NON_CACHEABLE_VARIABLES, N_NON_CACHEABLE_VARIABLES);

        ++pInfo;
    }

    return rv;
}
}

namespace
{

enum class StatementType
{
    SELECT,
    DUPSERT,    // DELETE, UPDATE, INSERT
    UNKNOWN
};

StatementType get_statement_type(std::string_view sql)
{
    StatementType type = StatementType::UNKNOWN;

    const char* pSql = sql.data();
    int len = sql.length();

    const char* pSql_end = pSql + len;

    pSql = mariadb::bypass_whitespace(pSql, len);

    static const char DELETE[] = "DELETE";
    static const char INSERT[] = "INSERT";
    static const char SELECT[] = "SELECT";
    static const char UPDATE[] = "UPDATE";

    const char* pKey = nullptr;
    const char* pKey_end = nullptr;

    if (pSql_end > pSql)
    {
        switch (*pSql)
        {
        case 'D':
        case 'd':
            type = StatementType::DUPSERT;
            pKey = DELETE;
            pKey_end = pKey + sizeof(DELETE) - 1;
            break;

        case 'I':
        case 'i':
            type = StatementType::DUPSERT;
            pKey = INSERT;
            pKey_end = pKey + sizeof(INSERT) - 1;
            break;

        case 'S':
        case 's':
            type = StatementType::SELECT;
            pKey = SELECT;
            pKey_end = pKey + sizeof(SELECT) - 1;
            break;

        case 'U':
        case 'u':
            type = StatementType::DUPSERT;
            pKey = UPDATE;
            pKey_end = pKey + sizeof(UPDATE) - 1;
            break;

        default:
            break;
        }

        if (type != StatementType::UNKNOWN)
        {
            ++pKey;
            ++pSql;

            while ((pSql < pSql_end) && (pKey < pKey_end) && (toupper(*pSql) == *pKey))
            {
                ++pSql;
                ++pKey;
            }

            if ((pKey == pKey_end) && ((pSql == pSql_end) || !isalpha(*pSql)))
            {
                // All is fine; either the statement only contain the keyword (so syntactically
                // the statement is erroenous) or the keyword was followed by something else
                // than an alhpanumeric character, e.g. whitespace.
            }
            else
            {
                type = StatementType::UNKNOWN;
            }
        }
    }

    return type;
}
}

CacheFilterSession::CacheFilterSession(MXS_SESSION* pSession,
                                       SERVICE* pService,
                                       std::unique_ptr<SessionCache> sCache,
                                       char* zDefaultDb)
    : maxscale::FilterSession(pSession, pService)
    , m_sThis(SCacheFilterSession(this, [](auto ptr) {
                                  }))
    , m_state(CACHE_EXPECTING_NOTHING)
    , m_sCache(std::move(sCache))
    , m_next_response(nullptr)
    , m_zDefaultDb(zDefaultDb)
    , m_zUseDb(NULL)
    , m_refreshing(false)
    , m_is_read_only(true)
    , m_use(m_sCache->config().enabled)
    , m_populate(m_sCache->config().enabled)
    , m_soft_ttl(m_sCache->config().soft_ttl.count())
    , m_hard_ttl(m_sCache->config().hard_ttl.count())
    , m_invalidate(m_sCache->config().invalidate != CACHE_INVALIDATE_NEVER)
    , m_invalidate_now(false)
    , m_clear_cache(false)
    , m_user_specific(m_sCache->config().users == CACHE_USERS_ISOLATED)
    , m_processing(false)
{
    m_key.data_hash = 0;
    m_key.full_hash = 0;

    reset_response_state();

    if (!pSession->add_variable(SV_MAXSCALE_CACHE_POPULATE, &CacheFilterSession::set_cache_populate, this))
    {
        mxb_assert(!true);
        MXB_ERROR("Could not add MaxScale user variable '%s', dynamically "
                  "enabling/disabling the populating of the cache is not possible.",
                  SV_MAXSCALE_CACHE_POPULATE);
    }

    if (!pSession->add_variable(SV_MAXSCALE_CACHE_USE, &CacheFilterSession::set_cache_use, this))
    {
        mxb_assert(!true);
        MXB_ERROR("Could not add MaxScale user variable '%s', dynamically "
                  "enabling/disabling the using of the cache not possible.",
                  SV_MAXSCALE_CACHE_USE);
    }

    if (!pSession->add_variable(SV_MAXSCALE_CACHE_SOFT_TTL, &CacheFilterSession::set_cache_soft_ttl, this))
    {
        mxb_assert(!true);
        MXB_ERROR("Could not add MaxScale user variable '%s', dynamically "
                  "setting the soft TTL not possible.",
                  SV_MAXSCALE_CACHE_SOFT_TTL);
    }

    if (!pSession->add_variable(SV_MAXSCALE_CACHE_HARD_TTL, &CacheFilterSession::set_cache_hard_ttl, this))
    {
        mxb_assert(!true);
        MXB_ERROR("Could not add MaxScale user variable '%s', dynamically "
                  "setting the hard TTL not possible.",
                  SV_MAXSCALE_CACHE_HARD_TTL);
    }
}

CacheFilterSession::~CacheFilterSession()
{
    MXB_FREE(m_zUseDb);
    MXB_FREE(m_zDefaultDb);
}

namespace
{

const std::string empty_string;

}

const std::string& CacheFilterSession::user() const
{
    return m_user_specific ? m_pSession->user() : empty_string;
}

const std::string& CacheFilterSession::host() const
{
    return m_user_specific ? m_pSession->client_remote() : empty_string;
}

// static
CacheFilterSession* CacheFilterSession::create(std::unique_ptr<SessionCache> sCache,
                                               MXS_SESSION* pSession,
                                               SERVICE* pService)
{
    CacheFilterSession* pCacheFilterSession = NULL;
    auto db = static_cast<MYSQL_session*>(pSession->protocol_data())->current_db;
    char* zDefaultDb = NULL;

    if (!db.empty())
    {
        zDefaultDb = MXB_STRDUP(db.c_str());
    }

    if (db.empty() || zDefaultDb)
    {
        pCacheFilterSession = new(std::nothrow) CacheFilterSession(pSession,
                                                                   pService,
                                                                   std::move(sCache),
                                                                   zDefaultDb);

        if (!pCacheFilterSession)
        {
            MXB_FREE(zDefaultDb);
        }
    }

    return pCacheFilterSession;
}

bool CacheFilterSession::routeQuery(GWBUF&& packet)
{
    int rv = 1;

    if (m_processing)
    {
<<<<<<< HEAD
        if (MYSQL_GET_PACKET_NO(packet.data()) == 0)
        {
            // A new protocol command, queue it.
            m_queued_packets.push_back(std::move(packet));
=======
        if (MYSQL_GET_PACKET_NO(GWBUF_DATA(pPacket)) == 0)
        {
            // A new protocol command, queue it.
            m_queued_packets.push_back(pPacket);
>>>>>>> a966df98
        }
        else
        {
            // A subsequent packet of a multi-packet protocol command, just send forward.
<<<<<<< HEAD
            return FilterSession::routeQuery(std::move(packet));
=======
            rv = FilterSession::routeQuery(pPacket);
>>>>>>> a966df98
        }
    }
    else
    {
        GWBUF* pPacket = mxs::gwbuf_to_gwbufptr(std::move(packet));
        routing_action_t action = ROUTING_CONTINUE;

        reset_response_state();
        m_state = CACHE_IGNORING_RESPONSE;

        if (!m_load_active)
        {
            m_processing = true;

            // The following is necessary for the case that the delayed call
            // made in read_for_another_call() arrives *after* a routeQuery()
            // call made due to the client having sent more data. With this
            // it is ensured that the packets are handled in the right order.
            if (!m_queued_packets.empty())
            {
                m_queued_packets.push_back(mxs::gwbufptr_to_gwbuf(pPacket));
                pPacket = mxs::gwbuf_to_gwbufptr(std::move(m_queued_packets.front()));
                m_queued_packets.pop_front();
            }

            uint8_t* pData = static_cast<uint8_t*>(GWBUF_DATA(pPacket));

            // All of these should be guaranteed by RCAP_TYPE_TRANSACTION_TRACKING
            mxb_assert(pPacket->length() >= MYSQL_HEADER_LEN + 1);
            mxb_assert(MYSQL_GET_PAYLOAD_LEN(pData) + MYSQL_HEADER_LEN == pPacket->length());

            switch ((int)MYSQL_GET_COMMAND(pData))
            {
            case MXS_COM_INIT_DB:
                {
                    mxb_assert(!m_zUseDb);
                    size_t len = MYSQL_GET_PAYLOAD_LEN(pData) - 1;      // Remove the command byte.
                    m_zUseDb = (char*)MXB_MALLOC(len + 1);

                    if (m_zUseDb)
                    {
                        memcpy(m_zUseDb, (char*)(pData + MYSQL_HEADER_LEN + 1), len);
                        m_zUseDb[len] = 0;
                        m_state = CACHE_EXPECTING_USE_RESPONSE;
                    }
                    else
                    {
                        // Memory allocation failed. We need to remove the default database to
                        // prevent incorrect cache entries, since we won't know what the
                        // default db is. But we only need to do that if "USE <db>" really
                        // succeeds. The right thing will happen by itself in
                        // handle_expecting_use_response(); if OK is returned, default_db will
                        // become NULL, if ERR, default_db will not be changed.
                    }
                }
                break;

            case MXS_COM_STMT_PREPARE:
                if (log_decisions())
                {
                    MXB_NOTICE("COM_STMT_PREPARE, ignoring.");
                }
                break;

            case MXS_COM_STMT_EXECUTE:
                if (log_decisions())
                {
                    MXB_NOTICE("COM_STMT_EXECUTE, ignoring.");
                }
                break;

            case MXS_COM_QUERY:
                {
                    if (!maxsimd::is_multi_stmt(get_sql_string(*pPacket)))
                    {
                        action = route_COM_QUERY(pPacket);
                    }
                    else if (log_decisions())
                    {
                        MXB_NOTICE("Multi-statement, ignoring.");
                    }
                }
                break;

            default:
                break;
            }
        }

        if (action == ROUTING_CONTINUE)
        {
            rv = continue_routing(pPacket);
        }
    }

    return rv;
}

int CacheFilterSession::client_reply_post_process(GWBUF* pData,
                                                  const mxs::ReplyRoute& down,
                                                  const mxs::Reply& reply)
{
    switch (m_state)
    {
    case CACHE_EXPECTING_NOTHING:
        handle_expecting_nothing(reply);
        break;

    case CACHE_EXPECTING_USE_RESPONSE:
        handle_expecting_use_response(reply);
        break;

    case CACHE_STORING_RESPONSE:
        handle_storing_response(down, reply);
        break;

    case CACHE_IGNORING_RESPONSE:
        handle_ignoring_response();
        break;

    default:
        MXB_ERROR("Internal cache logic broken, unexpected state: %d", m_state);
        mxb_assert(!true);
        prepare_response();
        m_state = CACHE_IGNORING_RESPONSE;
    }

    return flush_response(down, reply);
}

void CacheFilterSession::clear_cache()
{
    if (m_sCache->clear() != CACHE_RESULT_OK)
    {
        MXB_ERROR("Could not clear the cache, which is now in "
                  "inconsistent state. Caching will now be disabled.");
        m_use = false;
        m_populate = false;
    }
}

void CacheFilterSession::invalidate_handler(cache_result_t result)
{
    if (CACHE_RESULT_IS_OK(result))
    {
        if (log_decisions())
        {
            MXB_NOTICE("Cache successfully invalidated.");
        }
    }
    else
    {
        MXB_WARNING("Failed to invalidate individual cache entries, "
                    "the cache will now be cleared.");
        clear_cache();
    }
}

bool CacheFilterSession::clientReply(GWBUF&& data, const mxs::ReplyRoute& down, const mxs::Reply& reply)
{
    GWBUF* pData = mxs::gwbuf_to_gwbufptr(std::move(data));

    if (reply.state() == mxs::ReplyState::LOAD_DATA)
    {
        m_load_active = true;
    }
    else if (m_load_active && reply.is_complete())
    {
        m_load_active = false;
    }

    m_res = m_res ? gwbuf_append(m_res, pData) : pData;

    if (m_state == CACHE_EXPECTING_RESPONSE)
    {
        if (reply.is_resultset())
        {
            m_state = CACHE_STORING_RESPONSE;
        }
        else
        {
            // A failed SELECT
            m_tables.clear();
            m_state = CACHE_IGNORING_RESPONSE;
        }
    }

    int rv = 1;

    bool post_process = true;

    if (m_invalidate_now)
    {
        // The response to either a COMMIT, or to UPDATE/DELETE/INSERT with
        // autcommit being true.

        if (reply.is_complete())
        {
            // Usually it will be an OK, but we are future proof by accepting result sets as well.
            if (reply.is_ok() || reply.is_resultset())
            {
                if (!m_clear_cache)
                {
                    std::vector<std::string> invalidation_words;
                    std::copy(m_tables.begin(), m_tables.end(), std::back_inserter(invalidation_words));

                    std::weak_ptr<CacheFilterSession> sWeak {m_sThis};

                    cache_result_t result =
                        m_sCache->invalidate(invalidation_words,
                                             [sWeak, pData, down, reply](cache_result_t result) {
                                                 std::shared_ptr<CacheFilterSession> sThis = sWeak.lock();

                                                 if (sThis)
                                                 {
                                                     sThis->invalidate_handler(result);

                                                     sThis->client_reply_post_process(pData, down, reply);
                                                 }
                                                 else
                                                 {
                                                    // Ok, so the session was terminated before
                                                    // we got a reply.
                                                     gwbuf_free(pData);
                                                 }
                                             });

                    if (CACHE_RESULT_IS_PENDING(result))
                    {
                        post_process = false;
                    }
                    else
                    {
                        invalidate_handler(result);
                    }
                }
                else
                {
                    clear_cache();
                }
            }

            // Irrespective of whether the invalidation is synchronous or asynchronous,
            // the following state variables can be reset. If synchronous they must be
            // reset, if asynchronous it does not matter whether they are reset now or
            // only after the callback is called.
            m_tables.clear();
            m_invalidate_now = false;
            m_clear_cache = false;
        }
    }

    if (post_process)
    {
        rv = client_reply_post_process(pData, down, reply);
    }

    return rv;
}

json_t* CacheFilterSession::diagnostics() const
{
    // Not printing anything. Session of the same instance share the same cache, in
    // which case the same information would be printed once per session, or all
    // threads (but not sessions) share the same cache, in which case the output
    // would be nonsensical.
    return NULL;
}

/**
 * Called when data is received (even if nothing is expected) from the server.
 */
void CacheFilterSession::handle_expecting_nothing(const mxs::Reply& reply)
{
    mxb_assert(m_state == CACHE_EXPECTING_NOTHING);
    mxb_assert(m_res);

    if (reply.error())
    {
        MXB_INFO("Error packet received from backend: %s", reply.error().message().c_str());
    }
    else
    {
        MXB_WARNING("Received data from the backend although filter is expecting nothing.");
        mxb_assert(!true);
    }

    prepare_response();
}

/**
 * Called when a response to a "USE db" is received from the server.
 */
void CacheFilterSession::handle_expecting_use_response(const mxs::Reply& reply)
{
    mxb_assert(m_state == CACHE_EXPECTING_USE_RESPONSE);
    mxb_assert(m_res);
    mxb_assert(reply.is_complete());

    if (reply.error())
    {
        // The USE failed which means the default database did not change
        MXB_FREE(m_zUseDb);
        m_zUseDb = NULL;
    }
    else
    {
        mxb_assert(mxs_mysql_get_command(*m_res) == MYSQL_REPLY_OK);
        // In case m_zUseDb could not be allocated in routeQuery(), we will
        // in fact reset the default db here. That's ok as it will prevent broken
        // entries in the cache.
        MXB_FREE(m_zDefaultDb);
        m_zDefaultDb = m_zUseDb;
        m_zUseDb = NULL;
    }

    prepare_response();
    m_state = CACHE_IGNORING_RESPONSE;
}

/**
 * Called when a resultset is being collected.
 */
void CacheFilterSession::handle_storing_response(const mxs::ReplyRoute& down, const mxs::Reply& reply)
{
    mxb_assert(m_state == CACHE_STORING_RESPONSE);
    mxb_assert(m_res);

    if (cache_max_resultset_size_exceeded(m_sCache->config(), reply.size()))
    {
        if (log_decisions())
        {
            MXB_NOTICE("Current resultset size exceeds maximum allowed size %s. Not caching.",
                       mxb::pretty_size(m_sCache->config().max_resultset_size).c_str());
        }

        prepare_response();
        m_state = CACHE_IGNORING_RESPONSE;
    }
    else if (cache_max_resultset_rows_exceeded(m_sCache->config(), reply.rows_read()))
    {
        if (log_decisions())
        {
            MXB_NOTICE("Max rows %lu reached, not caching result.", reply.rows_read());
        }

        prepare_response();
        m_state = CACHE_IGNORING_RESPONSE;
    }
    else if (reply.is_complete())
    {
        if (log_decisions())
        {
            MXB_NOTICE("Result collected, rows: %lu, size: %s", reply.rows_read(),
                       mxb::pretty_size(reply.size()).c_str());
        }

        store_and_prepare_response(down, reply);
        m_state = CACHE_EXPECTING_NOTHING;
    }
}

/**
 * Called when all data from the server is ignored.
 */
void CacheFilterSession::handle_ignoring_response()
{
    mxb_assert(m_state == CACHE_IGNORING_RESPONSE);
    mxb_assert(m_res);

    prepare_response();
}

/**
 * Send data upstream.
 *
 * Queues the current response for forwarding to the upstream component.
 */
void CacheFilterSession::prepare_response()
{
    mxb_assert(m_res);
    mxb_assert(!m_next_response);
    m_next_response = m_res;
    m_res = NULL;
}

/**
 * Sends data to the client, if there is something to send.
 */
int CacheFilterSession::flush_response(const mxs::ReplyRoute& down, const mxs::Reply& reply)
{
    GWBUF* next_response = m_next_response;
    m_next_response = nullptr;
    int rv = 1;

    if (next_response)
    {
        rv = FilterSession::clientReply(mxs::gwbufptr_to_gwbuf(next_response), down, reply);
        ready_for_another_call();
    }

    return rv;
}

/**
 * Reset cache response state
 */
void CacheFilterSession::reset_response_state()
{
    m_res = NULL;
}

/**
 * Store the data.
 */
void CacheFilterSession::store_and_prepare_response(const mxs::ReplyRoute& down, const mxs::Reply& reply)
{
    mxb_assert(m_res);
    std::vector<std::string> invalidation_words;

    if (m_invalidate)
    {
        std::copy(m_tables.begin(), m_tables.end(), std::back_inserter(invalidation_words));
        m_tables.clear();
    }

    std::weak_ptr<CacheFilterSession> sWeak {m_sThis};

    cache_result_t result = m_sCache->put_value(m_key, invalidation_words, m_res,
                                                [sWeak, down, reply](cache_result_t result) {
                                                    auto sThis = sWeak.lock();

                                                    // If we do not have an sThis, then the session
                                                    // has been terminated.
                                                    if (sThis)
                                                    {
                                                        if (sThis->put_value_handler(result, down, reply))
                                                        {
                                                            sThis->flush_response(down, reply);
                                                        }
                                                    }
                                                });

    if (!CACHE_RESULT_IS_PENDING(result))
    {
        put_value_handler(result, down, reply);
    }

    // Whether or not the result is returned immediately or later, we proceed the
    // same way.

    if (m_refreshing)
    {
        m_sCache->refreshed(m_key, this);
        m_refreshing = false;
    }
}

/**
 * Whether the cache should be consulted.
 *
 * @param pParam The GWBUF being handled.
 *
 * @return Enum value indicating appropriate action.
 */
CacheFilterSession::cache_action_t CacheFilterSession::get_cache_action(GWBUF* pPacket)
{
    cache_action_t action = CACHE_IGNORE;

    m_invalidate_now = false;

    if (m_use || m_populate)
    {
        uint32_t type_mask = parser().get_trx_type_mask(*pPacket); // Note, only trx-related type mask

        const char* zPrimary_reason = NULL;
        const char* zSecondary_reason = "";
        const CacheConfig& config = m_sCache->config();
        auto protocol_data = m_pSession->protocol_data();

        if (Parser::type_mask_contains(type_mask, mxs::sql::TYPE_BEGIN_TRX))
        {
            if (log_decisions())
            {
                zPrimary_reason = "transaction start";
            }

            // When a transaction is started, we initially assume it is read-only.
            m_is_read_only = true;
        }
        else if (!protocol_data->is_trx_active())
        {
            if (log_decisions())
            {
                zPrimary_reason = "no transaction";
            }
            action = CACHE_USE_AND_POPULATE;
        }
        else if (protocol_data->is_trx_read_only())
        {
            if (config.cache_in_trxs >= CACHE_IN_TRXS_READ_ONLY)
            {
                if (log_decisions())
                {
                    zPrimary_reason = "explicitly read-only transaction";
                }
                action = CACHE_USE_AND_POPULATE;
            }
            else
            {
                mxb_assert(config.cache_in_trxs == CACHE_IN_TRXS_NEVER);

                if (log_decisions())
                {
                    zPrimary_reason = "populating but not using cache inside read-only transactions";
                }
                action = CACHE_POPULATE;
            }
        }
        else if (m_is_read_only)
        {
            // There is a transaction and it is *not* explicitly read-only,
            // although so far there has only been SELECTs.

            if (config.cache_in_trxs >= CACHE_IN_TRXS_ALL)
            {
                if (log_decisions())
                {
                    zPrimary_reason = "ordinary transaction that has so far been read-only";
                }
                action = CACHE_USE_AND_POPULATE;
            }
            else
            {
                mxb_assert((config.cache_in_trxs == CACHE_IN_TRXS_NEVER)
                           || (config.cache_in_trxs == CACHE_IN_TRXS_READ_ONLY));

                if (log_decisions())
                {
                    zPrimary_reason =
                        "populating but not using cache inside transaction that is not "
                        "explicitly read-only, but that has used only SELECTs sofar";
                }
                action = CACHE_POPULATE;
            }
        }
        else
        {
            if (log_decisions())
            {
                zPrimary_reason = "ordinary transaction with non-read statements";
            }
        }

        if (m_invalidate || (action != CACHE_IGNORE))
        {
            if (Parser::type_mask_contains(type_mask, mxs::sql::TYPE_COMMIT))
            {
                m_invalidate_now = m_invalidate;
            }
            else
            {
                switch (get_statement_type(parser().get_sql(*pPacket)))
                {
                case StatementType::SELECT:
                    if (config.selects == CACHE_SELECTS_VERIFY_CACHEABLE)
                    {
                        // Note that the type mask must be obtained a new. A few lines
                        // above we only got the transaction state related type mask.
                        type_mask = parser().get_type_mask(*pPacket);

                        if (Parser::type_mask_contains(type_mask, mxs::sql::TYPE_USERVAR_READ))
                        {
                            action = CACHE_IGNORE;
                            zPrimary_reason = "user variables are read";
                        }
                        else if (Parser::type_mask_contains(type_mask, mxs::sql::TYPE_SYSVAR_READ))
                        {
                            action = CACHE_IGNORE;
                            zPrimary_reason = "system variables are read";
                        }
                        else if (uses_non_cacheable_function(parser(), pPacket))
                        {
                            action = CACHE_IGNORE;
                            zPrimary_reason = "uses non-cacheable function";
                        }
                        else if (uses_non_cacheable_variable(parser(), pPacket))
                        {
                            action = CACHE_IGNORE;
                            zPrimary_reason = "uses non-cacheable variable";
                        }
                    }
                    break;

                case StatementType::DUPSERT:
                    if (m_invalidate)
                    {
                        auto mariases = static_cast<MYSQL_session*>(m_pSession->protocol_data());
                        if (!protocol_data->is_trx_active() && mariases->is_autocommit())
                        {
                            m_invalidate_now = true;
                        }

                        Parser::Result result = parser().parse(*pPacket, Parser::COLLECT_TABLES);

                        if (result == Parser::Result::PARSED)
                        {
                            update_table_names(pPacket);
                        }
                        else
                        {
                            const char* zPrefix = "UPDATE/DELETE/INSERT statement could not be parsed.";
                            const char* zSuffix = nullptr;

                            if (m_sCache->config().clear_cache_on_parse_errors)
                            {
                                zSuffix =
                                    "The option clear_cache_on_parse_errors is true, "
                                    "the cache will be cleared.";
                                m_clear_cache = true;
                            }
                            else
                            {
                                zSuffix =
                                    "The option clear_cache_on_parse_errors is false, "
                                    "no invalidation will take place.";
                                m_clear_cache = false;
                            }

                            if (log_decisions())
                            {
                                MXB_NOTICE("%s%s", zPrefix, zSuffix);
                            }
                        }
                    }

                /* FALLTHROUGH */
                case StatementType::UNKNOWN:
                    // A bit broad, as e.g. SHOW will cause the read only state to be turned
                    // off. However, during normal use this will always be an UPDATE, INSERT
                    // or DELETE. Note that 'm_is_read_only' only affects transactions that
                    // are not explicitly read-only.
                    m_is_read_only = false;

                    action = CACHE_IGNORE;
                    zPrimary_reason = "statement is not SELECT";
                }
            }
        }

        if (action == CACHE_USE_AND_POPULATE)
        {
            if (!m_use)
            {
                action = CACHE_POPULATE;
                zSecondary_reason = ", but usage disabled";
            }
            else if (!m_populate)
            {
                action = CACHE_USE;
                zSecondary_reason = ", but populating disabled";
            }
        }
        else if (action == CACHE_USE)
        {
            if (!m_use)
            {
                action = CACHE_IGNORE;
                zSecondary_reason = ", but usage disabled";
            }
        }
        else if (action == CACHE_POPULATE)
        {
            if (!m_populate)
            {
                action = CACHE_IGNORE;
                zSecondary_reason = ", but populating disabled";
            }
        }

        if (log_decisions())
        {
            // At this point we know it's a query.
            std::string_view sql = parser().get_sql(*pPacket);
            const char* pSql = sql.data();
            int length = sql.length();
            const int max_length = 40;

            const char* zFormat;

            if (length <= max_length)
            {
                zFormat = "%s, \"%.*s\", %s%s.";
            }
            else
            {
                zFormat = "%s, \"%.*s...\", %s%s.";
                length = max_length - 3;    // strlen("...");
            }

            const char* zDecision = (action == CACHE_IGNORE) ? "IGNORE" : "CONSULT";

            mxb_assert(zPrimary_reason);
            MXB_NOTICE(zFormat, zDecision, length, pSql, zPrimary_reason, zSecondary_reason);
        }
    }
    else
    {
        if (log_decisions())
        {
            MXB_NOTICE("IGNORE: Both 'use' and 'populate' are disabled.");
        }
    }

    return action;
}

void CacheFilterSession::update_table_names(GWBUF* pPacket)
{
    // In case of BEGIN INSERT ...; INSERT ...; COMMIT m_tables may already contain data.

    std::vector<mxs::Parser::TableName> names = parser().get_table_names(*pPacket);

    for (auto& name : names)
    {
        std::string qtable;

        if (name.db.empty())
        {
            if (m_zDefaultDb)
            {
                qtable = std::string(m_zDefaultDb) + "." + std::string(name.table);
            }
            else
            {
                // Without a default DB and with a non-qualified table name,
                // the query will fail, so we just ignore the table.
                continue;
            }
        }
        else
        {
            qtable = name.db;
            qtable += '.';
            qtable += name.table;
        }

        m_tables.insert(qtable);
    }
}

/**
 * Routes a COM_QUERY packet.
 *
 * @param pPacket  A contiguous COM_QUERY packet.
 *
 * @return ROUTING_ABORT if the processing of the packet should be aborted
 *         (as the data is obtained from the cache) or
 *         ROUTING_CONTINUE if the normal processing should continue.
 */
CacheFilterSession::routing_action_t CacheFilterSession::route_COM_QUERY(GWBUF* pPacket)
{
    MXB_AT_DEBUG(uint8_t * pData = static_cast<uint8_t*>(GWBUF_DATA(pPacket)));
    mxb_assert((int)MYSQL_GET_COMMAND(pData) == MXS_COM_QUERY);

    routing_action_t routing_action = ROUTING_CONTINUE;
    cache_action_t cache_action = get_cache_action(pPacket);

    if (cache_action != CACHE_IGNORE)
    {
        std::shared_ptr<CacheRules> sRules = m_sCache->should_store(parser(), m_zDefaultDb, pPacket);

        if (sRules)
        {
            cache_result_t result = m_sCache->get_key(user(), host(), m_zDefaultDb, pPacket, &m_key);

            if (CACHE_RESULT_IS_OK(result))
            {
                routing_action = route_SELECT(cache_action, *sRules.get(), pPacket);
            }
            else
            {
                MXB_ERROR("Could not create cache key.");
                m_state = CACHE_IGNORING_RESPONSE;
            }
        }
        else
        {
            m_state = CACHE_IGNORING_RESPONSE;
        }
    }

    return routing_action;
}


/**
 * Routes a SELECT packet.
 *
 * @param cache_action  The desired action.
 * @param rules         The current rules.
 * @param pPacket       A contiguous COM_QUERY packet containing a SELECT.
 *
 * @return ROUTING_ABORT if the processing of the packet should be aborted
 *         (as the data is obtained from the cache) or
 *         ROUTING_CONTINUE if the normal processing should continue.
 */
CacheFilterSession::routing_action_t CacheFilterSession::route_SELECT(cache_action_t cache_action,
                                                                      const CacheRules& rules,
                                                                      GWBUF* pPacket)
{
    routing_action_t routing_action = ROUTING_CONTINUE;

    if (should_use(cache_action) && rules.should_use(m_pSession))
    {
        std::weak_ptr<CacheFilterSession> sWeak {m_sThis};

        auto cb = [sWeak, pPacket](cache_result_t result, GWBUF* pResponse) {
                std::shared_ptr<CacheFilterSession> sThis = sWeak.lock();

                if (sThis)
                {
                    auto routing_action = sThis->get_value_handler(pPacket, result, pResponse);

                    if (routing_action == ROUTING_CONTINUE)
                    {
                        sThis->continue_routing(pPacket);
                    }
                    else
                    {
                        mxb_assert(pResponse);
                        // State is ROUTING_ABORT, which implies that pResponse contains the
                        // needed response. All we need to do is to send it to the client.

                        mxs::ReplyRoute down;
                        mxs::Reply reply;

                        sThis->m_up->clientReply(mxs::gwbufptr_to_gwbuf(pResponse), down, reply);
                        sThis->ready_for_another_call();
                    }
                }
                else
                {
                    // Ok, so the session was terminated before we got a reply.
                    gwbuf_free(pPacket);
                    gwbuf_free(pResponse);
                }
            };

        uint32_t flags = CACHE_FLAGS_INCLUDE_STALE;
        GWBUF* pResponse;

        cache_result_t result = m_sCache->get_value(m_key, flags, m_soft_ttl, m_hard_ttl, &pResponse, cb);

        if (!CACHE_RESULT_IS_PENDING(result))
        {
            routing_action = get_value_handler(pPacket, result, pResponse);

            if (routing_action == ROUTING_ABORT)
            {
                // All set, arrange for the response to be delivered when
                // we return from the routeQuery() processing.
                set_response(mxs::gwbufptr_to_gwbuf(pResponse));
                ready_for_another_call();
            }
        }
        else
        {
            routing_action = ROUTING_ABORT;
        }
    }
    else if (should_populate(cache_action))
    {
        // We will not use any value in the cache, but we will update
        // the existing value.
        if (log_decisions())
        {
            MXB_NOTICE("Unconditionally fetching data from the server, "
                       "refreshing cache entry.");
        }
        m_state = CACHE_EXPECTING_RESPONSE;
    }
    else
    {
        // We will not use any value in the cache and we will not
        // update the existing value either.
        if (log_decisions())
        {
            MXB_NOTICE("Fetching data from server, without storing to the cache.");
        }
        m_state = CACHE_IGNORING_RESPONSE;
    }

    return routing_action;
}

namespace
{

bool get_truth_value(const char* begin, const char* end, bool* pValue)
{
    bool rv = false;

    static const char ZTRUE[] = "true";
    static const char ZFALSE[] = "false";

    static const size_t nTrue = sizeof(ZTRUE) - 1;
    static const size_t nFalse = sizeof(ZFALSE) - 1;

    size_t len = (end - begin);

    if (((len == nTrue) && (strncasecmp(begin, ZTRUE, nTrue) == 0))
        || ((len == 1) && (*begin == '1')))
    {
        *pValue = true;
        rv = true;
    }
    else if (((len == nFalse) && (strncasecmp(begin, ZFALSE, nFalse) == 0))
             || ((len == 1) && (*begin == '0')))
    {

        *pValue = false;
        rv = true;
    }

    return rv;
}

bool get_uint32_value(const char* begin, const char* end, uint32_t* pValue)
{
    bool rv = false;

    size_t len = end - begin;
    char copy[len + 1];

    memcpy(copy, begin, len);
    copy[len] = 0;

    errno = 0;
    char* p;
    long int l = strtol(copy, &p, 10);

    if ((errno == 0) && (*p == 0))
    {
        if (l >= 0)
        {
            *pValue = l;
            rv = true;
        }
    }

    return rv;
}

char* create_bool_error_message(const char* zName, const char* pValue_begin, const char* pValue_end)
{
    static const char FORMAT[] = "The variable %s can only have the values true/false/1/0";
    int n = snprintf(NULL, 0, FORMAT, zName) + 1;

    char* zMessage = static_cast<char*>(MXB_MALLOC(n));

    if (zMessage)
    {
        sprintf(zMessage, FORMAT, zName);
    }

    int len = pValue_end - pValue_begin;
    MXB_WARNING("Attempt to set the variable %s to the invalid value \"%.*s\".",
                zName,
                len,
                pValue_begin);

    return zMessage;
}

char* create_uint32_error_message(const char* zName, const char* pValue_begin, const char* pValue_end)
{
    static const char FORMAT[] = "The variable %s can have as value 0 or a positive integer.";
    int n = snprintf(NULL, 0, FORMAT, zName) + 1;

    char* zMessage = static_cast<char*>(MXB_MALLOC(n));

    if (zMessage)
    {
        sprintf(zMessage, FORMAT, zName);
    }

    int len = pValue_end - pValue_begin;
    MXB_WARNING("Attempt to set the variable %s to the invalid value \"%.*s\".",
                zName,
                len,
                pValue_begin);

    return zMessage;
}
}

char* CacheFilterSession::set_cache_populate(const char* zName,
                                             const char* pValue_begin,
                                             const char* pValue_end)
{
    mxb_assert(strcmp(SV_MAXSCALE_CACHE_POPULATE, zName) == 0);

    char* zMessage = NULL;

    bool enabled;

    if (get_truth_value(pValue_begin, pValue_end, &enabled))
    {
        m_populate = enabled;
    }
    else
    {
        zMessage = create_bool_error_message(zName, pValue_begin, pValue_end);
    }

    return zMessage;
}

char* CacheFilterSession::set_cache_use(const char* zName,
                                        const char* pValue_begin,
                                        const char* pValue_end)
{
    mxb_assert(strcmp(SV_MAXSCALE_CACHE_USE, zName) == 0);

    char* zMessage = NULL;

    bool enabled;

    if (get_truth_value(pValue_begin, pValue_end, &enabled))
    {
        m_use = enabled;
    }
    else
    {
        zMessage = create_bool_error_message(zName, pValue_begin, pValue_end);
    }

    return zMessage;
}

char* CacheFilterSession::set_cache_soft_ttl(const char* zName,
                                             const char* pValue_begin,
                                             const char* pValue_end)
{
    mxb_assert(strcmp(SV_MAXSCALE_CACHE_SOFT_TTL, zName) == 0);

    char* zMessage = NULL;

    uint32_t value;

    if (get_uint32_value(pValue_begin, pValue_end, &value))
    {
        // The config value is stored in milliseconds, but runtime changes
        // are made in seconds.
        m_soft_ttl = value * 1000;
    }
    else
    {
        zMessage = create_uint32_error_message(zName, pValue_begin, pValue_end);
    }

    return zMessage;
}

char* CacheFilterSession::set_cache_hard_ttl(const char* zName,
                                             const char* pValue_begin,
                                             const char* pValue_end)
{
    mxb_assert(strcmp(SV_MAXSCALE_CACHE_HARD_TTL, zName) == 0);

    char* zMessage = NULL;

    uint32_t value;

    if (get_uint32_value(pValue_begin, pValue_end, &value))
    {
        // The config value is stored in milliseconds, but runtime changes
        // are made in seconds.
        m_hard_ttl = value * 1000;
    }
    else
    {
        zMessage = create_uint32_error_message(zName, pValue_begin, pValue_end);
    }

    return zMessage;
}

// static
char* CacheFilterSession::set_cache_populate(void* pContext,
                                             const char* zName,
                                             const char* pValue_begin,
                                             const char* pValue_end)
{
    CacheFilterSession* pThis = static_cast<CacheFilterSession*>(pContext);

    return pThis->set_cache_populate(zName, pValue_begin, pValue_end);
}

// static
char* CacheFilterSession::set_cache_use(void* pContext,
                                        const char* zName,
                                        const char* pValue_begin,
                                        const char* pValue_end)
{
    CacheFilterSession* pThis = static_cast<CacheFilterSession*>(pContext);

    return pThis->set_cache_use(zName, pValue_begin, pValue_end);
}

// static
char* CacheFilterSession::set_cache_soft_ttl(void* pContext,
                                             const char* zName,
                                             const char* pValue_begin,
                                             const char* pValue_end)
{
    CacheFilterSession* pThis = static_cast<CacheFilterSession*>(pContext);

    return pThis->set_cache_soft_ttl(zName, pValue_begin, pValue_end);
}

// static
char* CacheFilterSession::set_cache_hard_ttl(void* pContext,
                                             const char* zName,
                                             const char* pValue_begin,
                                             const char* pValue_end)
{
    CacheFilterSession* pThis = static_cast<CacheFilterSession*>(pContext);

    return pThis->set_cache_hard_ttl(zName, pValue_begin, pValue_end);
}

bool CacheFilterSession::put_value_handler(cache_result_t result,
                                           const mxs::ReplyRoute& down,
                                           const mxs::Reply& reply)
{
    bool rv = true;

    if (CACHE_RESULT_IS_OK(result))
    {
        prepare_response();
    }
    else
    {
        MXB_ERROR("Could not store new cache value, deleting a possibly existing old value.");

        std::weak_ptr<CacheFilterSession> sWeak {m_sThis};

        result = m_sCache->del_value(m_key,
                                     [sWeak, down, reply](cache_result_t result) {
                                         auto sThis = sWeak.lock();

                                        // If we do not have an sThis, then the session
                                        // has been terminated.
                                         if (sThis)
                                         {
                                             sThis->del_value_handler(result);
                                             sThis->flush_response(down, reply);
                                         }
                                     });

        if (CACHE_RESULT_IS_PENDING(result))
        {
            rv = false;
        }
        else
        {
            del_value_handler(result);
        }
    }

    return rv;
}

void CacheFilterSession::del_value_handler(cache_result_t result)
{
    if (!(CACHE_RESULT_IS_OK(result) || CACHE_RESULT_IS_NOT_FOUND(result)))
    {
        MXB_ERROR("Could not delete cache item, the value may now be stale.");
    }

    prepare_response();
}

CacheFilterSession::routing_action_t CacheFilterSession::get_value_handler(GWBUF* pPacket,
                                                                           cache_result_t result,
                                                                           GWBUF* pResponse)
{
    routing_action_t routing_action = ROUTING_CONTINUE;

    if (CACHE_RESULT_IS_OK(result))
    {
        if (CACHE_RESULT_IS_STALE(result))
        {
            // The value was found, but it was stale. Now we need to
            // figure out whether somebody else is already fetching it.

            if (m_sCache->must_refresh(m_key, this))
            {
                // We were the first ones who hit the stale item. It's
                // our responsibility now to fetch it.
                if (log_decisions())
                {
                    MXB_NOTICE("Cache data is stale, fetching fresh from server.");
                }

                // As we don't use the response it must be freed.
                gwbuf_free(pResponse);

                m_refreshing = true;
                routing_action = ROUTING_CONTINUE;
            }
            else
            {
                // Somebody is already fetching the new value. So, let's
                // use the stale value. No point in hitting the server twice.
                if (log_decisions())
                {
                    MXB_NOTICE("Cache data is stale but returning it, fresh "
                               "data is being fetched already.");
                }
                routing_action = ROUTING_ABORT;
            }
        }
        else
        {
            if (log_decisions())
            {
                MXB_NOTICE("Using fresh data from cache.");
            }
            routing_action = ROUTING_ABORT;
        }
    }
    else
    {
        if (log_decisions())
        {
            MXB_NOTICE("Not found in cache, fetching data from server.");
        }
        routing_action = ROUTING_CONTINUE;
    }

    if (routing_action == ROUTING_CONTINUE)
    {
        // If we are populating or refreshing, or the result was discarded
        // due to hard TTL having kicked in, then we fetch the result *and*
        // update the cache. That is, as long as there is room in the cache
        // an entry will stay there.
        if (m_populate || m_refreshing || CACHE_RESULT_IS_DISCARDED(result))
        {
            m_state = CACHE_EXPECTING_RESPONSE;
        }
        else
        {
            if (log_decisions())
            {
                MXB_NOTICE("Neither populating, nor refreshing, fetching data "
                           "but not adding to cache.");
            }
            m_state = CACHE_IGNORING_RESPONSE;
        }
    }
    else
    {
        if (log_decisions())
        {
            MXB_NOTICE("Found in cache.");
        }

        m_state = CACHE_EXPECTING_NOTHING;
        gwbuf_free(pPacket);
    }

    return routing_action;
}

int CacheFilterSession::continue_routing(GWBUF* pPacket)
{
    if (m_invalidate && m_state == CACHE_EXPECTING_RESPONSE)
    {
        Parser::Result parse_result = parser().parse(*pPacket, Parser::COLLECT_TABLES);

        if (parse_result == Parser::Result::PARSED)
        {
            update_table_names(pPacket);
        }
        else
        {
            std::string_view sql = parser().get_sql(*pPacket);
            const char* pSql = sql.data();
            int len = sql.length();

            MXB_INFO("Invalidation is enabled, but the current statement could not "
                     "be parsed. Consequently the accessed tables are not known and "
                     "hence the result cannot be cached, as it would not be known when "
                     "the result should be invalidated, stmt: %.*s", len, pSql);
            m_state = CACHE_IGNORING_RESPONSE;
        }
    }

    if (!protocol_data().will_respond(*pPacket))
    {
        m_processing = false;
    }

    return FilterSession::routeQuery(mxs::gwbufptr_to_gwbuf(pPacket));
}

void CacheFilterSession::ready_for_another_call()
{
    m_processing = false;

    if (!m_queued_packets.empty())
    {
        Worker* pWorker = Worker::get_current();

        pWorker->lcall([this]() {
                MXS_SESSION::Scope scope(m_pSession);
                // We may already be processing, if a packet arrived from the client
                // and processed, before the delayed call got handled.
                if (!m_processing)
                {
                    if (!m_queued_packets.empty())
                    {
                        GWBUF packet = std::move(m_queued_packets.front());
                        m_queued_packets.pop_front();

                        routeQuery(std::move(packet));
                    }
                }
            });
    }
}<|MERGE_RESOLUTION|>--- conflicted
+++ resolved
@@ -364,26 +364,15 @@
 
     if (m_processing)
     {
-<<<<<<< HEAD
         if (MYSQL_GET_PACKET_NO(packet.data()) == 0)
         {
             // A new protocol command, queue it.
             m_queued_packets.push_back(std::move(packet));
-=======
-        if (MYSQL_GET_PACKET_NO(GWBUF_DATA(pPacket)) == 0)
-        {
-            // A new protocol command, queue it.
-            m_queued_packets.push_back(pPacket);
->>>>>>> a966df98
         }
         else
         {
             // A subsequent packet of a multi-packet protocol command, just send forward.
-<<<<<<< HEAD
-            return FilterSession::routeQuery(std::move(packet));
-=======
-            rv = FilterSession::routeQuery(pPacket);
->>>>>>> a966df98
+            rv = FilterSession::routeQuery(std::move(packet));
         }
     }
     else
