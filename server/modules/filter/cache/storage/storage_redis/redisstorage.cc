--- conflicted
+++ resolved
@@ -1106,15 +1106,6 @@
                         {
                             Redis::Reply element = reply.element(j);
 
-<<<<<<< HEAD
-                            srem_argv.push_back(element.str());
-                            srem_argvlen.push_back(element.len());
-                        }
-                        else
-                        {
-                            MXB_ERROR("Redis invalidate, unexpected return type: %s",
-                                      redis_type_to_string(element.type()));
-=======
                             if (element.is_string())
                             {
                                 del_argv.push_back(element.str());
@@ -1128,7 +1119,6 @@
                                 MXB_ERROR("Unexpected type returned by redis: %s",
                                           redis_type_to_string(element.type()));
                             }
->>>>>>> b89df891
                         }
 
                         srem_argvs.push_back(std::move(srem_argv));
