--- conflicted
+++ resolved
@@ -1585,13 +1585,8 @@
     int32_t             m_nGrants { 0 };
 };
 
-<<<<<<< HEAD
-// https://docs.mongodb.com/v4.4/reference/command/usersInfo/
+// usersInfo
 class UsersInfo final : public ImmediateCommand
-=======
-// usersInfo
-class UsersInfo final : public UserAdminAuthorize<ImmediateCommand>
->>>>>>> 46e14b18
 {
 public:
     static constexpr const char* const KEY = "usersInfo";
