--- conflicted
+++ resolved
@@ -254,14 +254,10 @@
         }
         else if (id != MARIADB_PS_DIRECT_EXEC_ID)
         {
-<<<<<<< HEAD
-            MXB_WARNING("Using unknown prepared statement with ID %u", id);
-=======
             if (m_log == Log::ALL)
             {
-                MXS_WARNING("Using unknown prepared statement with ID %u", id);
-            }
->>>>>>> 9d83ad73
+                MXB_WARNING("Using unknown prepared statement with ID %u", id);
+            }
         }
 
         return rval;
@@ -288,14 +284,10 @@
     {
         if (m_text_ps.erase(id) == 0)
         {
-<<<<<<< HEAD
-            MXB_WARNING("Closing unknown prepared statement with ID '%s'", id.c_str());
-=======
             if (m_log == Log::ALL)
             {
-                MXS_WARNING("Closing unknown prepared statement with ID '%s'", id.c_str());
-            }
->>>>>>> 9d83ad73
+                MXB_WARNING("Closing unknown prepared statement with ID '%s'", id.c_str());
+            }
         }
     }
 
@@ -303,14 +295,10 @@
     {
         if (m_binary_ps.erase(id) == 0)
         {
-<<<<<<< HEAD
-            MXB_WARNING("Closing unknown prepared statement with ID %u", id);
-=======
             if (m_log == Log::ALL)
             {
-                MXS_WARNING("Closing unknown prepared statement with ID %u", id);
-            }
->>>>>>> 9d83ad73
+                MXB_WARNING("Closing unknown prepared statement with ID %u", id);
+            }
         }
     }
 
@@ -541,18 +529,9 @@
          */
         if (qc_query_is_type(qtype, QUERY_TYPE_READ))
         {
-<<<<<<< HEAD
-            MXB_WARNING("The query can't be routed to all "
-                        "backend servers because it includes SELECT and "
-                        "SQL variable modifications which is not supported. "
-                        "Set use_sql_variables_in=master or split the "
-                        "query to two, where SQL variable modifications "
-                        "are done in the first and the SELECT in the "
-                        "second one.");
-=======
             if (m_log == Log::ALL)
             {
-                MXS_WARNING("The query can't be routed to all "
+                MXB_WARNING("The query can't be routed to all "
                             "backend servers because it includes SELECT and "
                             "SQL variable modifications which is not supported. "
                             "Set use_sql_variables_in=master or split the "
@@ -560,7 +539,6 @@
                             "are done in the first and the SELECT in the "
                             "second one.");
             }
->>>>>>> 9d83ad73
 
             target = TARGET_MASTER;
         }
