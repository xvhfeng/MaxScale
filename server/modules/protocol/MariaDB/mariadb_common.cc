--- conflicted
+++ resolved
@@ -20,6 +20,7 @@
 #include <maxscale/protocol/mariadb/authenticator.hh>
 
 #include <maxbase/format.hh>
+#include <maxbase/hexdump.hh>
 #include <maxscale/protocol/mariadb/mysql.hh>
 #include <maxscale/service.hh>
 #include <maxscale/target.hh>
@@ -386,12 +387,7 @@
 {
     uint32_t rval = 0;
     uint8_t id[MYSQL_PS_ID_SIZE];
-<<<<<<< HEAD
     size_t sz = buffer.copy_data(MYSQL_PS_ID_OFFSET, sizeof(id), id);
-    mxb_assert(sz == sizeof(id));
-=======
-    size_t sz = buffer->copy_data(MYSQL_PS_ID_OFFSET, sizeof(id), id);
->>>>>>> 448c02ec
 
     if (sz == sizeof(id))
     {
@@ -399,8 +395,8 @@
     }
     else
     {
-        MXB_WARNING("Malformed binary protocol packet.");
-        gwbuf_hexdump_pretty(const_cast<GWBUF*>(buffer), LOG_WARNING);
+        MXB_WARNING("Malformed binary protocol packet: %s",
+                    mxb::hexdump(buffer.data(), buffer.length()).c_str());
         mxb_assert(false);
     }
 
@@ -893,7 +889,7 @@
         const char* pSql = reinterpret_cast<const char*>(packet.data() + nHeader);
         size_t nSql = packet.length() - nHeader;
 
-        rv = std::string_view { pSql, nSql };
+        rv = std::string_view {pSql, nSql};
     }
 
     return rv;
@@ -1012,7 +1008,6 @@
 
 // The message always fits inside the buffer
 thread_local char unknown_type[sizeof(format_str)] = "";
-
 }
 
 const char* cmd_to_string(int cmd)
@@ -1193,5 +1188,4 @@
 
     return dequoted;
 }
-
 }