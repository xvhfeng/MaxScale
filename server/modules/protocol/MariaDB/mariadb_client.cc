--- conflicted
+++ resolved
@@ -526,7 +526,7 @@
         }
     }
 
-    if (service->capabilities() & RCAP_TYPE_OLD_PROTOCOL)
+    if (m_session->capabilities() & RCAP_TYPE_OLD_PROTOCOL)
     {
         // Some module requires that only the base protocol is used, most likely due to the fact
         // that it processes the contents of the resultset.
@@ -913,7 +913,7 @@
     if (mxs_mysql_get_command(packetbuf) == MXS_COM_QUERY)
     {
         const auto parser_type = rcap_type_required(
-            m_session->service->capabilities(), RCAP_TYPE_QUERY_CLASSIFICATION) ?
+            m_session->capabilities(), RCAP_TYPE_QUERY_CLASSIFICATION) ?
             QC_TRX_PARSE_USING_QC : QC_TRX_PARSE_USING_PARSER;
 
         uint32_t type = qc_get_trx_type_mask_using(packetbuf, parser_type);
@@ -1218,7 +1218,7 @@
 
     buffer.make_contiguous();
 
-    if (m_session->service->capabilities() & RCAP_TYPE_SESCMD_HISTORY)
+    if (m_session->capabilities() & RCAP_TYPE_SESCMD_HISTORY)
     {
         recording = record_for_history(buffer, cmd);
     }
@@ -1240,7 +1240,7 @@
     qc_set_server_version(m_version);
 
     auto service = m_session->service;
-    auto capabilities = service->capabilities();
+    auto capabilities = m_session->capabilities();
 
     if (rcap_type_required(capabilities, RCAP_TYPE_TRANSACTION_TRACKING)
         && !service->config()->session_track_trx_state && !m_session->load_active)
@@ -1290,20 +1290,10 @@
 
         if (m_session_data->history.size() > m_max_sescmd_history)
         {
-<<<<<<< HEAD
             prune_history();
         }
     }
 }
-=======
-            auto capabilities = m_session->capabilities();
-            if (rcap_type_required(capabilities, RCAP_TYPE_TRANSACTION_TRACKING)
-                && !session->service->config()->session_track_trx_state
-                && !session_is_load_active(session))
-            {
-                track_transaction_state(session, packetbuf);
-            }
->>>>>>> b095cd71
 
 void MariaDBClientConnection::prune_history()
 {
@@ -1414,7 +1404,7 @@
 
     case RoutingState::LARGE_PACKET:
         {
-            if (rcap_type_required(m_session->service->capabilities(), RCAP_TYPE_STMT_INPUT))
+            if (rcap_type_required(m_session->capabilities(), RCAP_TYPE_STMT_INPUT))
             {
                 buffer.make_contiguous();
             }
@@ -2676,7 +2666,7 @@
 
     case MXS_COM_QUERY:
         {
-            if (rcap_type_required(m_session->service->capabilities(), RCAP_TYPE_QUERY_CLASSIFICATION))
+            if (rcap_type_required(m_session->capabilities(), RCAP_TYPE_QUERY_CLASSIFICATION))
             {
                 buffer.make_contiguous();
             }
