--- conflicted
+++ resolved
@@ -303,13 +303,8 @@
                 QC_CACHE_ENTRY& e = it->second;
 
                 e.hits += entry.hits;
-<<<<<<< HEAD
-#if defined (SS_DEBUG)
+
                 QC_STMT_RESULT result = this_unit.classifier->qc_get_result_from_info(entry.sInfo.get());
-=======
-
-                QC_STMT_RESULT result = this_unit.classifier->qc_get_result_from_info(entry.pInfo);
->>>>>>> 804ca4c6
 
                 if (result.size > e.result.size)
                 {
