/*
 * Copyright (c) 2016 MariaDB Corporation Ab
 * Copyright (c) 2023 MariaDB plc, Finnish Branch
 *
 * Use of this software is governed by the Business Source License included
 * in the LICENSE.TXT file and at www.mariadb.com/bsl11.
 *
 * Change Date: 2027-11-30
 *
 * On the date above, in accordance with the Business Source License, use
 * of this software will be governed by version 2 or later of the General
 * Public License.
 */

#include <maxscale/protocol/mariadb/query_classifier.hh>

#include <inttypes.h>
#include <algorithm>
#include <atomic>
#include <random>
#include <unordered_map>
#include <maxbase/alloc.hh>
#include <maxbase/format.hh>
#include <maxbase/pretty_print.hh>
#include <maxscale/cn_strings.hh>
#include <maxscale/config.hh>
#include <maxscale/json_api.hh>
#include <maxscale/modutil.hh>
#include <maxscale/routingworker.hh>
#include <maxscale/buffer.hh>
#include <maxsimd/canonical.hh>

#include "trxboundaryparser.hh"

// #define QC_TRACE_ENABLED
#undef QC_TRACE_ENABLED

#if defined (QC_TRACE_ENABLED)
#define QC_TRACE() MXB_NOTICE(__func__)
#else
#define QC_TRACE()
#endif

namespace
{

struct type_name_info
{
    const char* name;
    size_t      name_len;
};

const char DEFAULT_QC_NAME[] = "qc_sqlite";
const char QC_TRX_PARSE_USING[] = "QC_TRX_PARSE_USING";
const char CN_ARGUMENTS[] = "arguments";
const char CN_CACHE[] = "cache";
const char CN_CACHE_SIZE[] = "cache_size";
const char CN_CLASSIFICATION[] = "classification";
const char CN_CLASSIFY[] = "classify";
const char CN_FIELDS[] = "fields";
const char CN_FUNCTIONS[] = "functions";
const char CN_HAS_WHERE_CLAUSE[] = "has_where_clause";
const char CN_HITS[] = "hits";
const char CN_OPERATION[] = "operation";
const char CN_PARSE_RESULT[] = "parse_result";
const char CN_TYPE_MASK[] = "type_mask";
const char CN_CANONICAL[] = "canonical";

class ThisUnit
{
public:
    ThisUnit()
        : classifier(nullptr)
        , qc_trx_parse_using(QC_TRX_PARSE_USING_PARSER)
        , m_cache_max_size(std::numeric_limits<int64_t>::max())
    {
    }

    ThisUnit(const ThisUnit&) = delete;
    ThisUnit& operator=(const ThisUnit&) = delete;

    QUERY_CLASSIFIER*    classifier;
    qc_trx_parse_using_t qc_trx_parse_using;

    int64_t cache_max_size() const
    {
        // In principle, std::memory_order_acquire should be used here, but that causes
        // a performance penalty of ~5% when running a sysbench test.
        return m_cache_max_size.load(std::memory_order_relaxed);
    }

    void set_cache_max_size(int64_t cache_max_size)
    {
        // In principle, std::memory_order_release should be used here.
        m_cache_max_size.store(cache_max_size, std::memory_order_relaxed);
    }

private:
    std::atomic<int64_t> m_cache_max_size;
};

static ThisUnit this_unit;

class QCInfoCache;

static thread_local struct
{
<<<<<<< HEAD
    QCInfoCache* pInfo_cache;
    uint32_t     options;
    bool         use_cache;
} this_thread =
{
    nullptr,
    0,
    true
};
=======
    QCInfoCache*     pInfo_cache { nullptr };
    uint32_t         options { 0 };
    bool             use_cache { true };
    bool             size_being_adjusted { false };
    maxsimd::Markers markers;
} this_thread;
>>>>>>> 47d341ca


/**
 * @class QCInfoCache
 *
 * An instance of this class maintains a mapping from a canonical statement to
 * the QC_STMT_INFO object created by the actual query classifier.
 */
class QCInfoCache
{
public:
    QCInfoCache(const QCInfoCache&) = delete;
    QCInfoCache& operator=(const QCInfoCache&) = delete;

    QCInfoCache()
        : m_reng(m_rdev())
        , m_cache_max_size(QCInfoCache::thread_cache_max_size())
    {
        memset(&m_stats, 0, sizeof(m_stats));
    }

    ~QCInfoCache()
    {
        mxb_assert(this_unit.classifier);

        for (const auto& a : m_infos)
        {
            this_unit.classifier->qc_info_close(a.second.pInfo);
        }
    }

<<<<<<< HEAD
    QC_STMT_INFO* peek(std::string_view canonical_stmt) const
=======
    static int64_t thread_cache_max_size()
    {
        int64_t max_size = this_unit.cache_max_size() / mxs::Config::get().n_threads;

        /** Because some queries cause much more memory to be used than can be measured,
         *  the limit is reduced here. In the future the cache entries will be changed so
         *  that memory fragmentation is minimized.
         */
        max_size *= 0.65;

        return max_size;
    }

    int64_t cache_max_size() const
    {
        return m_cache_max_size;
    }

    void update_cache_max_size()
    {
        m_cache_max_size = QCInfoCache::thread_cache_max_size();
    }

    QC_STMT_INFO* peek(const std::string& canonical_stmt) const
>>>>>>> 47d341ca
    {
        auto i = m_infos.find(canonical_stmt);

        return i != m_infos.end() ? i->second.pInfo : nullptr;
    }

    QC_STMT_INFO* get(std::string_view canonical_stmt)
    {
        QC_STMT_INFO* pInfo = nullptr;
        qc_sql_mode_t sql_mode = qc_get_sql_mode();

        auto i = m_infos.find(canonical_stmt);

        if (i != m_infos.end())
        {
            Entry& entry = i->second;

            if ((entry.sql_mode == sql_mode)
                && (entry.options == this_thread.options))
            {
                mxb_assert(this_unit.classifier);
                this_unit.classifier->qc_info_dup(entry.pInfo);
                pInfo = entry.pInfo;

                ++entry.hits;
                ++m_stats.hits;
            }
            else
            {
                // If the sql_mode or options has changed, we discard the existing result.
                erase(i);

                ++m_stats.misses;
            }
        }
        else
        {
            ++m_stats.misses;
        }

        return pInfo;
    }

    void insert(std::string_view canonical_stmt, QC_STMT_INFO* pInfo)
    {
        mxb_assert(peek(canonical_stmt) == nullptr);
        mxb_assert(this_unit.classifier);

        // 0xffffff is the maximum packet size, 4 is for packet header and 1 is for command byte. These are
        // MariaDB/MySQL protocol specific values that are also defined in <maxscale/protocol/mysql.h> but
        // should not be exposed to the core.
        constexpr int64_t max_entry_size = 0xffffff - 5;

<<<<<<< HEAD
        int64_t cache_max_size = this_unit.cache_max_size() / mxs::Config::get().n_threads;

        /** Because some queries cause much more memory to be used than can be measured,
         *  the limit is reduced here. In the future the cache entries will be changed so
         *  that memory fragmentation is minimized.
         */
        cache_max_size *= 0.65;

        int64_t size = entry_size(pInfo);
=======
        int64_t size = entry_size(canonical_stmt, pInfo);
>>>>>>> 47d341ca

        if (size < max_entry_size && size <= m_cache_max_size)
        {
            int64_t required_space = (m_stats.size + size) - m_cache_max_size;

            if (required_space > 0)
            {
                make_space(required_space);
            }

            if (m_stats.size + size <= m_cache_max_size)
            {
                this_unit.classifier->qc_info_dup(pInfo);

                m_infos.emplace(canonical_stmt, Entry(pInfo, qc_get_sql_mode(), this_thread.options));

                ++m_stats.inserts;
                m_stats.size += size;
            }
        }
    }

    void update_total_size(int32_t delta)
    {
        m_stats.size += delta;
    }

    void get_stats(QC_CACHE_STATS* pStats)
    {
        *pStats = m_stats;
    }

    void get_state(std::map<std::string, QC_CACHE_ENTRY>& state) const
    {
        for (const auto& info : m_infos)
        {
            std::string stmt = std::string(info.first);
            const Entry& entry = info.second;

            auto it = state.find(stmt);

            if (it == state.end())
            {
                QC_CACHE_ENTRY e {};

                e.hits = entry.hits;
                e.result = this_unit.classifier->qc_get_result_from_info(entry.pInfo);

                state.insert(std::make_pair(stmt, e));
            }
            else
            {
                QC_CACHE_ENTRY& e = it->second;

                e.hits += entry.hits;
#if defined (SS_DEBUG)
                QC_STMT_RESULT result = this_unit.classifier->qc_get_result_from_info(entry.pInfo);

                mxb_assert(e.result.status == result.status);
                mxb_assert(e.result.type_mask == result.type_mask);
                mxb_assert(e.result.op == result.op);
#endif
            }
        }
    }

    void evict_surplus()
    {
        if (m_cache_max_size == 0 && m_stats.size != 0)
        {
            clear();
        }
        else if (m_stats.size > m_cache_max_size)
        {
            make_space(m_stats.size - m_cache_max_size);
        }

        mxb_assert(m_stats.size <= m_cache_max_size);
    }

    void clear()
    {
        auto it = m_infos.begin();
        while (it != m_infos.end())
        {
            auto jt = it++;
            erase(jt); // Takes a & and the call will erase the iterator.
        }

        m_stats.size = 0;
    }

private:
    struct Entry
    {
        Entry(QC_STMT_INFO* pInfo, qc_sql_mode_t sql_mode, uint32_t options)
            : pInfo(pInfo)
            , sql_mode(sql_mode)
            , options(options)
            , hits(0)
        {
        }

        QC_STMT_INFO* pInfo;
        qc_sql_mode_t sql_mode;
        uint32_t      options;
        int64_t       hits;
    };

    typedef std::unordered_map<std::string_view, Entry> InfosByStmt;

    int64_t entry_size(const QC_STMT_INFO* pInfo)
    {
        const int64_t map_entry_overhead = 4 * sizeof(void *);
        const int64_t constant_overhead = sizeof(std::string_view) + sizeof(Entry) + map_entry_overhead;

        return constant_overhead + this_unit.classifier->qc_info_size(pInfo);
    }

    int64_t entry_size(const InfosByStmt::value_type& entry)
    {
        return entry_size(entry.second.pInfo);
    }

    void erase(InfosByStmt::iterator& i)
    {
        mxb_assert(i != m_infos.end());

        m_stats.size -= entry_size(*i);

        mxb_assert(this_unit.classifier);
        this_unit.classifier->qc_info_close(i->second.pInfo);

        m_infos.erase(i);

        ++m_stats.evictions;
    }

    bool erase(std::string_view canonical_stmt)
    {
        bool erased = false;

        auto i = m_infos.find(canonical_stmt);
        mxb_assert(i != m_infos.end());

        if (i != m_infos.end())
        {
            erase(i);
            erased = true;
        }

        return erased;
    }

    void make_space(int64_t required_space)
    {
        int64_t freed_space = 0;

        std::uniform_int_distribution<> dis(0, m_infos.bucket_count() - 1);

        while ((freed_space < required_space) && !m_infos.empty())
        {
            freed_space += evict(dis);
        }

        mxb_assert(freed_space >= required_space);
        mxb_assert((m_infos.empty() && m_stats.size == 0) || (!m_infos.empty() && m_stats.size != 0));
    }

    int64_t evict(std::uniform_int_distribution<>& dis)
    {
        int64_t freed_space = 0;

        int start_bucket = dis(m_reng);
        int end_bucket = m_infos.bucket_count();
        mxb_assert((start_bucket >= 0) && (start_bucket < end_bucket));

        // There may be buckets that are empty. So as not to end up
        // looping "forever" while randomly looking for one that is
        // non-empty, we linearily continue towards the end if we
        // hit an empty one and continue from the beginning if we
        // still did not hit one.
        int bucket = start_bucket;
        while (freed_space == 0 && bucket < end_bucket)
        {
            auto i = m_infos.begin(bucket);

            // We just remove the first entry in the bucket. In the general case
            // there will be just one.
            if (i != m_infos.end(bucket))
            {
                freed_space += entry_size(*i);

                MXB_AT_DEBUG(bool erased = ) erase(i->first);
                mxb_assert(erased);
                break;
            }

            ++bucket;

            if (bucket == end_bucket)
            {
                // Reached the end, let's continue from the beginning.
                bucket = 0;
                end_bucket = start_bucket;
            }
            else if (bucket == start_bucket)
            {
                // A full loop, but we still did not find anything to erase.
                mxb_assert(!true);
                break;
            }
        }

        return freed_space;
    }

    InfosByStmt        m_infos;
    QC_CACHE_STATS     m_stats;
    std::random_device m_rdev;
    std::mt19937       m_reng;
    int64_t            m_cache_max_size;
};

bool use_cached_result()
{
    auto max_size = QCInfoCache::thread_cache_max_size();

    if (max_size != this_thread.pInfo_cache->cache_max_size())
    {
        // Adjusting the cache size while the cache is being used leads to
        // various book-keeping issues. Simpler if it's done once the cache
        // is no longer being used.
        if (!this_thread.size_being_adjusted)
        {
            this_thread.size_being_adjusted = true;
            mxs::RoutingWorker::get_current()->lcall([]{
                    this_thread.pInfo_cache->update_cache_max_size();
                    this_thread.pInfo_cache->evict_surplus();
                    this_thread.size_being_adjusted = false;
                });
        }
    }

    return max_size != 0 && this_thread.use_cache;
}

bool has_not_been_parsed(GWBUF* pStmt)
{
    // A GWBUF has not been parsed, if it does not have a parsing info object attached.
    return pStmt->get_classifier_data() == nullptr;
}

void info_object_close(void* pData)
{
    mxb_assert(this_unit.classifier);
    this_unit.classifier->qc_info_close(static_cast<QC_STMT_INFO*>(pData));
}


/**
 * @class QCInfoCacheScope
 *
 * QCInfoCacheScope is somewhat like a guard or RAII class that
 * in the constructor
 * - figures out whether the query classification cache should be used,
 * - checks whether the classification result already exists, and
 * - if it does attaches it to the GWBUF
 * and in the destructor
 * - if the query classification result was not already present,
 *   stores the result it in the cache.
 */
class QCInfoCacheScope
{
public:
    QCInfoCacheScope(const QCInfoCacheScope&) = delete;
    QCInfoCacheScope& operator=(const QCInfoCacheScope&) = delete;

    QCInfoCacheScope(GWBUF* pStmt)
        : m_pStmt(pStmt)
    {
        auto pInfo = static_cast<QC_STMT_INFO*>(m_pStmt->get_classifier_data());
        m_info_size_before = pInfo ? this_unit.classifier->qc_info_size(pInfo) : 0;

        if (use_cached_result() && has_not_been_parsed(m_pStmt))
        {
            m_canonical = m_pStmt->get_canonical(); // Not from the QC, but from GWBUF.

            if (mariadb::is_com_prepare(*pStmt))
            {
                // P as in prepare, and appended so as not to cause a
                // need for copying the data.
                m_canonical += ":P";
            }

            pInfo = this_thread.pInfo_cache->get(m_canonical);

            if (pInfo)
            {
                m_info_size_before = this_unit.classifier->qc_info_size(pInfo);
                m_pStmt->set_classifier_data(pInfo, info_object_close);
                m_canonical.clear();    // Signals that nothing needs to be added in the destructor.
            }
        }
    }

    ~QCInfoCacheScope()
    {
        bool exclude = exclude_from_cache();

        if (!m_canonical.empty() && !exclude)
        {   // Cache for the first time
            auto pInfo = static_cast<QC_STMT_INFO*>(m_pStmt->get_classifier_data());
            mxb_assert(pInfo);

            // Now from QC and this will have the trailing ":P" in case the GWBUF
            // contained a COM_STMT_PREPARE.
            std::string_view canonical = this_unit.classifier->qc_info_get_canonical(pInfo);
            mxb_assert(m_canonical == canonical);

            this_thread.pInfo_cache->insert(canonical, pInfo);
        }
        else if (!exclude)
        {   // The size might have changed
            auto pInfo = static_cast<QC_STMT_INFO*>(m_pStmt->get_classifier_data());
            auto info_size_after = pInfo ? this_unit.classifier->qc_info_size(pInfo) : 0;

            if (m_info_size_before != info_size_after)
            {
                mxb_assert(m_info_size_before < info_size_after);
                this_thread.pInfo_cache->update_total_size(info_size_after - m_info_size_before);
            }
        }
    }

private:
    GWBUF*      m_pStmt;
    std::string m_canonical;
    int32_t     m_info_size_before;

    bool exclude_from_cache() const
    {
        constexpr const int is_autocommit = QUERY_TYPE_ENABLE_AUTOCOMMIT | QUERY_TYPE_DISABLE_AUTOCOMMIT;
        uint32_t type_mask = QUERY_TYPE_UNKNOWN;
        this_unit.classifier->qc_get_type_mask(m_pStmt, &type_mask);
        return (type_mask & is_autocommit) != 0;
    }
};
}

bool qc_setup(const QC_CACHE_PROPERTIES* cache_properties,
              qc_sql_mode_t sql_mode,
              const char* plugin_name,
              const char* plugin_args)
{
    QC_TRACE();
    mxb_assert(!this_unit.classifier);

    if (!plugin_name || (*plugin_name == 0))
    {
        MXB_NOTICE("No query classifier specified, using default '%s'.", DEFAULT_QC_NAME);
        plugin_name = DEFAULT_QC_NAME;
    }

    int32_t rv = QC_RESULT_ERROR;
    this_unit.classifier = qc_load(plugin_name);

    if (this_unit.classifier)
    {
        rv = this_unit.classifier->qc_setup(sql_mode, plugin_args);

        if (rv == QC_RESULT_OK)
        {
            int64_t cache_max_size = (cache_properties ? cache_properties->max_size : 0);
            mxb_assert(cache_max_size >= 0);

            if (cache_max_size)
            {
                int64_t size_per_thr = cache_max_size / mxs::Config::get().n_threads;
                MXB_NOTICE("Query classification results are cached and reused. "
                           "Memory used per thread: %s", mxb::pretty_size(size_per_thr).c_str());
            }
            else
            {
                MXB_NOTICE("Query classification results are not cached.");
            }

            this_unit.set_cache_max_size(cache_max_size);
        }
        else
        {
            qc_unload(this_unit.classifier);
        }
    }

    return (rv == QC_RESULT_OK) ? true : false;
}

bool qc_init(const QC_CACHE_PROPERTIES* cache_properties,
             qc_sql_mode_t sql_mode,
             const char* plugin_name,
             const char* plugin_args)
{
    QC_TRACE();

    bool rc = qc_setup(cache_properties, sql_mode, plugin_name, plugin_args);

    if (rc)
    {
        rc = qc_process_init(QC_INIT_BOTH);

        if (rc)
        {
            rc = qc_thread_init(QC_INIT_BOTH);

            if (!rc)
            {
                qc_process_end(QC_INIT_BOTH);
            }
        }
    }

    return rc;
}

void qc_end()
{
    qc_thread_end(QC_INIT_BOTH);
    qc_process_end(QC_INIT_BOTH);
}

bool qc_process_init(uint32_t kind)
{
    QC_TRACE();
    mxb_assert(this_unit.classifier);

    const char* parse_using = getenv(QC_TRX_PARSE_USING);

    if (parse_using)
    {
        if (strcmp(parse_using, "QC_TRX_PARSE_USING_QC") == 0)
        {
            this_unit.qc_trx_parse_using = QC_TRX_PARSE_USING_QC;
            MXB_NOTICE("Transaction detection using QC.");
        }
        else if (strcmp(parse_using, "QC_TRX_PARSE_USING_PARSER") == 0)
        {
            this_unit.qc_trx_parse_using = QC_TRX_PARSE_USING_PARSER;
            MXB_NOTICE("Transaction detection using custom PARSER.");
        }
        else
        {
            MXB_NOTICE("QC_TRX_PARSE_USING set, but the value %s is not known. "
                       "Parsing using QC.",
                       parse_using);
        }
    }

    return true;
}

void qc_process_end(uint32_t kind)
{
    QC_TRACE();
    mxb_assert(this_unit.classifier);

    if (kind & QC_INIT_PLUGIN)
    {
        this_unit.classifier->qc_process_end();
    }
}

bool qc_thread_init(uint32_t kind)
{
    QC_TRACE();
    mxb_assert(this_unit.classifier);

    bool rc = false;

    if (kind & QC_INIT_SELF)
    {
        mxb_assert(!this_thread.pInfo_cache);
        this_thread.pInfo_cache = new(std::nothrow) QCInfoCache;
        rc = true;
    }
    else
    {
        rc = true;
    }

    if (rc)
    {
        if (kind & QC_INIT_PLUGIN)
        {
            rc = this_unit.classifier->qc_thread_init() == 0;
        }

        if (!rc)
        {
            if (kind & QC_INIT_SELF)
            {
                delete this_thread.pInfo_cache;
                this_thread.pInfo_cache = nullptr;
            }
        }
    }

    return rc;
}

void qc_thread_end(uint32_t kind)
{
    QC_TRACE();
    mxb_assert(this_unit.classifier);

    if (kind & QC_INIT_PLUGIN)
    {
        this_unit.classifier->qc_thread_end();
    }

    if (kind & QC_INIT_SELF)
    {
        delete this_thread.pInfo_cache;
        this_thread.pInfo_cache = nullptr;
    }
}

qc_parse_result_t qc_parse(GWBUF* query, uint32_t collect)
{
    QC_TRACE();
    mxb_assert(this_unit.classifier);

    int32_t result = QC_QUERY_INVALID;

    QCInfoCacheScope scope(query);
    this_unit.classifier->qc_parse(query, collect, &result);

    return (qc_parse_result_t)result;
}

uint32_t qc_get_type_mask(GWBUF* query)
{
    QC_TRACE();
    mxb_assert(this_unit.classifier);

    uint32_t type_mask = QUERY_TYPE_UNKNOWN;

    QCInfoCacheScope scope(query);
    this_unit.classifier->qc_get_type_mask(query, &type_mask);

    return type_mask;
}

qc_query_op_t qc_get_operation(GWBUF* query)
{
    QC_TRACE();
    mxb_assert(this_unit.classifier);

    int32_t op = QUERY_OP_UNDEFINED;

    QCInfoCacheScope scope(query);
    this_unit.classifier->qc_get_operation(query, &op);

    return (qc_query_op_t)op;
}

std::string_view qc_get_created_table_name(GWBUF* query)
{
    QC_TRACE();
    mxb_assert(this_unit.classifier);

    std::string_view name;

    QCInfoCacheScope scope(query);
    this_unit.classifier->qc_get_created_table_name(query, &name);

    return name;
}

bool qc_is_drop_table_query(GWBUF* query)
{
    QC_TRACE();
    mxb_assert(this_unit.classifier);

    int32_t is_drop_table = 0;

    QCInfoCacheScope scope(query);
    this_unit.classifier->qc_is_drop_table_query(query, &is_drop_table);

    return (is_drop_table != 0) ? true : false;
}

std::vector<std::string_view> qc_get_table_names(GWBUF* query, bool fullnames)
{
    QC_TRACE();
    mxb_assert(this_unit.classifier);

    std::vector<std::string_view> names;

    QCInfoCacheScope scope(query);
    this_unit.classifier->qc_get_table_names(query, fullnames, &names);

    return names;
}


bool qc_query_has_clause(GWBUF* query)
{
    QC_TRACE();
    mxb_assert(this_unit.classifier);

    int32_t has_clause = 0;

    QCInfoCacheScope scope(query);
    this_unit.classifier->qc_query_has_clause(query, &has_clause);

    return (has_clause != 0) ? true : false;
}

void qc_get_field_info(GWBUF* query, const QC_FIELD_INFO** infos, size_t* n_infos)
{
    QC_TRACE();
    mxb_assert(this_unit.classifier);

    *infos = NULL;

    uint32_t n = 0;

    QCInfoCacheScope scope(query);
    this_unit.classifier->qc_get_field_info(query, infos, &n);

    *n_infos = n;
}

void qc_get_function_info(GWBUF* query, const QC_FUNCTION_INFO** infos, size_t* n_infos)
{
    QC_TRACE();
    mxb_assert(this_unit.classifier);

    *infos = NULL;

    uint32_t n = 0;

    QCInfoCacheScope scope(query);
    this_unit.classifier->qc_get_function_info(query, infos, &n);

    *n_infos = n;
}

std::vector<std::string_view> qc_get_database_names(GWBUF* query)
{
    QC_TRACE();
    mxb_assert(this_unit.classifier);

    std::vector<std::string_view> names;

    QCInfoCacheScope scope(query);
    this_unit.classifier->qc_get_database_names(query, &names);

    return names;
}

QC_KILL qc_get_kill_info(GWBUF* query)
{
    QC_TRACE();
    mxb_assert(this_unit.classifier);

    QC_KILL rval;

    QCInfoCacheScope scope(query);
    this_unit.classifier->qc_get_kill_info(query, &rval);

    return rval;
}

std::string_view qc_get_prepare_name(GWBUF* query)
{
    QC_TRACE();
    mxb_assert(this_unit.classifier);

    std::string_view name;

    QCInfoCacheScope scope(query);
    this_unit.classifier->qc_get_prepare_name(query, &name);

    return name;
}

GWBUF* qc_get_preparable_stmt(GWBUF* stmt)
{
    QC_TRACE();
    mxb_assert(this_unit.classifier);

    GWBUF* preparable_stmt = NULL;

    QCInfoCacheScope scope(stmt);
    this_unit.classifier->qc_get_preparable_stmt(stmt, &preparable_stmt);

    return preparable_stmt;
}

const char* qc_result_to_string(qc_parse_result_t result)
{
    switch (result)
    {
    case QC_QUERY_INVALID:
        return "QC_QUERY_INVALID";

    case QC_QUERY_TOKENIZED:
        return "QC_QUERY_TOKENIZED";

    case QC_QUERY_PARTIALLY_PARSED:
        return "QC_QUERY_PARTIALLY_PARSED";

    case QC_QUERY_PARSED:
        return "QC_QUERY_PARSED";

    default:
        mxb_assert(!true);
        return "Unknown";
    }
}

const char* qc_kill_type_to_string(qc_kill_type_t type)
{
    switch (type)
    {
    case QC_KILL_CONNECTION:
        return "QC_KILL_CONNECTION";

    case QC_KILL_QUERY:
        return "QC_KILL_QUERY";

    case QC_KILL_QUERY_ID:
        return "QC_KILL_QUERY_ID";

    default:
        mxb_assert(!true);
        return "Unknown";
    }
}

const char* qc_op_to_string(qc_query_op_t op)
{
    switch (op)
    {
    case QUERY_OP_UNDEFINED:
        return "QUERY_OP_UNDEFINED";

    case QUERY_OP_ALTER:
        return "QUERY_OP_ALTER";

    case QUERY_OP_CALL:
        return "QUERY_OP_CALL";

    case QUERY_OP_CHANGE_DB:
        return "QUERY_OP_CHANGE_DB";

    case QUERY_OP_CREATE:
        return "QUERY_OP_CREATE";

    case QUERY_OP_DELETE:
        return "QUERY_OP_DELETE";

    case QUERY_OP_DROP:
        return "QUERY_OP_DROP";

    case QUERY_OP_EXPLAIN:
        return "QUERY_OP_EXPLAIN";

    case QUERY_OP_GRANT:
        return "QUERY_OP_GRANT";

    case QUERY_OP_INSERT:
        return "QUERY_OP_INSERT";

    case QUERY_OP_LOAD:
        return "QUERY_OP_LOAD";

    case QUERY_OP_LOAD_LOCAL:
        return "QUERY_OP_LOAD_LOCAL";

    case QUERY_OP_REVOKE:
        return "QUERY_OP_REVOKE";

    case QUERY_OP_SELECT:
        return "QUERY_OP_SELECT";

    case QUERY_OP_SET:
        return "QUERY_OP_SET";

    case QUERY_OP_SET_TRANSACTION:
        return "QUERY_OP_SET_TRANSACTION";

    case QUERY_OP_SHOW:
        return "QUERY_OP_SHOW";

    case QUERY_OP_TRUNCATE:
        return "QUERY_OP_TRUNCATE";

    case QUERY_OP_UPDATE:
        return "QUERY_OP_UPDATE";

    case QUERY_OP_KILL:
        return "QUERY_OP_KILL";

    default:
        return "UNKNOWN_QUERY_OP";
    }
}

struct type_name_info type_to_type_name_info(qc_query_type_t type)
{
    struct type_name_info info;

    switch (type)
    {
    case QUERY_TYPE_UNKNOWN:
        {
            static const char name[] = "QUERY_TYPE_UNKNOWN";
            info.name = name;
            info.name_len = sizeof(name) - 1;
        }
        break;

    case QUERY_TYPE_LOCAL_READ:
        {
            static const char name[] = "QUERY_TYPE_LOCAL_READ";
            info.name = name;
            info.name_len = sizeof(name) - 1;
        }
        break;

    case QUERY_TYPE_READ:
        {
            static const char name[] = "QUERY_TYPE_READ";
            info.name = name;
            info.name_len = sizeof(name) - 1;
        }
        break;

    case QUERY_TYPE_WRITE:
        {
            static const char name[] = "QUERY_TYPE_WRITE";
            info.name = name;
            info.name_len = sizeof(name) - 1;
        }
        break;

    case QUERY_TYPE_MASTER_READ:
        {
            static const char name[] = "QUERY_TYPE_MASTER_READ";
            info.name = name;
            info.name_len = sizeof(name) - 1;
        }
        break;

    case QUERY_TYPE_SESSION_WRITE:
        {
            static const char name[] = "QUERY_TYPE_SESSION_WRITE";
            info.name = name;
            info.name_len = sizeof(name) - 1;
        }
        break;

    case QUERY_TYPE_USERVAR_WRITE:
        {
            static const char name[] = "QUERY_TYPE_USERVAR_WRITE";
            info.name = name;
            info.name_len = sizeof(name) - 1;
        }
        break;

    case QUERY_TYPE_USERVAR_READ:
        {
            static const char name[] = "QUERY_TYPE_USERVAR_READ";
            info.name = name;
            info.name_len = sizeof(name) - 1;
        }
        break;

    case QUERY_TYPE_SYSVAR_READ:
        {
            static const char name[] = "QUERY_TYPE_SYSVAR_READ";
            info.name = name;
            info.name_len = sizeof(name) - 1;
        }
        break;

    /** Not implemented yet */
    // case QUERY_TYPE_SYSVAR_WRITE:
    case QUERY_TYPE_GSYSVAR_READ:
        {
            static const char name[] = "QUERY_TYPE_GSYSVAR_READ";
            info.name = name;
            info.name_len = sizeof(name) - 1;
        }
        break;

    case QUERY_TYPE_GSYSVAR_WRITE:
        {
            static const char name[] = "QUERY_TYPE_GSYSVAR_WRITE";
            info.name = name;
            info.name_len = sizeof(name) - 1;
        }
        break;

    case QUERY_TYPE_BEGIN_TRX:
        {
            static const char name[] = "QUERY_TYPE_BEGIN_TRX";
            info.name = name;
            info.name_len = sizeof(name) - 1;
        }
        break;

    case QUERY_TYPE_ENABLE_AUTOCOMMIT:
        {
            static const char name[] = "QUERY_TYPE_ENABLE_AUTOCOMMIT";
            info.name = name;
            info.name_len = sizeof(name) - 1;
        }
        break;

    case QUERY_TYPE_DISABLE_AUTOCOMMIT:
        {
            static const char name[] = "QUERY_TYPE_DISABLE_AUTOCOMMIT";
            info.name = name;
            info.name_len = sizeof(name) - 1;
        }
        break;

    case QUERY_TYPE_ROLLBACK:
        {
            static const char name[] = "QUERY_TYPE_ROLLBACK";
            info.name = name;
            info.name_len = sizeof(name) - 1;
        }
        break;

    case QUERY_TYPE_COMMIT:
        {
            static const char name[] = "QUERY_TYPE_COMMIT";
            info.name = name;
            info.name_len = sizeof(name) - 1;
        }
        break;

    case QUERY_TYPE_PREPARE_NAMED_STMT:
        {
            static const char name[] = "QUERY_TYPE_PREPARE_NAMED_STMT";
            info.name = name;
            info.name_len = sizeof(name) - 1;
        }
        break;

    case QUERY_TYPE_PREPARE_STMT:
        {
            static const char name[] = "QUERY_TYPE_PREPARE_STMT";
            info.name = name;
            info.name_len = sizeof(name) - 1;
        }
        break;

    case QUERY_TYPE_EXEC_STMT:
        {
            static const char name[] = "QUERY_TYPE_EXEC_STMT";
            info.name = name;
            info.name_len = sizeof(name) - 1;
        }
        break;

    case QUERY_TYPE_CREATE_TMP_TABLE:
        {
            static const char name[] = "QUERY_TYPE_CREATE_TMP_TABLE";
            info.name = name;
            info.name_len = sizeof(name) - 1;
        }
        break;

    case QUERY_TYPE_READ_TMP_TABLE:
        {
            static const char name[] = "QUERY_TYPE_READ_TMP_TABLE";
            info.name = name;
            info.name_len = sizeof(name) - 1;
        }
        break;

    case QUERY_TYPE_SHOW_DATABASES:
        {
            static const char name[] = "QUERY_TYPE_SHOW_DATABASES";
            info.name = name;
            info.name_len = sizeof(name) - 1;
        }
        break;

    case QUERY_TYPE_SHOW_TABLES:
        {
            static const char name[] = "QUERY_TYPE_SHOW_TABLES";
            info.name = name;
            info.name_len = sizeof(name) - 1;
        }
        break;

    case QUERY_TYPE_DEALLOC_PREPARE:
        {
            static const char name[] = "QUERY_TYPE_DEALLOC_PREPARE";
            info.name = name;
            info.name_len = sizeof(name) - 1;
        }
        break;

    case QUERY_TYPE_READONLY:
        {
            static const char name[] = "QUERY_TYPE_READONLY";
            info.name = name;
            info.name_len = sizeof(name) - 1;
        }
        break;

    case QUERY_TYPE_READWRITE:
        {
            static const char name[] = "QUERY_TYPE_READWRITE";
            info.name = name;
            info.name_len = sizeof(name) - 1;
        }
        break;

    case QUERY_TYPE_NEXT_TRX:
        {
            static const char name[] = "QUERY_TYPE_NEXT_TRX";
            info.name = name;
            info.name_len = sizeof(name) - 1;
        }
        break;

    default:
        {
            static const char name[] = "UNKNOWN_QUERY_TYPE";
            info.name = name;
            info.name_len = sizeof(name) - 1;
        }
        break;
    }

    return info;
}


const char* qc_type_to_string(qc_query_type_t type)
{
    return type_to_type_name_info(type).name;
}

static const qc_query_type_t QUERY_TYPES[] =
{
    /* Excluded by design */
    // QUERY_TYPE_UNKNOWN,
    QUERY_TYPE_LOCAL_READ,
    QUERY_TYPE_READ,
    QUERY_TYPE_WRITE,
    QUERY_TYPE_MASTER_READ,
    QUERY_TYPE_SESSION_WRITE,
    QUERY_TYPE_USERVAR_WRITE,
    QUERY_TYPE_USERVAR_READ,
    QUERY_TYPE_SYSVAR_READ,
    /** Not implemented yet */
    // QUERY_TYPE_SYSVAR_WRITE,
    QUERY_TYPE_GSYSVAR_READ,
    QUERY_TYPE_GSYSVAR_WRITE,
    QUERY_TYPE_BEGIN_TRX,
    QUERY_TYPE_ENABLE_AUTOCOMMIT,
    QUERY_TYPE_DISABLE_AUTOCOMMIT,
    QUERY_TYPE_ROLLBACK,
    QUERY_TYPE_COMMIT,
    QUERY_TYPE_PREPARE_NAMED_STMT,
    QUERY_TYPE_PREPARE_STMT,
    QUERY_TYPE_EXEC_STMT,
    QUERY_TYPE_CREATE_TMP_TABLE,
    QUERY_TYPE_READ_TMP_TABLE,
    QUERY_TYPE_SHOW_DATABASES,
    QUERY_TYPE_SHOW_TABLES,
    QUERY_TYPE_DEALLOC_PREPARE,
    QUERY_TYPE_READONLY,
    QUERY_TYPE_READWRITE,
    QUERY_TYPE_NEXT_TRX,
};

static const int N_QUERY_TYPES = sizeof(QUERY_TYPES) / sizeof(QUERY_TYPES[0]);
static const int QUERY_TYPE_MAX_LEN = 29;   // strlen("QUERY_TYPE_PREPARE_NAMED_STMT");

std::string qc_typemask_to_string(uint32_t types)
{
    std::string rv;

    for (int i = 0; i < N_QUERY_TYPES; ++i)
    {
        qc_query_type_t type = QUERY_TYPES[i];

        if (types & type)
        {
            if (!rv.empty())
            {
                rv += "|";
            }

            struct type_name_info info = type_to_type_name_info(type);

            rv += info.name;
        }
    }

    return rv;
}

uint32_t qc_remove_non_trx_type_bits(uint32_t type_mask)
{
    if (qc_query_is_type(type_mask, QUERY_TYPE_WRITE)
        && qc_query_is_type(type_mask, QUERY_TYPE_COMMIT))
    {
        // This is a commit reported for "CREATE TABLE...",
        // "DROP TABLE...", etc. that cause an implicit commit.
        type_mask = 0;
    }
    else
    {
        // Only START TRANSACTION can be explicitly READ or WRITE.
        if (!(type_mask & QUERY_TYPE_BEGIN_TRX))
        {
            // So, strip them away for everything else.
            type_mask &= ~(QUERY_TYPE_WRITE | QUERY_TYPE_READ);
        }

        // Then leave only the bits related to transaction and
        // autocommit state.
        type_mask &= (QUERY_TYPE_BEGIN_TRX
                      | QUERY_TYPE_WRITE
                      | QUERY_TYPE_READ
                      | QUERY_TYPE_COMMIT
                      | QUERY_TYPE_ROLLBACK
                      | QUERY_TYPE_ENABLE_AUTOCOMMIT
                      | QUERY_TYPE_DISABLE_AUTOCOMMIT
                      | QUERY_TYPE_READONLY
                      | QUERY_TYPE_READWRITE
                      | QUERY_TYPE_NEXT_TRX);
    }

    return type_mask;
}

static uint32_t qc_get_trx_type_mask_using_qc(GWBUF* stmt)
{
    uint32_t type_mask = qc_get_type_mask(stmt);

    return qc_remove_non_trx_type_bits(type_mask);
}

static uint32_t qc_get_trx_type_mask_using_parser(GWBUF* stmt)
{
    maxscale::TrxBoundaryParser parser;

    return parser.type_mask_of(stmt);
}

uint32_t qc_get_trx_type_mask_using(GWBUF* stmt, qc_trx_parse_using_t use)
{
    uint32_t type_mask = 0;

    switch (use)
    {
    case QC_TRX_PARSE_USING_QC:
        type_mask = qc_get_trx_type_mask_using_qc(stmt);
        break;

    case QC_TRX_PARSE_USING_PARSER:
        type_mask = qc_get_trx_type_mask_using_parser(stmt);
        break;

    default:
        mxb_assert(!true);
    }

    return type_mask;
}

uint32_t qc_get_trx_type_mask(GWBUF* stmt)
{
    return qc_get_trx_type_mask_using(stmt, this_unit.qc_trx_parse_using);
}

void qc_set_server_version(uint64_t version)
{
    QC_TRACE();
    mxb_assert(this_unit.classifier);

    this_unit.classifier->qc_set_server_version(version);
}

uint64_t qc_get_server_version()
{
    QC_TRACE();
    mxb_assert(this_unit.classifier);

    uint64_t version;

    this_unit.classifier->qc_get_server_version(&version);

    return version;
}

qc_sql_mode_t qc_get_sql_mode()
{
    QC_TRACE();
    mxb_assert(this_unit.classifier);

    qc_sql_mode_t sql_mode = QC_SQL_MODE_DEFAULT;
    int32_t rv = this_unit.classifier->qc_get_sql_mode(&sql_mode);
    mxb_assert(rv == QC_RESULT_OK);

    return sql_mode;
}

void qc_set_sql_mode(qc_sql_mode_t sql_mode)
{
    QC_TRACE();
    mxb_assert(this_unit.classifier);

    int32_t rv = this_unit.classifier->qc_set_sql_mode(sql_mode);
    mxb_assert(rv == QC_RESULT_OK);
}

uint32_t qc_get_options()
{
    QC_TRACE();
    mxb_assert(this_unit.classifier);

    return this_unit.classifier->qc_get_options();
}

bool qc_set_options(uint32_t options)
{
    QC_TRACE();
    mxb_assert(this_unit.classifier);

    int32_t rv = this_unit.classifier->qc_set_options(options);

    if (rv == QC_RESULT_OK)
    {
        this_thread.options = options;
    }

    return rv == QC_RESULT_OK;
}

bool qc_get_current_stmt(const char** ppStmt, size_t* pLen)
{
    QC_TRACE();
    mxb_assert(this_unit.classifier);

    return this_unit.classifier->qc_get_current_stmt(ppStmt, pLen) == QC_RESULT_OK;
}

void qc_get_cache_properties(QC_CACHE_PROPERTIES* properties)
{
    properties->max_size = this_unit.cache_max_size();
}

bool qc_set_cache_properties(const QC_CACHE_PROPERTIES* properties)
{
    bool rv = false;

    if (properties->max_size >= 0)
    {
        if (properties->max_size == 0)
        {
            MXB_NOTICE("Query classifier cache disabled.");
        }

        this_unit.set_cache_max_size(properties->max_size);
        rv = true;
    }
    else
    {
        MXB_ERROR("Ignoring attempt to set size of query classifier "
                  "cache to a negative value: %" PRIi64 ".",
                  properties->max_size);
    }

    return rv;
}

void qc_use_local_cache(bool enabled)
{
    this_thread.use_cache = enabled;

    if (!enabled)
    {
        this_thread.pInfo_cache->clear();
    }
}

bool qc_get_cache_stats(QC_CACHE_STATS* pStats)
{
    QC_TRACE();

    bool rv = false;

    QCInfoCache* pInfo_cache = this_thread.pInfo_cache;

    if (pInfo_cache && use_cached_result())
    {
        pInfo_cache->get_stats(pStats);
        rv = true;
    }

    return rv;
}

json_t* qc_get_cache_stats_as_json()
{
    QC_CACHE_STATS stats = {};
    qc_get_cache_stats(&stats);

    json_t* pStats = json_object();
    json_object_set_new(pStats, "size", json_integer(stats.size));
    json_object_set_new(pStats, "inserts", json_integer(stats.inserts));
    json_object_set_new(pStats, "hits", json_integer(stats.hits));
    json_object_set_new(pStats, "misses", json_integer(stats.misses));
    json_object_set_new(pStats, "evictions", json_integer(stats.evictions));

    return pStats;
}

std::unique_ptr<json_t> qc_as_json(const char* zHost)
{
    json_t* pParams = json_object();
    json_object_set_new(pParams, CN_CACHE_SIZE, json_integer(this_unit.cache_max_size()));

    json_t* pAttributes = json_object();
    json_object_set_new(pAttributes, CN_PARAMETERS, pParams);

    json_t* pSelf = json_object();
    json_object_set_new(pSelf, CN_ID, json_string(CN_QUERY_CLASSIFIER));
    json_object_set_new(pSelf, CN_TYPE, json_string(CN_QUERY_CLASSIFIER));
    json_object_set_new(pSelf, CN_ATTRIBUTES, pAttributes);

    return std::unique_ptr<json_t>(mxs_json_resource(zHost, MXS_JSON_API_QC, pSelf));
}

namespace
{

json_t* get_params(json_t* pJson)
{
    json_t* pParams = mxb::json_ptr(pJson, MXS_JSON_PTR_PARAMETERS);

    if (pParams && json_is_object(pParams))
    {
        if (auto pSize = mxb::json_ptr(pParams, CN_CACHE_SIZE))
        {
            if (!json_is_null(pSize) && !json_is_integer(pSize))
            {
                pParams = nullptr;
            }
        }
    }

    return pParams;
}
}

bool qc_alter_from_json(json_t* pJson)
{
    bool rv = false;

    json_t* pParams = get_params(pJson);

    if (pParams)
    {
        rv = true;

        QC_CACHE_PROPERTIES cache_properties;
        qc_get_cache_properties(&cache_properties);

        json_t* pValue;

        if ((pValue = mxb::json_ptr(pParams, CN_CACHE_SIZE)))
        {
            cache_properties.max_size = json_integer_value(pValue);
            // If get_params() did its job, then we will not
            // get here if the value is negative.
            mxb_assert(cache_properties.max_size >= 0);
        }

        if (rv)
        {
            MXB_AT_DEBUG(bool set = ) qc_set_cache_properties(&cache_properties);
            mxb_assert(set);
        }
    }

    return rv;
}

namespace
{

void append_field_info(json_t* pParent,
                       const char* zName,
                       const QC_FIELD_INFO* begin, const QC_FIELD_INFO* end)
{
    json_t* pFields = json_array();

    std::for_each(begin, end, [pFields](const QC_FIELD_INFO& info) {
                      std::string name;

                      if (!info.database.empty())
                      {
                          name += info.database;
                          name += '.';
                          mxb_assert(!info.table.empty());
                      }

                      if (!info.table.empty())
                      {
                          name += info.table;
                          name += '.';
                      }

                      mxb_assert(!info.column.empty());

                      name += info.column;

                      json_array_append_new(pFields, json_string(name.c_str()));
                  });

    json_object_set_new(pParent, zName, pFields);
}

void append_field_info(json_t* pParams, GWBUF* pBuffer)
{
    const QC_FIELD_INFO* begin;
    size_t n;
    qc_get_field_info(pBuffer, &begin, &n);

    append_field_info(pParams, CN_FIELDS, begin, begin + n);
}

void append_function_info(json_t* pParams, GWBUF* pBuffer)
{
    json_t* pFunctions = json_array();

    const QC_FUNCTION_INFO* begin;
    size_t n;
    qc_get_function_info(pBuffer, &begin, &n);

    std::for_each(begin, begin + n, [pFunctions](const QC_FUNCTION_INFO& info) {
                      json_t* pFunction = json_object();

                      json_object_set_new(pFunction, CN_NAME, json_stringn(info.name.data(), info.name.length()));

                      append_field_info(pFunction, CN_ARGUMENTS, info.fields, info.fields + info.n_fields);

                      json_array_append_new(pFunctions, pFunction);
                  });

    json_object_set_new(pParams, CN_FUNCTIONS, pFunctions);
}
}

std::unique_ptr<json_t> qc_classify_as_json(const char* zHost, const std::string& statement)
{
    json_t* pAttributes = json_object();

    std::unique_ptr<GWBUF> sBuffer(modutil_create_query(statement.c_str()));
    GWBUF* pBuffer = sBuffer.get();

    qc_parse_result_t result = qc_parse(pBuffer, QC_COLLECT_ALL);

    json_object_set_new(pAttributes, CN_PARSE_RESULT, json_string(qc_result_to_string(result)));

    if (result != QC_QUERY_INVALID)
    {
        std::string type_mask = qc_typemask_to_string(qc_get_type_mask(pBuffer));
        json_object_set_new(pAttributes, CN_TYPE_MASK, json_string(type_mask.c_str()));

        json_object_set_new(pAttributes, CN_OPERATION,
                            json_string(qc_op_to_string(qc_get_operation(pBuffer))));
        bool has_clause = qc_query_has_clause(pBuffer);
        json_object_set_new(pAttributes, CN_HAS_WHERE_CLAUSE, json_boolean(has_clause));

        append_field_info(pAttributes, pBuffer);
        append_function_info(pAttributes, pBuffer);

        json_object_set_new(pAttributes, CN_CANONICAL, json_string(pBuffer->get_canonical().c_str()));
    }

    json_t* pSelf = json_object();
    json_object_set_new(pSelf, CN_ID, json_string(CN_CLASSIFY));
    json_object_set_new(pSelf, CN_TYPE, json_string(CN_CLASSIFY));
    json_object_set_new(pSelf, CN_ATTRIBUTES, pAttributes);

    return std::unique_ptr<json_t>(mxs_json_resource(zHost, MXS_JSON_API_QC_CLASSIFY, pSelf));
}

namespace
{

json_t* cache_entry_as_json(const std::string& stmt, const QC_CACHE_ENTRY& entry)
{
    json_t* pHits = json_integer(entry.hits);

    json_t* pClassification = json_object();
    json_object_set_new(pClassification,
                        CN_PARSE_RESULT, json_string(qc_result_to_string(entry.result.status)));
    std::string type_mask = qc_typemask_to_string(entry.result.type_mask);
    json_object_set_new(pClassification, CN_TYPE_MASK, json_string(type_mask.c_str()));
    json_object_set_new(pClassification,
                        CN_OPERATION,
                        json_string(qc_op_to_string(entry.result.op)));

    json_t* pAttributes = json_object();
    json_object_set_new(pAttributes, CN_HITS, pHits);
    json_object_set_new(pAttributes, CN_CLASSIFICATION, pClassification);

    json_t* pSelf = json_object();
    json_object_set_new(pSelf, CN_ID, json_string(stmt.c_str()));
    json_object_set_new(pSelf, CN_TYPE, json_string(CN_CACHE));
    json_object_set_new(pSelf, CN_ATTRIBUTES, pAttributes);

    return pSelf;
}
}

std::unique_ptr<json_t> qc_cache_as_json(const char* zHost)
{
    std::map<std::string, QC_CACHE_ENTRY> state;

    // Assuming the classification cache of all workers will roughly be similar
    // (which will be the case unless something is broken), collecting the
    // information serially from all routing workers will consume 1/N of the
    // memory that would be consumed if the information were collected in
    // parallel and then coalesced here.

    mxs::RoutingWorker::execute_serially([&state]() {
                                             qc_get_cache_state(state);
                                         });

    json_t* pData = json_array();

    for (const auto& p : state)
    {
        const auto& stmt = p.first;
        const auto& entry = p.second;

        json_t* pEntry = cache_entry_as_json(stmt, entry);

        json_array_append_new(pData, pEntry);
    }

    return std::unique_ptr<json_t>(mxs_json_resource(zHost, MXS_JSON_API_QC_CACHE, pData));
}

void qc_get_cache_state(std::map<std::string, QC_CACHE_ENTRY>& state)
{
    QCInfoCache* pCache = this_thread.pInfo_cache;

    if (pCache)
    {
        pCache->get_state(state);
    }
}<|MERGE_RESOLUTION|>--- conflicted
+++ resolved
@@ -105,24 +105,11 @@
 
 static thread_local struct
 {
-<<<<<<< HEAD
-    QCInfoCache* pInfo_cache;
-    uint32_t     options;
-    bool         use_cache;
-} this_thread =
-{
-    nullptr,
-    0,
-    true
-};
-=======
     QCInfoCache*     pInfo_cache { nullptr };
     uint32_t         options { 0 };
     bool             use_cache { true };
     bool             size_being_adjusted { false };
-    maxsimd::Markers markers;
 } this_thread;
->>>>>>> 47d341ca
 
 
 /**
@@ -154,9 +141,6 @@
         }
     }
 
-<<<<<<< HEAD
-    QC_STMT_INFO* peek(std::string_view canonical_stmt) const
-=======
     static int64_t thread_cache_max_size()
     {
         int64_t max_size = this_unit.cache_max_size() / mxs::Config::get().n_threads;
@@ -180,8 +164,7 @@
         m_cache_max_size = QCInfoCache::thread_cache_max_size();
     }
 
-    QC_STMT_INFO* peek(const std::string& canonical_stmt) const
->>>>>>> 47d341ca
+    QC_STMT_INFO* peek(std::string_view canonical_stmt) const
     {
         auto i = m_infos.find(canonical_stmt);
 
@@ -235,19 +218,7 @@
         // should not be exposed to the core.
         constexpr int64_t max_entry_size = 0xffffff - 5;
 
-<<<<<<< HEAD
-        int64_t cache_max_size = this_unit.cache_max_size() / mxs::Config::get().n_threads;
-
-        /** Because some queries cause much more memory to be used than can be measured,
-         *  the limit is reduced here. In the future the cache entries will be changed so
-         *  that memory fragmentation is minimized.
-         */
-        cache_max_size *= 0.65;
-
         int64_t size = entry_size(pInfo);
-=======
-        int64_t size = entry_size(canonical_stmt, pInfo);
->>>>>>> 47d341ca
 
         if (size < max_entry_size && size <= m_cache_max_size)
         {
