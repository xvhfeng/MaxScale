/*
 * Copyright (c) 2016 MariaDB Corporation Ab
 * Copyright (c) 2023 MariaDB plc, Finnish Branch
 *
 * Use of this software is governed by the Business Source License included
 * in the LICENSE.TXT file and at www.mariadb.com/bsl11.
 *
 * Change Date: 2027-11-30
 *
 * On the date above, in accordance with the Business Source License, use
 * of this software will be governed by version 2 or later of the General
 * Public License.
 */

#include <maxscale/protocol/mariadb/backend_connection.hh>

#include <arpa/inet.h>
#include <openssl/rand.h>
#include <mysql.h>
#include <mysqld_error.h>
#include <maxbase/format.hh>
#include <maxbase/proxy_protocol.hh>
#include <maxscale/clock.hh>
#include <maxscale/listener.hh>
#include <maxscale/mainworker.hh>
#include <maxscale/modinfo.hh>
#include <maxscale/modutil.hh>
#include <maxscale/router.hh>
#include <maxscale/server.hh>
#include <maxscale/service.hh>
#include <maxscale/protocol/mariadb/authenticator.hh>
#include <maxscale/protocol/mariadb/mysql.hh>
#include "user_data.hh"

// For setting server status through monitor
#include "../../../core/internal/monitormanager.hh"

using mxs::ReplyState;
using std::string;
using std::move;

namespace
{
using Iter = MariaDBBackendConnection::Iter;

void skip_encoded_int(Iter& it)
{
    switch (*it)
    {
    case 0xfc:
        it += 3;
        break;

    case 0xfd:
        it += 4;
        break;

    case 0xfe:
        it += 9;
        break;

    default:
        ++it;
        break;
    }
}

uint64_t get_encoded_int(Iter& it)
{
    uint64_t len = *it++;

    switch (len)
    {
    case 0xfc:
        len = mariadb::get_byte2(it);
        it += 2;
        break;

    case 0xfd:
        len = mariadb::get_byte3(it);
        it += 3;
        break;

    case 0xfe:
        len = mariadb::get_byte8(it);
        it += 8;
        break;

    default:
        break;
    }

    return len;
}

std::string get_encoded_str(Iter& it)
{
    uint64_t len = get_encoded_int(it);
    auto start = it;
    it += len;
    return std::string(start, it);
}

std::string_view get_encoded_str_sv(Iter& it)
{
    uint64_t len = get_encoded_int(it);
    auto start = it;
    it += len;

    // TODO: Change this to std::contiguous_iterator_tag in C++20
    static_assert(std::is_same_v<std::iterator_traits<Iter>::iterator_category,
                                 std::random_access_iterator_tag>);
    mxb_assert_message(&*start + len == &*it, "Memory must be contiguous");

    return std::string_view(reinterpret_cast<const char*>(&*start), len);
}

void skip_encoded_str(Iter& it)
{
    auto len = get_encoded_int(it);
    it += len;
}
}

/**
 * Construct a detached backend connection. Session and authenticator attached separately.
 */
MariaDBBackendConnection::MariaDBBackendConnection(SERVER& server)
    : m_server(server)
    , m_auth_data(server.name())
{
}

/*******************************************************************************
 *******************************************************************************
 *
 * API Entry Point - Connect
 *
 * This is the first entry point that will be called in the life of a backend
 * (database) connection. It creates a protocol data structure and attempts
 * to open a non-blocking socket to the database. If it succeeds, the
 * protocol_auth_state will become MYSQL_CONNECTED.
 *
 *******************************************************************************
 ******************************************************************************/

std::unique_ptr<MariaDBBackendConnection>
MariaDBBackendConnection::create(MXS_SESSION* session, mxs::Component* component, SERVER& server)
{
    std::unique_ptr<MariaDBBackendConnection> backend_conn(new MariaDBBackendConnection(server));
    backend_conn->assign_session(session, component);
    backend_conn->pin_history_responses();
    return backend_conn;
}

void MariaDBBackendConnection::finish_connection()
{
    mxb_assert(m_dcb->handler());

    if (m_state != State::POOLED)
    {
        mysql_session()->history_info.erase(this);
    }

    m_dcb->silence_errors();

    if (m_reply.command() == MXS_COM_BINLOG_DUMP)
    {
        // For replication connections in this stage, the connection must be dropped without sending a
        // COM_QUIT. If it's sent, the server might misinterpret it as a semi-sync acknowledgement packet.
    }
    else
    {
        // Always send a COM_QUIT to the backend being closed if it's a normal connection. This causes the
        // connection to be closed faster and it also makes sure that the connection shuts down correctly.
        m_dcb->writeq_append(mysql_create_com_quit(nullptr, 0));
    }
}

uint64_t MariaDBBackendConnection::can_reuse(MXS_SESSION* session) const
{
    MYSQL_session* data = static_cast<MYSQL_session*>(session->protocol_data());

    const uint64_t RELEVANT_CAPS = GW_MYSQL_CAPABILITIES_DEPRECATE_EOF | GW_MYSQL_CAPABILITIES_MULTI_RESULTS
        | GW_MYSQL_CAPABILITIES_MULTI_STATEMENTS | GW_MYSQL_CAPABILITIES_SESSION_TRACK
        | GW_MYSQL_CAPABILITIES_PS_MULTI_RESULTS | MXS_EXTRA_CAPS_SERVER64;

    // The relevant capability bits that change how the protocol works must match with the ones used by this
    // session. Some of them, like the connection attributes, aren't relevant as the connection has already
    // been created.
    bool caps_ok = (m_capabilities & RELEVANT_CAPS) == (data->full_capabilities() & RELEVANT_CAPS);

    // If proxy_protocol is enabled, the client IP address must exactly match the one that was used to create
    // this connection. This prevents sharing of the same connection between different user accounts.
    bool remote_ok = !m_server.proxy_protocol() || m_dcb->client_remote() == session->client_remote();

    uint64_t rv = REUSE_NOT_POSSIBLE;

    if (caps_ok && remote_ok)
    {
        rv = ReuseType::CHANGE_USER;

        if (m_account == session->user_and_host() && m_db == data->current_db)
        {
            rv = ReuseType::RESET_CONNECTION;
        }
    }

    return rv;
}

bool MariaDBBackendConnection::reuse(MXS_SESSION* session, mxs::Component* upstream, uint64_t reuse_type)
{
    bool rv = false;
    mxb_assert(!m_dcb->session() && m_dcb->readq_empty() && m_dcb->writeq_empty());
    MXS_SESSION::Scope scope(session);

    if (m_dcb->state() != DCB::State::POLLING || m_state != State::POOLED || !m_delayed_packets.empty())
    {
        MXB_INFO("DCB and protocol state do not qualify for reuse: %s, %s, %s",
                 mxs::to_string(m_dcb->state()), to_string(m_state).c_str(),
                 m_delayed_packets.empty() ? "no packets" : "stored packets");
    }
    else
    {
        assign_session(session, upstream);
        m_dcb->reset(session);

        bool reset_conn = reuse_type == ReuseType::RESET_CONNECTION;
        GWBUF buffer = reset_conn ? create_reset_connection_packet() : create_change_user_packet();

        /**
         * This is a connection that was just taken out of the persistent connection pool.
         * Send a COM_CHANGE_USER query to the backend to reset the session state. */
        if (m_dcb->writeq_append(std::move(buffer)))
        {
            MXB_INFO("Reusing connection, sending %s",
                     reset_conn ? "COM_RESET_CONNECTION" : "COM_CHANGE_USER");
            m_state = State::RESET_CONNECTION;
            rv = true;

            // Clear out any old prepared statements, those are reset by the COM_CHANGE_USER
            m_ps_map.clear();
            pin_history_responses();

            if (reset_conn && m_session->listener_data()->m_conn_init_sql.buffer_contents.empty())
            {
                // We don't have any initialization queries. This means we can send the history without having
                // to wait for the server's response as we know that the COM_RESET_CONNECTION will send only
                // one packet. This can't be done with a COM_CHANGE_USER as the server might respond with an
                // AuthSwitchRequest packet.
                m_state = State::RESET_CONNECTION_FAST;
                send_history();
            }
        }
    }

    return rv;
}

/**
 * @brief Log handshake failure
 *
 * @param dcb Backend DCB where authentication failed
 * @param buffer Buffer containing the response from the backend
 */
void MariaDBBackendConnection::handle_error_response(DCB* plain_dcb, GWBUF* buffer)
{
    mxb_assert(plain_dcb->role() == DCB::Role::BACKEND);
    BackendDCB* dcb = static_cast<BackendDCB*>(plain_dcb);
    uint16_t errcode = mxs_mysql_get_mysql_errno(buffer);
    std::string reason = mxs::extract_error(buffer);
    std::string errmsg = mxb::string_printf(
        "Authentication to '%s' failed: %hu, %s",
        dcb->server()->name(), errcode, reason.c_str());

    if (m_session->service->config()->log_auth_warnings)
    {
        MXB_ERROR("%s", errmsg.c_str());
    }

    /** If the error is ER_HOST_IS_BLOCKED put the server into maintenance mode.
     * This will prevent repeated authentication failures. */
    if (errcode == ER_HOST_IS_BLOCKED)
    {
        auto main_worker = mxs::MainWorker::get();
        auto server = dcb->server();
        main_worker->execute([server]() {
            MonitorManager::set_server_status(server, SERVER_MAINT);
        }, mxb::Worker::EXECUTE_AUTO);

        MXB_ERROR("Server %s has been put into maintenance mode due to the server blocking connections "
                  "from MaxScale. Run 'mysqladmin -h %s -P %d flush-hosts' on this server before taking "
                  "this server out of maintenance mode. To avoid this problem in the future, set "
                  "'max_connect_errors' to a larger value in the backend server.",
                  server->name(), server->address(), server->port());
    }
    else if (errcode == ER_ACCESS_DENIED_ERROR)
    {
        m_session->service->stats().add_failed_auth();

        // Authentication to backend failed. MaxScale must be operating on old user account data. This
        // session will fail, but update account data.
        auto user_cache = user_account_cache();
        if (user_cache)
        {
            if (user_cache->can_update_immediately())
            {
                m_session->service->request_user_account_update();
            }
            else
            {
                MXB_WARNING(USERS_RECENTLY_UPDATED_FMT, m_session->user_and_host().c_str());
            }
        }
        // If user cache does not exist, do nothing.
    }

    auto error_type = mxs::ErrorType::PERMANENT;

    // XPand responds with this sort of an authentication failure error while it's doing a group change. To
    // avoid permanently closing the backends, treat it as a transient error.
    if (errcode == 1 && reason.find("Group change during GTM operation") != std::string::npos)
    {
        error_type = mxs::ErrorType::TRANSIENT;
    }

    do_handle_error(m_dcb, errmsg, error_type);
}

/**
 * @brief Prepare protocol for a write
 *
 * This prepares both the buffer and the protocol itself for writing a query
 * to the backend.
 *
 * @param buffer Buffer that will be written
 */
void MariaDBBackendConnection::prepare_for_write(const GWBUF& buffer)
{
    if (m_session->capabilities() & RCAP_TYPE_REQUEST_TRACKING)
    {
        TrackedQuery query(buffer);

        if (m_reply.state() == ReplyState::DONE && m_track_queue.empty())
        {
            track_query(query);
        }
        else
        {
            m_track_queue.push(std::move(query));
        }
    }

    // TODO: These probably should be stored in TrackedQuery as well
    if (buffer.type_is_collect_result())
    {
        m_collect_result = true;
    }
}

void MariaDBBackendConnection::process_stmt_execute(GWBUF& original, uint32_t id, PSInfo& ps_info)
{
    // Only prepared statements with input parameters send metadata with COM_STMT_EXECUTE
    if (ps_info.n_params > 0 && !ps_info.exec_metadata_sent)
    {
        size_t types_offset = MYSQL_HEADER_LEN + 1 + 4 + 1 + 4 + ((ps_info.n_params + 7) / 8);
        uint8_t* ptr = original.data() + types_offset;

        if (*ptr == 0)
        {
            MYSQL_session* data = static_cast<MYSQL_session*>(m_session->protocol_data());
            auto it = data->exec_metadata.find(id);

            // Although this check is practically always true, it will prevent a broken
            // connector from crashing MaxScale.
            if (it != data->exec_metadata.end())
            {
                const auto& metadata = it->second;

                auto newsize = original.length() + metadata.size();
                GWBUF newbuf(newsize);
                newbuf.write_complete(newsize);
                auto dataptr = newbuf.data();

                memcpy(dataptr, original.data(), types_offset);
                dataptr += types_offset;

                // Set to 1, we are sending the types
                *dataptr++ = 1;

                // Splice the metadata into COM_STMT_EXECUTE
                memcpy(dataptr, metadata.data(), metadata.size());
                dataptr += metadata.size();

                // Copy remaining data that is being sent and update the packet length
                mxb_assert(original.length() > types_offset + 1);
                memcpy(dataptr, original.data() + types_offset + 1, original.length() - types_offset - 1);
                mariadb::set_byte3(newbuf.data(), newbuf.length() - MYSQL_HEADER_LEN);

                original = std::move(newbuf);
                ps_info.exec_metadata_sent = true;
            }
            else
            {
                mxb_assert_message(ps_info.n_params > 0, "Only PS with params can be malformed");
                MXB_WARNING("Malformed COM_STMT_EXECUTE (ID %u): could not find previous "
                            "execution with metadata and current execution doesn't contain it", id);
            }
        }
        else
        {
            ps_info.exec_metadata_sent = true;
        }
    }
}

void MariaDBBackendConnection::ready_for_reading(DCB* event_dcb)
{
    mxb_assert(m_dcb == event_dcb);     // The protocol should only handle its own events.

    bool state_machine_continue = true;
    while (state_machine_continue)
    {
        switch (m_state)
        {
        case State::HANDSHAKING:
            {
                auto hs_res = handshake();
                switch (hs_res)
                {
                case StateMachineRes::IN_PROGRESS:
                    state_machine_continue = false;
                    break;

                case StateMachineRes::DONE:
                    m_state = State::AUTHENTICATING;
                    break;

                case StateMachineRes::ERROR:
                    m_state = State::FAILED;
                    break;
                }
            }
            break;

        case State::AUTHENTICATING:
            {
                auto auth_res = authenticate();
                switch (auth_res)
                {
                case StateMachineRes::IN_PROGRESS:
                    state_machine_continue = false;
                    break;

                case StateMachineRes::DONE:
                    m_state = State::CONNECTION_INIT;
                    break;

                case StateMachineRes::ERROR:
                    m_state = State::FAILED;
                    break;
                }
            }
            break;

        case State::CONNECTION_INIT:
            {
                auto init_res = send_connection_init_queries();
                switch (init_res)
                {
                case StateMachineRes::IN_PROGRESS:
                    state_machine_continue = false;
                    break;

                case StateMachineRes::DONE:
                    m_state = State::SEND_HISTORY;
                    break;

                case StateMachineRes::ERROR:
                    m_state = State::FAILED;
                    break;
                }
            }
            break;

        case State::SEND_HISTORY:
            send_history();
            m_state = State::READ_HISTORY;
            break;

        case State::READ_HISTORY:
            {
                auto res = read_history_response();
                switch (res)
                {
                case StateMachineRes::IN_PROGRESS:
                    state_machine_continue = false;
                    break;

                case StateMachineRes::DONE:
                    m_state = State::SEND_DELAYQ;
                    break;

                case StateMachineRes::ERROR:
                    m_state = State::FAILED;
                    break;
                }
            }
            break;

        case State::SEND_DELAYQ:
            m_state = State::ROUTING;
            send_delayed_packets();
            break;

        case State::RESET_CONNECTION_FAST:
        case State::RESET_CONNECTION:
        case State::READ_CHANGE_USER:
            {
                auto res = read_change_user();

                switch (res)
                {
                case StateMachineRes::IN_PROGRESS:
                    state_machine_continue = false;
                    break;

                case StateMachineRes::DONE:
                    break;

                case StateMachineRes::ERROR:
                    m_state = State::FAILED;
                    break;
                }
            }
            break;

        case State::SEND_CHANGE_USER:
            normal_read();

            if (!expecting_reply())
            {
                // No more replies expected, generate and send the COM_CHANGE_USER.
                send_change_user_to_backend();
            }
            else
            {
                state_machine_continue = false;
            }
            break;

        case State::PINGING:
            read_com_ping_response();
            break;

        case State::PREPARE_PS:
            normal_read();

            // The reply must be complete and we must have no pending queries to track. If m_track_queue is
            // not empty, that means the current result is not for the COM_STMT_PREPARE but for a command that
            // was executed before it.
            if (m_reply.is_complete() && m_track_queue.empty())
            {
                // The state can change inside do_handle_error() as a result of a failed network read from the
                // DCB or a mismatch in the result of a command stored in the history.
                if (m_state != State::FAILED)
                {
                    m_state = State::ROUTING;
                    send_delayed_packets();
                }
            }

            state_machine_continue = false;
            break;

        case State::ROUTING:
            normal_read();
            // Normal read always consumes all data.
            state_machine_continue = false;
            break;

        case State::POOLED:
            mxb_assert(!true);      // Should not currently happen.
            m_state = State::FAILED;
            state_machine_continue = false;
            break;

        case State::FAILED:
            state_machine_continue = false;
            break;
        }
    }
}

void MariaDBBackendConnection::do_handle_error(DCB* dcb, const std::string& errmsg, mxs::ErrorType type)
{
    std::ostringstream ss(errmsg, std::ios_base::app);

    ss << " (" << m_server.name() << ", session=" << m_session->id();

    if (m_thread_id)
    {
        ss << ", conn_id=" << m_thread_id;
    }

    if (int err = gw_getsockerrno(dcb->fd()))
    {
        ss << ": " << err << ", " << mxb_strerror(err);
    }
    else if (dcb->is_fake_event())
    {
        // Fake events should not have TCP socket errors
        ss << ": Generated event";
    }

    ss << ")";

    // Erase history info callback before we do the handleError call. This prevents it from being called while
    // the DCB is in the zombie queue.
    mysql_session()->history_info.erase(this);

    mxb_assert(!dcb->hanged_up());
    GWBUF* errbuf = mysql_create_custom_error(1, 0, ER_CONNECTION_KILLED, ss.str().c_str());

    MXB_AT_DEBUG(bool res = ) m_upstream->handleError(type, errbuf, nullptr, m_reply);

    mxb_assert_message(res || m_session->state() == MXS_SESSION::State::STOPPING,
                       "The session should be stopping when handleError fails");
    mxb_assert_message(!res || !dcb->is_open(),
                       "The DCB must not be open after a successful handleError call");

    m_state = State::FAILED;

    gwbuf_free(errbuf);
}

/**
 * @brief Check if a reply can be routed to the client
 *
 * @param Backend DCB
 * @return True if session is ready for reply routing
 */
bool MariaDBBackendConnection::session_ok_to_route(DCB* dcb)
{
    bool rval = false;
    auto session = dcb->session();
    if (session->state() == MXS_SESSION::State::STARTED)
    {
        ClientDCB* client_dcb = session->client_connection()->dcb();
        if (client_dcb && client_dcb->state() != DCB::State::DISCONNECTED)
        {
            auto client_protocol = client_dcb->protocol();
            if (client_protocol)
            {
                if (client_protocol->in_routing_state())
                {
                    rval = true;
                }
            }
        }
    }


    return rval;
}

static inline bool auth_change_requested(const GWBUF& buf)
{
    return mxs_mysql_get_command(&buf) == MYSQL_REPLY_AUTHSWITCHREQUEST
           && buf.length() > MYSQL_EOF_PACKET_LEN;
}

bool MariaDBBackendConnection::handle_auth_change_response(const GWBUF& reply, DCB* dcb)
{
    bool rval = false;

    if (strcmp((const char*)reply.data() + 5, DEFAULT_MYSQL_AUTH_PLUGIN) == 0)
    {
        /**
         * The server requested a change of authentication methods.
         * If we're changing the authentication method to the same one we
         * are using now, it means that the server is simply generating
         * a new scramble for the re-authentication process.
         */
        rval = send_mysql_native_password_response(reply, dcb);
    }

    return rval;
}

/**
 * With authentication completed, read new data and write to backend
 */
void MariaDBBackendConnection::normal_read()
{
    /** Ask what type of output the router/filter chain expects */
    MXS_SESSION* session = m_dcb->session();
    uint64_t capabilities = session->capabilities();
    capabilities |= mysql_session()->client_protocol_capabilities();
    bool need_complete_packets = rcap_type_required(capabilities, RCAP_TYPE_PACKET_OUTPUT)
        || rcap_type_required(capabilities, RCAP_TYPE_RESULTSET_OUTPUT)
        || rcap_type_required(capabilities, RCAP_TYPE_STMT_OUTPUT)
        || m_collect_result;

    // Limit the amount of data read so that client dcb writeq won't heavily exceed writeq_high_water.
    auto high_water_limit = config_writeq_high_water();

    size_t bytes_to_read = 0;
    if (high_water_limit > 0)
    {
        bytes_to_read = high_water_limit + 1;
        auto client_writeq_len = m_session->client_dcb->writeq_len();
        if (client_writeq_len < bytes_to_read)
        {
            bytes_to_read -= client_writeq_len;
        }
        else
        {
            // Should not really read anything. But logic may not handle that right now so read
            // at least a little.
            bytes_to_read = MYSQL_HEADER_LEN;
        }

        if (need_complete_packets)
        {
            uint8_t header_data[MYSQL_HEADER_LEN];
            // Existing packet can override the limit. This ensures that complete packets can be read even if
            // those packets are larger than writeq_high_water.
            if (m_dcb->readq_peek(MYSQL_HEADER_LEN, header_data) == MYSQL_HEADER_LEN)
            {
                auto curr_packet_len = mariadb::get_packet_length(header_data);
                if (curr_packet_len > bytes_to_read)
                {
                    bytes_to_read = curr_packet_len;
                }
            }
        }

        // In case user has configured a tiny writeq_high_water. This should be disallowed, though.
        bytes_to_read = std::max(bytes_to_read, (size_t)MYSQL_HEADER_LEN);
    }

    auto [read_ok, buffer] = m_dcb->read(MYSQL_HEADER_LEN, bytes_to_read);

    if (buffer.empty())
    {
        if (read_ok)
        {
            return;
        }
        else
        {
            do_handle_error(m_dcb, "Read from backend failed");
            return;
        }
    }

    bool result_collected = false;

    if (rcap_type_required(capabilities, RCAP_TYPE_PACKET_OUTPUT) || m_collect_result)
    {
        GWBUF tmp;
        bool track = rcap_type_required(capabilities, RCAP_TYPE_REQUEST_TRACKING)
            && !rcap_type_required(capabilities, RCAP_TYPE_STMT_OUTPUT);

        if (track || m_collect_result)
        {
            tmp = track_response(buffer);
        }
        else
        {
            tmp = mariadb::get_complete_packets(buffer);
        }

        // Store any partial packets in the DCB's read buffer
        if (!buffer.empty())
        {
            m_dcb->unread(std::move(buffer));

            if (m_reply.is_complete())
            {
                // There must be more than one response in the buffer which we need to process once we've
                // routed this response.
                m_dcb->trigger_read_event();
            }
        }

        if (tmp.empty())
        {
            return;     // No complete packets
        }

        buffer = std::move(tmp);
    }

    if (rcap_type_required(capabilities, RCAP_TYPE_RESULTSET_OUTPUT) || m_collect_result)
    {
        m_collectq.merge_back(std::move(buffer));

        if (!m_reply.is_complete())
        {
            return;
        }

        buffer = std::move(m_collectq);
        m_collect_result = false;
        result_collected = true;
    }

    do
    {
        GWBUF stmt;

        if (!result_collected && rcap_type_required(capabilities, RCAP_TYPE_STMT_OUTPUT))
        {
            // This happens if a session with RCAP_TYPE_STMT_OUTPUT closes the connection before all
            // the packets have been processed.
            if (!m_dcb->is_open())
            {
                buffer.clear();
                break;
            }

            // TODO: Get rid of RCAP_TYPE_STMT_OUTPUT and iterate over all packets in the resultset
            stmt = mariadb::get_next_MySQL_packet(buffer);
            mxb_assert_message(!stmt.empty(), "There should be only complete packets in buffer");

            GWBUF tmp = track_response(stmt);
            mxb_assert(stmt.empty());
            stmt = std::move(tmp);
        }
        else
        {
            stmt = std::move(buffer);
        }

        if (session_ok_to_route(m_dcb))
        {
            // This keeps the row data in the mxs::Reply valid for the whole clientReply call even if the
            // buffer is freed by a router or a filter.
            std::unique_ptr<GWBUF> sTmp_for_row_data;
            if (m_collect_rows)
            {
                sTmp_for_row_data.reset(new GWBUF(stmt));
            }

            thread_local mxs::ReplyRoute route;
            route.clear();
            m_upstream->clientReply(mxs::gwbuf_to_gwbufptr(std::move(stmt)), route, m_reply);
            m_reply.clear_row_data();
        }
        else
        {
            /*< session is closing; replying to client isn't possible */
        }
    }
    while (!buffer.empty());

    if (!m_dcb->is_open())
    {
        // The router closed the session, erase the callbacks to prevent the client protocol from calling it.
        mysql_session()->history_info.erase(this);
    }
    else if (rcap_type_required(capabilities, RCAP_TYPE_SESCMD_HISTORY) && m_reply.is_complete())
    {
        if (!compare_responses())
        {
            do_handle_error(m_dcb, create_response_mismatch_error(), mxs::ErrorType::PERMANENT);
        }
    }
}

void MariaDBBackendConnection::send_history()
{
    MYSQL_session* client_data = mysql_session();

    if (!client_data->history.empty())
    {
        for (const auto& history_query : client_data->history)
        {
            TrackedQuery query(history_query);

            if (m_reply.state() == ReplyState::DONE && m_track_queue.empty())
            {
                track_query(query);
            }
            else
            {
                m_track_queue.push(query);
            }

            MXB_INFO("Execute %s %u on '%s': %s", STRPACKETTYPE(query.command),
                     history_query.id(), m_server.name(), history_query.get_sql().c_str());

            m_dcb->writeq_append(GWBUF(history_query));
            m_history_responses.push_back(history_query.id());
        }
    }
}

MariaDBBackendConnection::StateMachineRes MariaDBBackendConnection::read_history_response()
{
    StateMachineRes rval = StateMachineRes::DONE;

    while (!m_history_responses.empty() && rval == StateMachineRes::DONE)
    {
        auto [read_ok, buffer] = m_dcb->read(MYSQL_HEADER_LEN, 0);

        if (buffer.empty())
        {
            if (read_ok)
            {
                rval = StateMachineRes::IN_PROGRESS;
            }
            else
            {
                do_handle_error(m_dcb, "Read from backend failed");
                rval = StateMachineRes::ERROR;
            }
        }
        else
        {
            track_response(buffer);
            if (!buffer.empty())
            {
                m_dcb->unread(std::move(buffer));
            }

            if (m_reply.is_complete())
            {
                MYSQL_session* client_data = mysql_session();
                uint32_t id = m_history_responses.front();
                auto it = client_data->history_responses.find(id);
                mxb_assert(it != client_data->history_responses.end());

                if (it != client_data->history_responses.end() && m_reply.is_ok() == it->second)
                {
                    MXB_INFO("Reply to %u complete", id);
                    m_history_responses.pop_front();
                }
                else
                {
                    // This server sent a different response than the one we sent to the client. Trigger a
                    // hangup event so that it is closed.
                    do_handle_error(m_dcb, create_response_mismatch_error(), mxs::ErrorType::PERMANENT);
                    m_dcb->trigger_hangup_event();
                    rval = StateMachineRes::ERROR;
                }
            }
            else
            {
                // The result is not yet complete. In practice this only happens with a COM_STMT_PREPARE that
                // has multiple input/output parameters.
                rval = StateMachineRes::IN_PROGRESS;
            }
        }
    }

    return rval;
}

std::string MariaDBBackendConnection::create_response_mismatch_error()
{
    std::ostringstream ss;

    ss << "Response from server '" << m_server.name() << "' "
       << "differs from the expected response to " << STRPACKETTYPE(m_reply.command()) << ". "
       << "Closing connection due to inconsistent session state.";

    if (m_reply.error())
    {
        ss << " Error: " << m_reply.error().message();
    }

    return ss.str();
}

void MariaDBBackendConnection::pin_history_responses()
{
    // Mark the start of the history responses that we're interested in. This guarantees that all responses
    // remain in effect while the connection reset is ongoing. This is needed to correctly detect a
    // COM_STMT_CLOSE that arrives after the connection creation and which caused the history to shrink.
    MYSQL_session* client_data = mysql_session();

    if (!client_data->history.empty())
    {
        client_data->history_info[this].position = client_data->history.front().id();
    }
}

bool MariaDBBackendConnection::compare_responses()
{
    mxb_assert(rcap_type_required(m_session->capabilities(), RCAP_TYPE_SESCMD_HISTORY));
    MYSQL_session* data = mysql_session();

    if (m_current_id)
    {
        // It's possible that there's already a response for this command. This can happen if the session
        // command is executed multiple times before the accepted answer has arrived. We only care about
        // the latest result.
        m_ids_to_check[m_current_id] = m_reply.is_ok();

        // Reset the ID after storing it to make sure debug assertions will catch any cases where a PS
        // response is read without a pre-assigned ID.
        m_current_id = 0;
    }

    // It is possible that the same command is verified twice if the session command ends up being executed
    // more than once. This happens as each failed attempt to execute it causes the response callback to be
    // installed and if the accepted answer arrives before the final response for this backend arrives, the
    // latest completed response from this backend is used. This can cause the connection to be closed even if
    // it would be considered valid later on.
    //
    // TODO: We could probably use m_current_id to prevent this from happening.

    bool ok = true;
    bool found = false;
    auto it = m_ids_to_check.begin();

    while (it != m_ids_to_check.end())
    {
        auto response_it = data->history_responses.find(it->first);

        if (response_it != data->history_responses.end())
        {
            data->history_info[this].position = it->first;

            if (it->second != response_it->second)
            {
                ok = false;
                break;
            }

            it = m_ids_to_check.erase(it);
            found = true;
        }
        else
        {
            ++it;
        }
    }

    if (ok && !found && !m_ids_to_check.empty())
    {
        data->history_info[this].response_cb = [this]() {
            if (!compare_responses())
            {
                do_handle_error(m_dcb, create_response_mismatch_error(),
                                mxs::ErrorType::PERMANENT);
            }
        };
    }

    return ok;
}

MariaDBBackendConnection::StateMachineRes MariaDBBackendConnection::read_change_user()
{
    auto [read_ok, buffer] = mariadb::read_protocol_packet(m_dcb);

    if (buffer.empty())
    {
        if (read_ok)
        {
            return StateMachineRes::IN_PROGRESS;
        }
        else
        {
            do_handle_error(m_dcb, "Read from backend failed");
            return StateMachineRes::ERROR;
        }
    }

    auto rv = StateMachineRes::ERROR;

    if (auth_change_requested(buffer) && handle_auth_change_response(buffer, m_dcb))
    {
        rv = StateMachineRes::IN_PROGRESS;
    }
    else
    {
        int cmd = mxs_mysql_get_command(&buffer);

        if (m_state == State::READ_CHANGE_USER)
        {
            // The COM_CHANGE_USER is now complete. The reply state must be updated here as the normal
            // result processing code doesn't deal with the COM_CHANGE_USER responses.
            set_reply_state(ReplyState::DONE);

            mxs::ReplyRoute route;
            m_reply.clear();
            m_reply.set_is_ok(cmd == MYSQL_REPLY_OK);
            if (m_upstream->clientReply(mxs::gwbuf_to_gwbufptr(move(buffer)), route, m_reply))
            {
                // If packets were received from the router while the COM_CHANGE_USER was in progress,
                // they are stored in the same delayed queue that is used for the initial connection.
                m_state = State::SEND_DELAYQ;
                rv = StateMachineRes::DONE;
            }
            else
            {
                rv = StateMachineRes::ERROR;
            }
        }
        else if (m_state == State::RESET_CONNECTION || m_state == State::RESET_CONNECTION_FAST)
        {
            if (cmd == MYSQL_REPLY_ERR)
            {
                std::string errmsg = "Failed to reuse connection: " + mxs::extract_error(&buffer);
                do_handle_error(m_dcb, errmsg, mxs::ErrorType::PERMANENT);
                rv = StateMachineRes::ERROR;
            }
            else
            {
                MXB_INFO("Connection reset complete");
                // Connection is being attached to a new session, so all initializations must be redone.
                m_state = m_state == State::RESET_CONNECTION_FAST ?
                    State::READ_HISTORY : State::CONNECTION_INIT;

                rv = StateMachineRes::DONE;
            }
        }
        else
        {
            mxb_assert(!true);
        }
    }

    return rv;
}

void MariaDBBackendConnection::read_com_ping_response()
{
    auto [read_ok, buffer] = mariadb::read_protocol_packet(m_dcb);
    if (buffer.empty())
    {
        if (!read_ok)
        {
            do_handle_error(m_dcb, "Failed to read COM_PING response");
        }
    }
    else
    {
        mxb_assert(mxs_mysql_get_command(&buffer) == MYSQL_REPLY_OK);
        // Route any packets that were received while we were pinging the backend
        m_state = m_delayed_packets.empty() ? State::ROUTING : State::SEND_DELAYQ;
    }
}

void MariaDBBackendConnection::write_ready(DCB* event_dcb)
{
    mxb_assert(m_dcb == event_dcb);
    auto dcb = m_dcb;
    if (dcb->state() != DCB::State::POLLING)
    {
        /** Don't write to backend if backend_dcb is not in poll set anymore */
        const uint8_t* data = NULL;
        bool com_quit = false;

        if (!dcb->writeq_empty())
        {
            data = dcb->writeq().data();
            com_quit = MYSQL_IS_COM_QUIT(data);
        }

        if (data)
        {
            if (!com_quit)
            {
                MXB_ERROR("Attempt to write buffered data to backend failed due internal inconsistent "
                          "state: %s", mxs::to_string(dcb->state()));
            }
        }
        else
        {
            MXB_DEBUG("Dcb %p in state %s but there's nothing to write either.",
                      dcb, mxs::to_string(dcb->state()));
        }
    }
    else
    {
        if (m_state == State::HANDSHAKING && m_hs_state == HandShakeState::SEND_PROHY_HDR)
        {
            // Write ready is usually the first event delivered after a connection is made.
            // Proxy header should be sent in case the server is waiting for it.
            if (m_server.proxy_protocol())
            {
                m_hs_state = (send_proxy_protocol_header()) ? HandShakeState::EXPECT_HS :
                    HandShakeState::FAIL;
            }
            else
            {
                m_hs_state = HandShakeState::EXPECT_HS;
            }
        }
        dcb->writeq_drain();
    }
}

/*
 * Write function for backend DCB. Store command to protocol.
 *
 * @param queue Queue of buffers to write
 * @return      0 on failure, 1 on success
 */
int32_t MariaDBBackendConnection::write(GWBUF* queue)
{
<<<<<<< HEAD
    return write(mxs::gwbufptr_to_gwbuf(queue)) ? 1 : 0;
}

bool MariaDBBackendConnection::write(GWBUF&& queue)
{
=======
    MXS_SESSION::Scope scope(m_session);
>>>>>>> b7e2ae48
    int rc = 0;
    switch (m_state)
    {
    case State::FAILED:
        if (m_session->state() != MXS_SESSION::State::STOPPING)
        {
            MXB_ERROR("Unable to write to backend '%s' because connection has failed. Server in state %s.",
                      m_server.name(), m_server.status_string().c_str());
        }

        rc = 0;
        break;

    case State::ROUTING:
        {
            // If the buffer contains a large query, we have to ignore the command byte and just write it. The
            // state of m_large_query must be updated for each routed packet to accurately know whether the
            // command byte is accurate or not.
            bool was_large = m_large_query;
            uint32_t packet_len = mariadb::get_header(queue.data()).pl_length;
            m_large_query = packet_len == MYSQL_PACKET_LENGTH_MAX;

            if (was_large || m_reply.state() == ReplyState::LOAD_DATA)
            {
                if (packet_len == 0 && m_reply.state() == ReplyState::LOAD_DATA)
                {
                    // An empty packet is sent at the end of the LOAD DATA LOCAL INFILE. Any packets received
                    // after this but before the server responds with the result should go through the normal
                    // code paths.
                    set_reply_state(ReplyState::LOAD_DATA_END);
                }

                // Not the start of a packet, don't analyze it.
                return m_dcb->writeq_append(std::move(queue));
            }

            uint8_t cmd = mxs_mysql_get_command(&queue);

            if (cmd == MXS_COM_CHANGE_USER)
            {
                // Discard the packet, we'll generate our own when we send it.
                if (expecting_reply())
                {
                    // Busy with something else, wait for it to complete and then send the COM_CHANGE_USER.
                    m_state = State::SEND_CHANGE_USER;
                    return 1;
                }
                else
                {
                    return send_change_user_to_backend();
                }
            }

            prepare_for_write(queue);

            if (mxs_mysql_is_ps_command(cmd))
            {
                uint32_t ps_id = mxs_mysql_extract_ps_id(&queue);
                auto it = m_ps_map.find(ps_id);

                if (it != m_ps_map.end())
                {
                    // Ensure unique GWBUF to prevent our modification of the PS ID from
                    // affecting the original buffer.
                    queue.ensure_unique();

                    // Replace our generated ID with the real PS ID
                    uint8_t* ptr = queue.data() + MYSQL_PS_ID_OFFSET;
                    mariadb::set_byte4(ptr, it->second.real_id);

                    if (cmd == MXS_COM_STMT_CLOSE)
                    {
                        m_ps_map.erase(it);
                    }
                    else if (cmd == MXS_COM_STMT_EXECUTE)
                    {
                        process_stmt_execute(queue, ps_id, it->second);
                    }
                }
                else if (ps_id != MARIADB_PS_DIRECT_EXEC_ID)
                {
                    std::stringstream ss;
                    ss << "Unknown prepared statement handler (" << ps_id << ") given to MaxScale for "
                       << STRPACKETTYPE(cmd) << " by " << m_session->user_and_host();

                    // Only send the error if the client expects a response. If an unknown COM_STMT_CLOSE is
                    // sent, don't respond to it.
                    if (cmd == MXS_COM_STMT_CLOSE)
                    {
                        auto data = mysql_session();

                        if (data->history_responses.find(ps_id) != data->history_responses.end())
                        {
                            // If we haven't executed the COM_STMT_PREPARE that this COM_STMT_CLOSE refers to
                            // but we have the response for it, we know that the COM_STMT_CLOSE was received
                            // after the connection was opened but before we reached the history replay state.
                            // This can be relied on as the history position is pinned to the lowest ID when
                            // the connection is opened.
                            return 1;
                        }
                    }
                    else
                    {
                        GWBUF* err = mysql_create_custom_error(
                            1, 0, ER_UNKNOWN_STMT_HANDLER, ss.str().c_str());

                        // Send the error as a separate event. This allows the routeQuery of the router to
                        // finish before we deliver the response.
                        // TODO: questionable code. Deliver the error in some other way.
                        mxb_assert(m_dcb->readq_empty());
                        m_dcb->unread(err);
                        m_dcb->trigger_read_event();
                    }

                    mxs::unexpected_situation(ss.str().c_str());
                    MXB_WARNING("%s", ss.str().c_str());

                    // This is an error condition that is very likely to happen if something is broken in the
                    // prepared statement handling. Asserting that we never get here when we're testing helps
                    // catch the otherwise hard to spot error. Since this code is expected to be hit in
                    // environments where a connector sends an unknown ID, we can't treat this as a hard error
                    // and close the session. The only known exception to this is the test for MXS-3392 which
                    // causes a COM_STMT_CLOSE with a zero ID to be sent.
                    mxb_assert(!true || (cmd == MXS_COM_STMT_CLOSE && ps_id == 0));
                    return 1;
                }
            }

            if (cmd == MXS_COM_QUIT && m_server.persistent_conns_enabled())
            {
                /** We need to keep the pooled connections alive so we just ignore the COM_QUIT packet */
                rc = 1;
            }
            else
            {
                if (cmd == MXS_COM_STMT_PREPARE)
                {
                    // Stop accepting new queries while a COM_STMT_PREPARE is in progress. This makes sure
                    // that it completes before other commands that refer to it are processed. This can happen
                    // when a COM_STMT_PREPARE is routed to multiple backends and a faster backend sends the
                    // response to the client. This means that while this backend is still busy executing it,
                    // a COM_STMT_CLOSE for the prepared statement can arrive.
                    m_state = State::PREPARE_PS;
                }

                /** Write to backend */
                rc = m_dcb->writeq_append(std::move(queue));
            }
        }
        break;

    case State::PREPARE_PS:
        {
            if (m_large_query)
            {
                // A continuation of a large COM_STMT_PREPARE
                auto hdr = mariadb::get_header(queue.data());
                m_large_query = hdr.pl_length == MYSQL_PACKET_LENGTH_MAX;
                rc = m_dcb->writeq_append(std::move(queue));
            }
            else
            {
                MXB_INFO("Storing %s while in state '%s': %s", STRPACKETTYPE(mxs_mysql_get_command(&queue)),
                         to_string(m_state).c_str(), queue.get_sql().c_str());
                m_delayed_packets.emplace_back(std::move(queue));
                rc = 1;
            }
        }
        break;

    default:
        {
            MXB_INFO("Storing %s while in state '%s': %s", STRPACKETTYPE(mxs_mysql_get_command(&queue)),
                     to_string(m_state).c_str(), queue.get_sql().c_str());
            m_delayed_packets.emplace_back(std::move(queue));
            rc = 1;
        }
        break;
    }
    return rc;
}

/**
 * Error event handler.
 * Create error message, pass it to router's error handler and if error
 * handler fails in providing enough backend servers, mark session being
 * closed and call DCB close function which triggers closing router session
 * and related backends (if any exists.
 */
void MariaDBBackendConnection::error(DCB* event_dcb)
{
    mxb_assert(m_dcb == event_dcb);

    const auto dcb_state = m_dcb->state();
    if (dcb_state != DCB::State::POLLING || m_session->state() != MXS_SESSION::State::STARTED)
    {
        int error = 0;
        int len = sizeof(error);

        if (getsockopt(m_dcb->fd(), SOL_SOCKET, SO_ERROR, &error, (socklen_t*) &len) == 0 && error != 0)
        {
            MXB_ERROR("Network error in connection to server '%s', session in state '%s' (%s): %d, %s",
                      m_server.name(), session_state_to_string(m_session->state()), mxs::to_string(dcb_state),
                      error, mxb_strerror(error));
        }
    }
    else
    {
        do_handle_error(m_dcb, "Lost connection to backend server: network error");
    }
}

/**
 * Error event handler.
 * Create error message, pass it to router's error handler and if error
 * handler fails in providing enough backend servers, mark session being
 * closed and call DCB close function which triggers closing router session
 * and related backends (if any exists.
 *
 * @param event_dcb The current Backend DCB
 * @return 1 always
 */
void MariaDBBackendConnection::hangup(DCB* event_dcb)
{
    mxb_assert(m_dcb == event_dcb);
    mxb_assert(m_dcb->is_open());
    MXS_SESSION* session = m_dcb->session();
    mxb_assert(session);

    if (session->state() != MXS_SESSION::State::STARTED)
    {
        int error;
        int len = sizeof(error);
        if (getsockopt(m_dcb->fd(), SOL_SOCKET, SO_ERROR, &error, (socklen_t*) &len) == 0)
        {
            if (error != 0 && session->state() != MXS_SESSION::State::STOPPING)
            {
                MXB_ERROR("Network hangup in connection to server '%s', session in state '%s' (%s): %d, %s",
                          m_server.name(), session_state_to_string(m_session->state()),
                          mxs::to_string(m_dcb->state()), error, mxb_strerror(error));
            }
        }
    }
    else
    {
        do_handle_error(m_dcb, "Lost connection to backend server: connection closed by peer");
    }
}

GWBUF MariaDBBackendConnection::create_reset_connection_packet()
{
    uint8_t buf[] = {0x1, 0x0, 0x0, 0x0, MXS_COM_RESET_CONNECTION};
    return GWBUF(buf, sizeof(buf));
}

/**
 * Create COM_CHANGE_USER packet and store it to GWBUF.
 *
 * @return GWBUF buffer consisting of COM_CHANGE_USER packet
 * @note the function doesn't fail
 */
GWBUF MariaDBBackendConnection::create_change_user_packet()
{
    const auto& client_auth_data = *m_auth_data.client_data->auth_data;
    auto make_auth_token = [this, &client_auth_data] {
        std::vector<uint8_t> rval;
        const string& hex_hash2 = client_auth_data.user_entry.entry.password;
        if (hex_hash2.empty())
        {
            m_current_auth_token.clear();
            return rval;        // Empty password -> empty token
        }

        // Need to compute the value of:
        // SHA1(scramble || SHA1(SHA1(password))) ⊕ SHA1(password)

        // SHA1(SHA1(password)) is in the user entry and needs to be converted to binary form.
        if (hex_hash2.length() == 2 * SHA_DIGEST_LENGTH)
        {
            uint8_t hash2[SHA_DIGEST_LENGTH];
            mxs::hex2bin(hex_hash2.c_str(), hex_hash2.length(), hash2);

            // Calculate SHA1(CONCAT(scramble, hash2) */
            uint8_t concat_hash[SHA_DIGEST_LENGTH];
            gw_sha1_2_str(m_auth_data.scramble, MYSQL_SCRAMBLE_LEN, hash2, SHA_DIGEST_LENGTH,
                          concat_hash);

            // SHA1(password) was sent by client and is in binary form.
            auto& hash1 = client_auth_data.backend_token;
            if (hash1.size() == SHA_DIGEST_LENGTH)
            {
                m_current_auth_token = hash1;
                // Compute the XOR */
                uint8_t new_token[SHA_DIGEST_LENGTH];
                mxs::bin_bin_xor(concat_hash, hash1.data(), SHA_DIGEST_LENGTH, new_token);
                rval.assign(new_token, new_token + SHA_DIGEST_LENGTH);
            }
        }
        return rval;
    };

    auto mses = m_auth_data.client_data;
    std::vector<uint8_t> payload;
    payload.reserve(200);   // Enough for most cases.

    auto insert_stringz = [&payload](const std::string& str) {
        auto n = str.length() + 1;
        auto zstr = str.c_str();
        payload.insert(payload.end(), zstr, zstr + n);
    };

    // Command byte COM_CHANGE_USER 0x11 */
    payload.push_back(MXS_COM_CHANGE_USER);

    insert_stringz(client_auth_data.user);

    // Calculate the authentication token.
    auto token = make_auth_token();
    payload.push_back(token.size());
    payload.insert(payload.end(), token.begin(), token.end());

    insert_stringz(client_auth_data.default_db);

    uint8_t charset[2];
    mariadb::set_byte2(charset, client_auth_data.collation);
    payload.insert(payload.end(), charset, charset + sizeof(charset));

    insert_stringz(client_auth_data.plugin);
    auto& attr = client_auth_data.attributes;
    payload.insert(payload.end(), attr.begin(), attr.end());

    auto buflen = MYSQL_HEADER_LEN + payload.size();
    GWBUF buffer(buflen);
    buffer.write_complete(buflen);
    auto data = buffer.data();
    data = mariadb::write_header(data, payload.size(), 0);
    mariadb::copy_bytes(data, payload.data(), payload.size());
    // COM_CHANGE_USER is a session command so the result must be collected.
    buffer.set_type(GWBUF::TYPE_COLLECT_RESULT);

    return buffer;
}

/**
 * Write a MySQL CHANGE_USER packet to backend server.
 *
 * @return True on success
 */
bool MariaDBBackendConnection::send_change_user_to_backend()
{
    bool rval = false;
    if (m_dcb->writeq_append(create_change_user_packet()))
    {
        m_state = State::READ_CHANGE_USER;
        rval = true;
    }
    return rval;
}

/* Send proxy protocol header. See
 * http://www.haproxy.org/download/1.8/doc/proxy-protocol.txt
 * for more information. Currently only supports the text version (v1) of
 * the protocol. Binary version may be added later.
 */
bool MariaDBBackendConnection::send_proxy_protocol_header()
{
    // The header contains the original client address and the backend server address.
    // Client dbc always exists, as it's only freed at session close.
    const ClientDCB* client_dcb = m_session->client_connection()->dcb();
    const auto& client_addr = client_dcb->ip();         // Client address was filled in by accept().

    // Fill in the target server's address.
    sockaddr_storage server_addr {};
    socklen_t server_addrlen = sizeof(server_addr);
    int res = getpeername(m_dcb->fd(), (sockaddr*)&server_addr, &server_addrlen);
    if (res != 0)
    {
        int eno = errno;
        MXB_ERROR("getpeername() failed on connection to '%s' when forming proxy protocol header. "
                  "Error %d: '%s'", m_server.name(), eno, mxb_strerror(eno));
        return false;
    }

    bool success = false;
    auto proxyhdr_res = mxb::proxy_protocol::gen_text_header(client_addr, server_addr);
    if (proxyhdr_res.errmsg.empty())
    {
        auto ptr = reinterpret_cast<uint8_t*>(proxyhdr_res.header);
        auto len = proxyhdr_res.len;
        MXB_INFO("Sending proxy-protocol header '%.*s' to server '%s'.",
                 (int)len - 2, proxyhdr_res.header, m_server.name());
        if (m_dcb->writeq_append(GWBUF(ptr, len)))
        {
            success = true;
        }
    }
    else
    {
        MXB_ERROR("%s", proxyhdr_res.errmsg.c_str());
    }

    return success;
}

bool MariaDBBackendConnection::established()
{
    return m_state == State::ROUTING && m_reply.is_complete();
}

void MariaDBBackendConnection::ping()
{
    mxb_assert(m_reply.state() == ReplyState::DONE);
    mxb_assert(is_idle());
    MXB_INFO("Pinging '%s', idle for %ld seconds", m_server.name(), m_dcb->seconds_idle());

    constexpr uint8_t com_ping_packet[] =
    {
        0x01, 0x00, 0x00, 0x00, 0x0e
    };

    if (m_dcb->writeq_append(GWBUF(com_ping_packet, sizeof(com_ping_packet))))
    {
        m_state = State::PINGING;
    }
}

bool MariaDBBackendConnection::can_close() const
{
    return m_state == State::ROUTING || m_state == State::FAILED;
}

bool MariaDBBackendConnection::is_idle() const
{
    return m_state == State::ROUTING
           && m_reply.state() == ReplyState::DONE
           && m_reply.command() != MXS_COM_STMT_SEND_LONG_DATA
           && m_track_queue.empty();
}

size_t MariaDBBackendConnection::sizeof_buffers() const
{
    size_t rv = 0;

    for (const auto& buffer : m_delayed_packets)
    {
        rv += buffer.runtime_size();
    }

    rv += (m_dcb ? m_dcb->runtime_size() : 0);

    return rv;
}

json_t* MariaDBBackendConnection::diagnostics() const
{
    return json_pack("{sissss}", "connection_id", m_thread_id, "server", m_server.name(),
                     "cipher", m_dcb->ssl_cipher().c_str());
}

/**
 * Process a reply from a backend server. This method collects all complete packets and
 * updates the internal response state.
 *
 * @param buffer Buffer containing the raw response. Any partial packets will be left in this buffer.
 * @return All complete packets that were in `buffer`
 */
GWBUF MariaDBBackendConnection::track_response(GWBUF& buffer)
{
    GWBUF rval = process_packets(buffer);
    if (!rval.empty())
    {
        m_reply.add_bytes(rval.length());
    }
    return rval;
}

/**
 * Read the backend server MySQL handshake
 *
 * @return true on success, false on failure
 */
bool MariaDBBackendConnection::read_backend_handshake(GWBUF&& buffer)
{
    bool rval = false;
    uint8_t* payload = buffer.data() + MYSQL_HEADER_LEN;

    if (gw_decode_mysql_server_handshake(payload) >= 0)
    {
        rval = true;
    }

    return rval;
}

bool MariaDBBackendConnection::capability_mismatch() const
{
    bool mismatch = false;

    if (use_deprecate_eof() && (server_capabilities & GW_MYSQL_CAPABILITIES_DEPRECATE_EOF) == 0)
    {
        // This is an unexpected situation but it can happen if the server is swapped out without MaxScale
        // recalculating the version. Mostly this is here to catch any possible bugs that there might be in
        // the capability handling of MaxScale. Separate code should exist for routers for any unexpected
        // responses as bugs in the server can cause mismatching result types to be sent,
        // https://bugs.mysql.com/bug.php?id=83346 is one example of such.
        MXB_INFO("Client uses DEPRECATE_EOF protocol but the server does not implement it");
        mxb_assert_message(!true, "DEPRECATE_EOF should be used by both client and backend");
        mismatch = true;
    }

    uint32_t client_extra = mysql_session()->extra_capabilities();

    if ((client_extra & extra_capabilities) != client_extra)
    {
        MXB_INFO("Client uses extended capabilities that the server does not implement: %u != %u",
                 client_extra, extra_capabilities);
        mxb_assert(!true);
        mismatch = true;
    }


    return mismatch;
}

/**
 * Sends a response for an AuthSwitchRequest to the default auth plugin
 */
int MariaDBBackendConnection::send_mysql_native_password_response(const GWBUF& reply, DCB* dcb)
{
    // Calculate the next sequence number
    auto header = mariadb::get_header(reply.data());
    auto seqno = header.seq + 1;

    // Copy the new scramble. Skip packet header, command byte and null-terminated plugin name.
    const char default_plugin_name[] = DEFAULT_MYSQL_AUTH_PLUGIN;
    reply.copy_data(MYSQL_HEADER_LEN + 1 + sizeof(default_plugin_name), sizeof(m_auth_data.scramble),
                    m_auth_data.scramble);

    const auto& sha1_pw = m_current_auth_token;
    const uint8_t* curr_passwd = sha1_pw.empty() ? null_client_sha1 : sha1_pw.data();

    GWBUF* buffer = gwbuf_alloc(MYSQL_HEADER_LEN + GW_MYSQL_SCRAMBLE_SIZE);
    uint8_t* data = GWBUF_DATA(buffer);
    mariadb::set_byte3(data, GW_MYSQL_SCRAMBLE_SIZE);
    data[3] = seqno;    // This is the third packet after the COM_CHANGE_USER
    mxs_mysql_calculate_hash(m_auth_data.scramble, curr_passwd, data + MYSQL_HEADER_LEN);

    return dcb->writeq_append(buffer);
}

/**
 * Decode mysql server handshake
 *
 * @param payload The bytes just read from the net
 * @return 0 on success, < 0 on failure
 *
 */
int MariaDBBackendConnection::gw_decode_mysql_server_handshake(uint8_t* payload)
{
    auto conn = this;
    uint8_t* server_version_end = NULL;
    uint16_t mysql_server_capabilities_one = 0;
    uint16_t mysql_server_capabilities_two = 0;
    uint8_t scramble_data_1[GW_SCRAMBLE_LENGTH_323] = "";
    uint8_t scramble_data_2[GW_MYSQL_SCRAMBLE_SIZE - GW_SCRAMBLE_LENGTH_323] = "";
    uint8_t capab_ptr[4] = "";
    uint8_t scramble_len = 0;
    uint8_t mxs_scramble[GW_MYSQL_SCRAMBLE_SIZE] = "";
    int protocol_version = 0;

    protocol_version = payload[0];

    if (protocol_version != GW_MYSQL_PROTOCOL_VERSION)
    {
        return -1;
    }

    payload++;

    // Get server version (string)
    server_version_end = (uint8_t*) gw_strend((char*) payload);

    payload = server_version_end + 1;

    // get ThreadID: 4 bytes
    uint32_t tid = mariadb::get_byte4(payload);

    MXB_INFO("Connected to '%s' with thread id %u", m_server.name(), tid);

    /* TODO: Correct value of thread id could be queried later from backend if
     * there is any worry it might be larger than 32bit allows. */
    conn->m_thread_id = tid;

    payload += 4;

    // scramble_part 1
    memcpy(scramble_data_1, payload, GW_SCRAMBLE_LENGTH_323);
    payload += GW_SCRAMBLE_LENGTH_323;

    // 1 filler
    payload++;

    mysql_server_capabilities_one = mariadb::get_byte2(payload);

    // Get capabilities_part 1 (2 bytes) + 1 language + 2 server_status
    payload += 5;

    mysql_server_capabilities_two = mariadb::get_byte2(payload);

    conn->server_capabilities = mysql_server_capabilities_one | mysql_server_capabilities_two << 16;

    // 2 bytes shift
    payload += 2;

    // get scramble len
    if (payload[0] > 0)
    {
        scramble_len = std::min(payload[0] - 1, GW_MYSQL_SCRAMBLE_SIZE);
    }
    else
    {
        scramble_len = GW_MYSQL_SCRAMBLE_SIZE;
    }

    mxb_assert(scramble_len > GW_SCRAMBLE_LENGTH_323);
    // Skip the scramble length
    payload += 1;

    // skip 6 bytes of filler
    payload += 6;

    if ((conn->server_capabilities & GW_MYSQL_CAPABILITIES_CLIENT_MYSQL) == 0)
    {
        conn->extra_capabilities = mariadb::get_byte4(payload);
    }

    payload += 4;

    // copy the second part of the scramble
    memcpy(scramble_data_2, payload, scramble_len - GW_SCRAMBLE_LENGTH_323);

    memcpy(mxs_scramble, scramble_data_1, GW_SCRAMBLE_LENGTH_323);
    memcpy(mxs_scramble + GW_SCRAMBLE_LENGTH_323, scramble_data_2, scramble_len - GW_SCRAMBLE_LENGTH_323);

    // full 20 bytes scramble is ready
    memcpy(m_auth_data.scramble, mxs_scramble, GW_MYSQL_SCRAMBLE_SIZE);
    return 0;
}

/**
 * Create a response to the server handshake
 *
 * @param with_ssl             Whether to create an SSL response or a normal response packet
 * @param ssl_established      Set to true if the SSL response has been sent
 * @param service_capabilities Capabilities of the connecting service
 *
 * @return Generated response packet
 */
GWBUF MariaDBBackendConnection::gw_generate_auth_response(bool with_ssl, bool ssl_established,
                                                          uint64_t service_capabilities)
{
    auto client_data = m_auth_data.client_data;
    uint8_t client_capabilities[4] = {0, 0, 0, 0};
    const uint8_t* curr_passwd = NULL;

    if (client_data->auth_data->backend_token.size() == SHA_DIGEST_LENGTH)
    {
        curr_passwd = client_data->auth_data->backend_token.data();
    }

    const auto& default_db = client_data->auth_data->default_db;
    uint32_t capabilities = create_capabilities(with_ssl, service_capabilities);
    mariadb::set_byte4(client_capabilities, capabilities);

    /**
     * Use the default authentication plugin name. If the server is using a
     * different authentication mechanism, it will send an AuthSwitchRequest
     * packet.
     */
    const char* auth_plugin_name = DEFAULT_MYSQL_AUTH_PLUGIN;

    const std::string& username = client_data->auth_data->user;
    // TODO: Make this a member function, only MariaDBBackendConnection uses it
    long bytes = response_length(with_ssl,
                                 ssl_established,
                                 username.c_str(),
                                 curr_passwd,
                                 default_db.c_str(),
                                 auth_plugin_name);

    const auto& attrs = client_data->auth_data->attributes;
    if (!with_ssl || ssl_established)
    {
        if (capabilities & this->server_capabilities & GW_MYSQL_CAPABILITIES_CONNECT_ATTRS)
        {
            bytes += attrs.size();
        }
    }

    // allocating the GWBUF
    GWBUF buffer(bytes);
    buffer.write_complete(bytes);
    uint8_t* payload = buffer.data();

    // clearing data
    memset(payload, '\0', bytes);

    // put here the paylod size: bytes to write - 4 bytes packet header
    mariadb::set_byte3(payload, (bytes - 4));

    // set packet # = 1
    payload[3] = ssl_established ? '\x02' : '\x01';
    payload += 4;

    // set client capabilities
    memcpy(payload, client_capabilities, 4);

    // set now the max-packet size
    payload += 4;
    mariadb::set_byte4(payload, 16777216);

    // set the charset
    payload += 4;
    *payload = client_data->auth_data->collation;

    payload++;

    // 19 filler bytes of 0
    payload += 19;

    // Either MariaDB 10.2 extra capabilities or 4 bytes filler
    uint32_t extra_capabilities = client_data->extra_capabilities();
    memcpy(payload, &extra_capabilities, sizeof(extra_capabilities));
    payload += 4;

    if (!with_ssl || ssl_established)
    {
        // 4 + 4 + 4 + 1 + 23 = 36, this includes the 4 bytes packet header
        memcpy(payload, username.c_str(), username.length());
        payload += username.length();
        payload++;

        if (curr_passwd)
        {
            payload = load_hashed_password(m_auth_data.scramble, payload, curr_passwd);
        }
        else
        {
            payload++;
        }

        // if the db is not NULL append it
        if (default_db[0])
        {
            memcpy(payload, default_db.c_str(), default_db.length());
            payload += default_db.length();
            payload++;
        }

        memcpy(payload, auth_plugin_name, strlen(auth_plugin_name));

        if ((capabilities & this->server_capabilities & GW_MYSQL_CAPABILITIES_CONNECT_ATTRS)
            && !attrs.empty())
        {
            // Copy client attributes as-is. This allows us to pass them along without having to process them.
            payload += strlen(auth_plugin_name) + 1;
            memcpy(payload, attrs.data(), attrs.size());
        }
    }

    return buffer;
}

/**
 * @brief Computes the capabilities bit mask for connecting to backend DB
 *
 * We start by taking the default bitmask and removing any bits not set in
 * the bitmask contained in the connection structure. Then add SSL flag if
 * the connection requires SSL (set from the MaxScale configuration). The
 * compression flag may be set, although compression is NOT SUPPORTED. If a
 * database name has been specified in the function call, the relevant flag
 * is set.
 *
 * @param db_specified Whether the connection request specified a database
 * @param compress Whether compression is requested - NOT SUPPORTED
 * @return Bit mask (32 bits)
 * @note Capability bits are defined in maxscale/protocol/mysql.h
 */
uint32_t MariaDBBackendConnection::create_capabilities(bool with_ssl, uint64_t capabilities)
{
    uint32_t final_capabilities = m_auth_data.client_data->client_capabilities();

    // Disable the cert verification capability, it has never been enabled in MaxScale.
    // TODO: Figure out if this is correct, the documentation doesn't mention this capability at all
    final_capabilities &= ~GW_MYSQL_CAPABILITIES_SSL_VERIFY_SERVER_CERT;

    if (with_ssl)
    {
        final_capabilities |= (uint32_t)GW_MYSQL_CAPABILITIES_SSL;
    }
    else
    {
        final_capabilities &= ~GW_MYSQL_CAPABILITIES_SSL;
    }

    if (rcap_type_required(capabilities, RCAP_TYPE_SESSION_STATE_TRACKING))
    {
        /** add session track */
        final_capabilities |= (uint32_t)GW_MYSQL_CAPABILITIES_SESSION_TRACK;
    }

    // We need to enable the CONNECT_WITH_DB capability depending on whether a default database exists. We
    // can't rely on the client's capabilities as the default database might have changed when a
    // COM_CHANGE_USER is executed.
    if (!m_auth_data.client_data->auth_data->default_db.empty())
    {
        final_capabilities |= GW_MYSQL_CAPABILITIES_CONNECT_WITH_DB;
    }
    else
    {
        final_capabilities &= ~GW_MYSQL_CAPABILITIES_CONNECT_WITH_DB;
    }

    // The current handshake response generation code assumes that the follwing capabilites are always
    // enabled. Since the plugin is always mysql_native_password, the AUTH_LELENC_DATA isn't really needed as
    // the auth data size is always 20 bytes and both the length-encoded string representation and the string
    // prefixed with fixed size integer representation are the same for payloads less than 251 bytes.
    //
    // TODO: Send a handshake response that the client's original capabilities would require
    final_capabilities |= GW_MYSQL_CAPABILITIES_PLUGIN_AUTH
        | GW_MYSQL_CAPABILITIES_SECURE_CONNECTION
        | GW_MYSQL_CAPABILITIES_AUTH_LENENC_DATA;


    if (rcap_type_required(capabilities, RCAP_TYPE_MULTI_STMT_SQL))
    {
        // Currently only readwritesplit requires this as it implements causal_reads with multi-statements.
        final_capabilities |= GW_MYSQL_CAPABILITIES_MULTI_STATEMENTS | GW_MYSQL_CAPABILITIES_MULTI_RESULTS;
    }

    return final_capabilities;
}

GWBUF MariaDBBackendConnection::process_packets(GWBUF& result)
{
    GWBUF& buffer = result;
    auto it = buffer.begin();
    size_t total_bytes = buffer.length();
    size_t bytes_used = 0;

    while (it != buffer.end())
    {
        size_t bytes_left = total_bytes - bytes_used;
        if (bytes_left < MYSQL_HEADER_LEN)
        {
            // Partial header
            break;
        }

        // Extract packet length
        uint32_t len = mariadb::get_header(it).pl_length;
        if (bytes_left < len + MYSQL_HEADER_LEN)
        {
            // Partial packet payload
            break;
        }

        bytes_used += len + MYSQL_HEADER_LEN;
        it += MYSQL_HEADER_LEN;
        mxb_assert(it != buffer.end());
        auto end = it + len;

        // Ignore the tail end of a large packet. Only resultsets can generate packets this large
        // and we don't care what the contents are and thus it is safe to ignore it.
        bool skip_next = m_skip_next;
        m_skip_next = len == GW_MYSQL_MAX_PACKET_LEN;

        if (!skip_next)
        {
            process_one_packet(it, end, len);
        }

        it = end;

        if (m_reply.state() == ReplyState::DONE)
        {
            break;
        }
    }

    return result.split(bytes_used);
}

void MariaDBBackendConnection::process_one_packet(Iter it, Iter end, uint32_t len)
{
    uint8_t cmd = *it;
    switch (m_reply.state())
    {
    case ReplyState::START:
        process_reply_start(it, end);
        break;

    case ReplyState::LOAD_DATA:
        // This should not happen as the server is supposed to wait for the whole LOAD DATA LOCAL INFILE to
        // complete before sending a response. It is however possible that something else, for example another
        // MaxScale, causes an error to be sent even if the client hasn't finished sending the data.
        MXB_ERROR("Response to LOAD DATA LOCAL INFILE read before the upload was complete: "
                  "cmd: 0x%02hhx, len: %u, server: %s", cmd, len, m_server.name());
        mxb_assert(!true);
        /** Fallthrough */

    case ReplyState::LOAD_DATA_END:
        MXB_INFO("Load data ended on '%s'", m_server.name());

        if (cmd == MYSQL_REPLY_ERR)
        {
            update_error(++it, end);
            set_reply_state(ReplyState::DONE);
        }
        else if (cmd == MYSQL_REPLY_OK)
        {
            m_reply.set_is_ok(true);
            process_ok_packet(it, end);

            if (m_reply.state() != ReplyState::DONE)
            {
                // The LOAD DATA LOCAL INFILE completed but we're expecting more results. Go back to the START
                // state in order to process the next result.
                set_reply_state(ReplyState::START);
            }
        }
        else
        {
            MXB_ERROR("Unexpected response to LOAD DATA LOCAL INFILE: cmd: 0x%02hhx, len: %u, server: %s",
                      cmd, len, m_server.name());
            m_session->dump_statements();
            m_session->dump_session_log();
            m_session->kill();
            mxb_assert(!true);
        }
        break;

    case ReplyState::DONE:

        while (!m_track_queue.empty())
        {
            track_query(m_track_queue.front());
            m_track_queue.pop();

            if (m_reply.state() != ReplyState::DONE)
            {
                // There's another reply waiting to be processed, start processing it.
                process_one_packet(it, end, len);
                return;
            }
        }

        if (cmd == MYSQL_REPLY_ERR)
        {
            update_error(++it, end);
        }
        else
        {
            // This should never happen
            MXB_ERROR("Unexpected result state. cmd: 0x%02hhx, len: %u server: %s",
                      cmd, len, m_server.name());
            m_session->dump_statements();
            m_session->dump_session_log();
            m_session->kill();
            mxb_assert(!true);
        }
        break;

    case ReplyState::RSET_COLDEF:
        mxb_assert(m_num_coldefs > 0);
        --m_num_coldefs;

        if (m_num_coldefs == 0)
        {
            set_reply_state(use_deprecate_eof() ? ReplyState::RSET_ROWS : ReplyState::RSET_COLDEF_EOF);
        }
        break;

    case ReplyState::RSET_COLDEF_EOF:
        {
            mxb_assert(cmd == MYSQL_REPLY_EOF && len == MYSQL_EOF_PACKET_LEN - MYSQL_HEADER_LEN);
            set_reply_state(ReplyState::RSET_ROWS);

            ++it;
            uint16_t warnings = mariadb::get_byte2(it);
            it += 2;

            m_reply.set_num_warnings(warnings);

            uint16_t status = mariadb::get_byte2(it);
            it += 2;

            m_reply.set_server_status(status);

            if (m_opening_cursor)
            {
                m_opening_cursor = false;

                // The cursor does not exist if the result contains only one row
                if (status & SERVER_STATUS_CURSOR_EXISTS)
                {
                    MXB_INFO("Cursor successfully opened");
                    set_reply_state(ReplyState::DONE);
                }
            }
        }
        break;

    case ReplyState::RSET_ROWS:
        if (cmd == MYSQL_REPLY_EOF && len == MYSQL_EOF_PACKET_LEN - MYSQL_HEADER_LEN)
        {
            // Genuine EOF packet
            ++it;
            uint16_t warnings = mariadb::get_byte2(it);
            it += 2;

            m_reply.set_num_warnings(warnings);

            uint16_t status = mariadb::get_byte2(it);
            it += 2;

            m_reply.set_server_status(status);
            bool more_results = (status & SERVER_MORE_RESULTS_EXIST);
            m_reply.set_multiresult(more_results);
            set_reply_state(more_results ? ReplyState::START : ReplyState::DONE);
        }
        else if (cmd == MYSQL_REPLY_EOF && len < 0xffffff - MYSQL_HEADER_LEN)
        {
            // OK packet pretending to be an EOF packet
            process_ok_packet(it, end);

            if (m_reply.state() != ReplyState::DONE)
            {
                // Resultset is complete but more data will follow
                set_reply_state(ReplyState::START);
            }
        }
        else if (cmd == MYSQL_REPLY_ERR)
        {
            ++it;
            update_error(it, end);
            set_reply_state(ReplyState::DONE);
        }
        else
        {
            m_reply.add_rows(1);

            if (m_collect_rows)
            {
                std::vector<std::string_view> row;

                for (uint64_t i = 0; i < m_reply.field_counts().back(); i++)
                {
                    row.push_back(get_encoded_str_sv(it));
                }

                m_reply.add_row_data(std::move(row));
            }
        }
        break;

    case ReplyState::PREPARE:
        if (use_deprecate_eof() || cmd == MYSQL_REPLY_EOF)
        {
            if (--m_ps_packets == 0)
            {
                set_reply_state(ReplyState::DONE);
            }
        }
        break;
    }
}

void MariaDBBackendConnection::process_ok_packet(Iter it, Iter end)
{
    ++it;                   // Skip the command byte
    skip_encoded_int(it);   // Affected rows
    skip_encoded_int(it);   // Last insert ID
    uint16_t status = mariadb::get_byte2(it);
    it += 2;

    m_reply.set_server_status(status);
    bool more_results = (status & SERVER_MORE_RESULTS_EXIST);
    m_reply.set_multiresult(more_results);

    if (!more_results)
    {
        // No more results
        set_reply_state(ReplyState::DONE);
    }

    // Two bytes of warnings
    uint16_t warnings = mariadb::get_byte2(it);
    it += 2;
    m_reply.set_num_warnings(warnings);

    if (rcap_type_required(m_session->capabilities(), RCAP_TYPE_SESSION_STATE_TRACKING)
        && (status & SERVER_SESSION_STATE_CHANGED))
    {
        // TODO: Benchmark the extra cost of always processing the session tracking variables and see if it's
        // too much.
        mxb_assert(server_capabilities & GW_MYSQL_CAPABILITIES_SESSION_TRACK);

        skip_encoded_str(it);   // Skip human-readable info

        // Skip the total packet length, we don't need it since we know it implicitly via the end iterator
        MXB_AT_DEBUG(ptrdiff_t total_size = ) get_encoded_int(it);
        mxb_assert(total_size == std::distance(it, end));

        while (it != end)
        {
            uint64_t type = *it++;
            uint64_t total_size = get_encoded_int(it);

            switch (type)
            {
            case SESSION_TRACK_STATE_CHANGE:
                it += total_size;
                break;

            case SESSION_TRACK_SCHEMA:
                skip_encoded_str(it);   // Schema name
                break;

            case SESSION_TRACK_GTIDS:
                skip_encoded_int(it);   // Encoding specification
                m_reply.set_variable(MXS_LAST_GTID, get_encoded_str(it));
                break;

            case SESSION_TRACK_TRANSACTION_CHARACTERISTICS:
                m_reply.set_variable("trx_characteristics", get_encoded_str(it));
                break;

            case SESSION_TRACK_SYSTEM_VARIABLES:
                {
                    auto name = get_encoded_str(it);
                    auto value = get_encoded_str(it);
                    m_reply.set_variable(name, value);
                }
                break;

            case SESSION_TRACK_TRANSACTION_TYPE:
                m_reply.set_variable("trx_state", get_encoded_str(it));
                break;

            default:
                mxb_assert(!true);
                it += total_size;
                MXB_WARNING("Received unexpecting session track type: %lu", type);
                break;
            }
        }
    }
}

/**
 * Extract prepared statement response
 *
 *  Contents of a COM_STMT_PREPARE_OK packet:
 *
 * [0]     OK (1)            -- always 0x00
 * [1-4]   statement_id (4)  -- statement-id
 * [5-6]   num_columns (2)   -- number of columns
 * [7-8]   num_params (2)    -- number of parameters
 * [9]     filler (1)
 * [10-11] warning_count (2) -- number of warnings
 *
 * The OK packet is followed by the parameter definitions terminated by an EOF packet and the field
 * definitions terminated by an EOF packet. If the DEPRECATE_EOF capability is set, the EOF packets are not
 * sent (currently not supported).
 *
 * @param it  Start of the packet payload
 * @param end Past-the-end iterator of the payload
 */
void MariaDBBackendConnection::process_ps_response(Iter it, Iter end)
{
    mxb_assert(*it == MYSQL_REPLY_OK);
    ++it;

    // Extract the PS ID generated by the server and replace it with our own. This allows the client protocol
    // to always refer to the same prepared statement with the same ID.
    uint32_t internal_id = m_current_id;
    uint32_t stmt_id = 0;
    mxb_assert(internal_id != 0);

    // Modifying the ID here is convenient but it doesn't seem right as the iterators should be const
    // iterators. This could be fixed later if a more suitable place is found.
    stmt_id = mariadb::get_byte4(it);
    mariadb::set_byte4(it, internal_id);
    it += 4;

    auto& ps_map = m_ps_map[internal_id];
    ps_map.real_id = stmt_id;
    MXB_INFO("PS internal ID %u maps to external ID %u on server '%s'",
             internal_id, stmt_id, m_dcb->server()->name());

    // Columns
    uint16_t columns = mariadb::get_byte2(it);
    it += 2;

    // Parameters
    uint16_t params = mariadb::get_byte2(it);
    it += 2;

    ps_map.n_params = params;

    // Always set our internal ID as the PS ID
    m_reply.set_generated_id(internal_id);
    m_reply.set_param_count(params);

    m_ps_packets = 0;

    // NOTE: The binary protocol is broken as it allows the column and parameter counts to overflow. This
    // means we can't rely on them if there ever is a query that has a column or parameter count that exceeds
    // the capacity of the 16-bit unsigned integer use to store it. If the client uses the DEPRECATE_EOF
    // capability, we have to count the individual packets instead of relying on the EOF packets.

    if (columns)
    {
        if (use_deprecate_eof())
        {
            m_ps_packets += columns;
        }
        else
        {
            // Server will send the column definition packets followed by an EOF packet.
            ++m_ps_packets;
        }
    }

    if (params)
    {
        if (use_deprecate_eof())
        {
            m_ps_packets += params;
        }
        else
        {
            // Server will send the parameter definition packets followed by an EOF packet
            ++m_ps_packets;
        }
    }

    set_reply_state(m_ps_packets == 0 ? ReplyState::DONE : ReplyState::PREPARE);
}

void MariaDBBackendConnection::process_reply_start(Iter it, Iter end)
{
    if (mxs_mysql_is_binlog_dump(m_reply.command()))
    {
        // Treat a binlog dump like a response that never ends
    }
    else if (m_reply.command() == MXS_COM_STATISTICS)
    {
        // COM_STATISTICS returns a single string and thus requires special handling:
        // https://mariadb.com/kb/en/library/com_statistics/#response
        set_reply_state(ReplyState::DONE);
    }
    else if (m_reply.command() == MXS_COM_FIELD_LIST && *it != MYSQL_REPLY_ERR)
    {
        // COM_FIELD_LIST sends a strange kind of a result set that doesn't have field definitions
        set_reply_state(ReplyState::RSET_ROWS);
    }
    else
    {
        process_result_start(it, end);
    }
}

void MariaDBBackendConnection::process_result_start(Iter it, Iter end)
{
    uint8_t cmd = *it;

    switch (cmd)
    {
    case MYSQL_REPLY_OK:
        m_reply.set_is_ok(true);

        if (m_reply.command() == MXS_COM_STMT_PREPARE)
        {
            process_ps_response(it, end);
        }
        else
        {
            process_ok_packet(it, end);
        }
        break;

    case MYSQL_REPLY_LOCAL_INFILE:
        // The client will send a request after this with the contents of the file which the server will
        // respond to with either an OK or an ERR packet
        set_reply_state(ReplyState::LOAD_DATA);
        break;

    case MYSQL_REPLY_ERR:
        // Nothing ever follows an error packet
        ++it;
        update_error(it, end);
        set_reply_state(ReplyState::DONE);
        break;

    case MYSQL_REPLY_EOF:
        // EOF packets are never expected as the first response unless changing user. For some reason the
        // server also responds with a EOF packet to COM_SET_OPTION even though, according to documentation,
        // it should respond with an OK packet.
        if (m_reply.command() == MXS_COM_SET_OPTION)
        {
            set_reply_state(ReplyState::DONE);
        }
        else
        {
            mxb_assert_message(!true, "Unexpected EOF packet");
        }
        break;

    default:
        // Start of a result set
        m_num_coldefs = get_encoded_int(it);
        m_reply.add_field_count(m_num_coldefs);

        if ((mysql_session()->extra_capabilities() & MXS_MARIA_CAP_CACHE_METADATA) && *it == 0)
        {
            set_reply_state(use_deprecate_eof() ? ReplyState::RSET_ROWS : ReplyState::RSET_COLDEF_EOF);
        }
        else
        {
            set_reply_state(ReplyState::RSET_COLDEF);
        }
        break;
    }
}

/**
 * Update @c m_error.
 *
 * @param it   Iterator that points to the first byte of the error code in an error packet.
 * @param end  Iterator pointing one past the end of the error packet.
 */
void MariaDBBackendConnection::update_error(Iter it, Iter end)
{
    uint16_t code = mariadb::get_byte2(it);
    it += 2;

    ++it;
    auto sql_state_begin = it;
    it += 5;
    auto sql_state_end = it;
    auto message_begin = sql_state_end;
    auto message_end = end;

    m_reply.set_error(code, sql_state_begin, sql_state_end, message_begin, message_end);
}

uint64_t MariaDBBackendConnection::thread_id() const
{
    return m_thread_id;
}

void MariaDBBackendConnection::assign_session(MXS_SESSION* session, mxs::Component* upstream)
{
    m_session = session;
    m_upstream = upstream;
    MYSQL_session* client_data = mysql_session();
    m_auth_data.client_data = client_data;
    m_authenticator = client_data->auth_data->be_auth_module->create_backend_authenticator(m_auth_data);
}

MariaDBBackendConnection::TrackedQuery::TrackedQuery(const GWBUF& buffer)
    : payload_len(MYSQL_GET_PAYLOAD_LEN(buffer.data()))
    , command(MYSQL_GET_COMMAND(buffer.data()))
    , collect_rows(buffer.type_is_collect_rows())
    , id(buffer.id())
{
    if (command == MXS_COM_STMT_EXECUTE)
    {
        // Extract the flag byte after the statement ID
        uint8_t flags = buffer[MYSQL_PS_ID_OFFSET + MYSQL_PS_ID_SIZE];

        // Any non-zero flag value means that we have an open cursor
        opening_cursor = flags != 0;
    }
}

/**
 * Track a client query
 *
 * Inspects the query and tracks the current command being executed. Also handles detection of
 * multi-packet requests and the special handling that various commands need.
 */
void MariaDBBackendConnection::track_query(const TrackedQuery& query)
{
    mxb_assert(m_state == State::ROUTING || m_state == State::SEND_HISTORY
               || m_state == State::READ_HISTORY || m_state == State::PREPARE_PS
               || m_state == State::SEND_CHANGE_USER || m_state == State::RESET_CONNECTION_FAST);

    m_reply.clear();
    m_reply.set_command(query.command);

    // Track the ID that the client protocol assigned to this query. It is used to verify that the result
    // from this backend matches the one that was sent upstream.
    m_current_id = query.id;

    m_collect_rows = query.collect_rows;

    if (mxs_mysql_command_will_respond(m_reply.command()))
    {
        set_reply_state(ReplyState::START);
    }

    if (m_reply.command() == MXS_COM_STMT_EXECUTE)
    {
        m_opening_cursor = query.opening_cursor;
    }
    else if (m_reply.command() == MXS_COM_STMT_FETCH)
    {
        set_reply_state(ReplyState::RSET_ROWS);
    }
}

MariaDBBackendConnection::~MariaDBBackendConnection()
{
}

void MariaDBBackendConnection::set_dcb(DCB* dcb)
{
    m_dcb = static_cast<BackendDCB*>(dcb);
}

const BackendDCB* MariaDBBackendConnection::dcb() const
{
    return m_dcb;
}

BackendDCB* MariaDBBackendConnection::dcb()
{
    return m_dcb;
}

void MariaDBBackendConnection::set_reply_state(mxs::ReplyState state)
{
    m_reply.set_reply_state(state);
}

std::string MariaDBBackendConnection::to_string(State auth_state)
{
    std::string rval;
    switch (auth_state)
    {
    case State::HANDSHAKING:
        rval = "Handshaking";
        break;

    case State::AUTHENTICATING:
        rval = "Authenticating";
        break;

    case State::CONNECTION_INIT:
        rval = "Sending connection initialization queries";
        break;

    case State::SEND_DELAYQ:
        rval = "Sending delayed queries";
        break;

    case State::FAILED:
        rval = "Failed";
        break;

    case State::ROUTING:
        rval = "Routing";
        break;

    case State::RESET_CONNECTION:
        rval = "Resetting connection";
        break;

    case State::RESET_CONNECTION_FAST:
        rval = "Fast connection reset";
        break;

    case State::READ_CHANGE_USER:
        rval = "Reading change user response";
        break;

    case State::SEND_CHANGE_USER:
        rval = "Sending change user";
        break;

    case State::PINGING:
        rval = "Pinging server";
        break;

    case State::POOLED:
        rval = "In pool";
        break;

    case State::SEND_HISTORY:
        rval = "Sending stored session command history";
        break;

    case State::READ_HISTORY:
        rval = "Reading results of history execution";
        break;

    case State::PREPARE_PS:
        rval = "Preparing a prepared statement";
        break;
    }
    return rval;
}

MariaDBBackendConnection::StateMachineRes MariaDBBackendConnection::handshake()
{
    auto rval = StateMachineRes::ERROR;
    bool state_machine_continue = true;

    while (state_machine_continue)
    {
        switch (m_hs_state)
        {
        case HandShakeState::SEND_PROHY_HDR:
            if (m_server.proxy_protocol())
            {
                // If read was the first event triggered, send proxy header.
                m_hs_state = (send_proxy_protocol_header()) ? HandShakeState::EXPECT_HS :
                    HandShakeState::FAIL;
            }
            else
            {
                m_hs_state = HandShakeState::EXPECT_HS;
            }
            break;

        case HandShakeState::EXPECT_HS:
            {
                // Read the server handshake.
                auto [read_ok, buffer] = mariadb::read_protocol_packet(m_dcb);
                if (buffer.empty())
                {
                    if (read_ok)
                    {
                        // Only got a partial packet, wait for more.
                        state_machine_continue = false;
                        rval = StateMachineRes::IN_PROGRESS;
                    }
                    else
                    {
                        // Socket error.
                        string errmsg = (string)"Handshake with '" + m_server.name() + "' failed.";
                        do_handle_error(m_dcb, errmsg, mxs::ErrorType::TRANSIENT);
                        m_hs_state = HandShakeState::FAIL;
                    }
                }
                else if (mxs_mysql_get_command(&buffer) == MYSQL_REPLY_ERR)
                {
                    // Server responded with an error instead of a handshake, probably too many connections.
                    do_handle_error(m_dcb, "Connection rejected: " + mxs::extract_error(&buffer),
                                    mxs::ErrorType::TRANSIENT);
                    m_hs_state = HandShakeState::FAIL;
                }
                else
                {
                    // Have a complete response from the server.
                    if (read_backend_handshake(std::move(buffer)))
                    {
                        if (capability_mismatch())
                        {
                            do_handle_error(m_dcb, "Capability mismatch", mxs::ErrorType::PERMANENT);
                            m_hs_state = HandShakeState::FAIL;
                        }
                        else
                        {
                            m_hs_state = m_dcb->using_ssl() ? HandShakeState::START_SSL :
                                HandShakeState::SEND_HS_RESP;
                        }
                    }
                    else
                    {
                        do_handle_error(m_dcb, "Bad handshake", mxs::ErrorType::TRANSIENT);
                        m_hs_state = HandShakeState::FAIL;
                    }
                }
            }
            break;

        case HandShakeState::START_SSL:
            {
                // SSL-connection starts by sending a cleartext SSLRequest-packet,
                // then initiating SSL-negotiation.
                GWBUF ssl_req = gw_generate_auth_response(true, false, m_dcb->service()->capabilities());
                if (m_dcb->writeq_append(std::move(ssl_req)) && m_dcb->ssl_handshake() >= 0)
                {
                    m_hs_state = HandShakeState::SSL_NEG;
                }
                else
                {
                    do_handle_error(m_dcb, "SSL failed", mxs::ErrorType::TRANSIENT);
                    m_hs_state = HandShakeState::FAIL;
                }
            }
            break;

        case HandShakeState::SSL_NEG:
            {
                // Check SSL-state.
                auto ssl_state = m_dcb->ssl_state();
                if (ssl_state == DCB::SSLState::ESTABLISHED)
                {
                    m_hs_state = HandShakeState::SEND_HS_RESP;      // SSL ready
                }
                else if (ssl_state == DCB::SSLState::HANDSHAKE_REQUIRED)
                {
                    state_machine_continue = false;     // in progress, wait for more data
                    rval = StateMachineRes::IN_PROGRESS;
                }
                else
                {
                    do_handle_error(m_dcb, "SSL failed", mxs::ErrorType::TRANSIENT);
                    m_hs_state = HandShakeState::FAIL;
                }
            }
            break;

        case HandShakeState::SEND_HS_RESP:
            {
                bool with_ssl = m_dcb->using_ssl();
                GWBUF hs_resp = gw_generate_auth_response(with_ssl, with_ssl,
                                                          m_dcb->service()->capabilities());
                if (m_dcb->writeq_append(std::move(hs_resp)))
                {
                    m_hs_state = HandShakeState::COMPLETE;
                }
                else
                {
                    m_hs_state = HandShakeState::FAIL;
                }
            }
            break;

        case HandShakeState::COMPLETE:
            state_machine_continue = false;
            rval = StateMachineRes::DONE;
            break;

        case HandShakeState::FAIL:
            state_machine_continue = false;
            rval = StateMachineRes::ERROR;
            break;
        }
    }
    return rval;
}

MariaDBBackendConnection::StateMachineRes MariaDBBackendConnection::authenticate()
{
    auto [read_ok, buffer] = mariadb::read_protocol_packet(m_dcb);
    if (buffer.empty())
    {
        if (read_ok)
        {
            // Didn't get enough data, read again later.
            return StateMachineRes::IN_PROGRESS;
        }
        else
        {
            do_handle_error(m_dcb, "Socket error", mxs::ErrorType::TRANSIENT);
            return StateMachineRes::ERROR;
        }
    }
    else if (buffer.length() == MYSQL_HEADER_LEN)
    {
        // Effectively empty buffer. Should not happen during authentication. Error.
        do_handle_error(m_dcb, "Invalid packet", mxs::ErrorType::TRANSIENT);
        return StateMachineRes::ERROR;
    }

    // Have a complete response from the server.
    uint8_t cmd = MYSQL_GET_COMMAND(buffer.data());

    // Three options: OK, ERROR or AuthSwitch/other.
    auto rval = StateMachineRes::ERROR;
    if (cmd == MYSQL_REPLY_OK)
    {
        MXB_INFO("Authentication to '%s' succeeded.", m_server.name());
        rval = StateMachineRes::DONE;
    }
    else if (cmd == MYSQL_REPLY_ERR)
    {
        // Server responded with an error, authentication failed.
        handle_error_response(m_dcb, &buffer);
        rval = StateMachineRes::ERROR;
    }
    else
    {
        // Something else, likely AuthSwitch or a message to the authentication plugin.
        auto res = m_authenticator->exchange(move(buffer));
        if (!res.output.empty())
        {
            m_dcb->writeq_append(move(res.output));
        }

        rval = res.success ? StateMachineRes::IN_PROGRESS : StateMachineRes::ERROR;
    }

    return rval;
}

bool MariaDBBackendConnection::send_delayed_packets()
{
    bool rval = true;

    // Store the packets in a local variable to prevent modifications to m_delayed_packets while we're
    // iterating it. This can happen if one of the packets causes the state to change from State::ROUTING to
    // something else (e.g. multiple COM_STMT_PREPARE packets being sent at the same time).
    auto packets = std::move(m_delayed_packets);

    for (auto it = packets.begin(); it != packets.end(); ++it)
    {
        if (!write(std::move(*it)))
        {
            rval = false;
            break;
        }
        else if (m_state != State::ROUTING)
        {
            // One of the packets caused the state to change. Put the rest of the packets back into the
            // delayed packet queue.
            mxb_assert(m_delayed_packets.empty());
            m_delayed_packets.assign(std::next(it), packets.end());
            break;
        }
    }

    return rval;
}

MariaDBBackendConnection::StateMachineRes MariaDBBackendConnection::send_connection_init_queries()
{
    auto rval = StateMachineRes::ERROR;
    switch (m_init_query_status.state)
    {
    case InitQueryStatus::State::SENDING:
        {
            // First time in this function.
            const auto& init_query_data = m_session->listener_data()->m_conn_init_sql;
            const auto& query_contents = init_query_data.buffer_contents;
            if (query_contents.empty())
            {
                rval = StateMachineRes::DONE;   // no init queries configured, continue normally
            }
            else
            {
                // Send all the initialization queries in one packet. The server should respond with one
                // OK-packet per query.
                m_dcb->writeq_append(GWBUF(query_contents));
                m_init_query_status.ok_packets_expected = init_query_data.queries.size();
                m_init_query_status.ok_packets_received = 0;
                m_init_query_status.state = InitQueryStatus::State::RECEIVING;
                rval = StateMachineRes::IN_PROGRESS;
            }
        }
        break;

    case InitQueryStatus::State::RECEIVING:
        while (m_init_query_status.ok_packets_received < m_init_query_status.ok_packets_expected)
        {
            // Check result. If server returned anything else than OK, it's an error.
            auto [read_ok, buffer] = mariadb::read_protocol_packet(m_dcb);
            if (buffer.empty())
            {
                if (read_ok)
                {
                    // Didn't get enough data, read again later.
                    rval = StateMachineRes::IN_PROGRESS;
                }
                else
                {
                    do_handle_error(m_dcb, "Socket error", mxs::ErrorType::TRANSIENT);
                }

                break;
            }
            else
            {
                string wrong_packet_type;
                if (buffer.length() == MYSQL_HEADER_LEN)
                {
                    wrong_packet_type = "an empty packet";
                }
                else
                {
                    uint8_t cmd = MYSQL_GET_COMMAND(buffer.data());
                    if (cmd == MYSQL_REPLY_ERR)
                    {
                        wrong_packet_type = "an error packet";
                    }
                    else if (cmd != MYSQL_REPLY_OK)
                    {
                        wrong_packet_type = "a resultset packet";
                    }
                }

                if (wrong_packet_type.empty())
                {
                    // Got an ok packet.
                    m_init_query_status.ok_packets_received++;
                }
                else
                {
                    // Query failed or gave weird results.
                    const auto& init_queries = m_session->listener_data()->m_conn_init_sql.queries;
                    const string& errored_query = init_queries[m_init_query_status.ok_packets_received];
                    string errmsg = mxb::string_printf("Connection initialization query '%s' returned %s.",
                                                       errored_query.c_str(), wrong_packet_type.c_str());
                    do_handle_error(m_dcb, errmsg, mxs::ErrorType::PERMANENT);
                    break;
                }
            }
        }

        if (m_init_query_status.ok_packets_received == m_init_query_status.ok_packets_expected)
        {
            rval = StateMachineRes::DONE;
        }
        break;
    }
    return rval;
}

void MariaDBBackendConnection::set_to_pooled()
{
    auto* ms = mysql_session();
    m_capabilities = ms->full_capabilities();
    m_account = m_session->user_and_host();
    m_db = ms->current_db;
    ms->history_info.erase(this);

    m_session = nullptr;
    m_upstream = nullptr;
    m_state = State::POOLED;
    // TODO: Likely other fields need to be modified as well, either here or in 'reuse_connection'.
    // Clean it up once situation clarifies.
}

mxs::Component* MariaDBBackendConnection::upstream() const
{
    return m_upstream;
}

bool MariaDBBackendConnection::expecting_reply() const
{
    return !m_reply.is_complete() || !m_track_queue.empty();
}

const MariaDBUserCache* MariaDBBackendConnection::user_account_cache()
{
    auto users = m_session->service->user_account_cache();
    // MariaDBBackendConnections may be used by other protocols than just MariaDB. The user account cache
    // may not exist or may be a different class. For now, only update it when using MariaDB-protocol.
    return dynamic_cast<const MariaDBUserCache*>(users);
}<|MERGE_RESOLUTION|>--- conflicted
+++ resolved
@@ -1206,15 +1206,12 @@
  */
 int32_t MariaDBBackendConnection::write(GWBUF* queue)
 {
-<<<<<<< HEAD
     return write(mxs::gwbufptr_to_gwbuf(queue)) ? 1 : 0;
 }
 
 bool MariaDBBackendConnection::write(GWBUF&& queue)
 {
-=======
     MXS_SESSION::Scope scope(m_session);
->>>>>>> b7e2ae48
     int rc = 0;
     switch (m_state)
     {
