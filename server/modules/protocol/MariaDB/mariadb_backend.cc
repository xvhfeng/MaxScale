--- conflicted
+++ resolved
@@ -3065,7 +3065,6 @@
         while (m_init_query_status.ok_packets_received < m_init_query_status.ok_packets_expected)
         {
             // Check result. If server returned anything else than OK, it's an error.
-<<<<<<< HEAD
             auto [read_ok, buffer] = mariadb::read_protocol_packet(m_dcb);
             if (buffer.empty())
             {
@@ -3078,20 +3077,8 @@
                 {
                     do_handle_error(m_dcb, "Socket error", mxs::ErrorType::TRANSIENT);
                 }
-=======
-            auto read_res = mariadb::read_protocol_packet(m_dcb);
-            auto buffer = std::move(read_res.data);
-            if (read_res.error())
-            {
-                do_handle_error(m_dcb, "Socket error", mxs::ErrorType::TRANSIENT);
+
                 break;
-            }
-            else if (buffer.empty())
-            {
-                // Didn't get enough data, read again later.
-                rval = StateMachineRes::IN_PROGRESS;
-                break;
->>>>>>> 5bec3d5a
             }
             else
             {
