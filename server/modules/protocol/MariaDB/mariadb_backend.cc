/*
 * Copyright (c) 2016 MariaDB Corporation Ab
 * Copyright (c) 2023 MariaDB plc, Finnish Branch
 *
 * Use of this software is governed by the Business Source License included
 * in the LICENSE.TXT file and at www.mariadb.com/bsl11.
 *
 * Change Date: 2028-02-27
 *
 * On the date above, in accordance with the Business Source License, use
 * of this software will be governed by version 2 or later of the General
 * Public License.
 */

#include <maxscale/protocol/mariadb/backend_connection.hh>

#include <arpa/inet.h>
#include <openssl/rand.h>
#include <openssl/sha.h>
#include <mysql.h>
#include <mysqld_error.h>
#include <maxbase/format.hh>
#include <maxbase/proxy_protocol.hh>
#include <maxbase/pretty_print.hh>
#include <maxscale/clock.hh>
#include <maxscale/listener.hh>
#include <maxscale/mainworker.hh>
#include <maxscale/modinfo.hh>
#include <maxscale/router.hh>
#include <maxscale/server.hh>
#include <maxscale/service.hh>
#include <maxscale/utils.hh>
#include <maxscale/protocol/mariadb/authenticator.hh>
#include <maxscale/protocol/mariadb/mysql.hh>
#include <maxscale/protocol/mariadb/module_names.hh>
#include "user_data.hh"

using mxs::ReplyState;
using std::string;
using std::move;

namespace
{
const size_t CAPS_SECTION_SIZE = 32;
using Iter = MariaDBBackendConnection::Iter;

void skip_encoded_int(Iter& it)
{
    switch (*it)
    {
    case 0xfc:
        it += 3;
        break;

    case 0xfd:
        it += 4;
        break;

    case 0xfe:
        it += 9;
        break;

    default:
        ++it;
        break;
    }
}

uint64_t get_encoded_int(Iter& it)
{
    uint64_t len = *it++;

    switch (len)
    {
    case 0xfc:
        len = mariadb::get_byte2(it);
        it += 2;
        break;

    case 0xfd:
        len = mariadb::get_byte3(it);
        it += 3;
        break;

    case 0xfe:
        len = mariadb::get_byte8(it);
        it += 8;
        break;

    default:
        break;
    }

    return len;
}

std::string get_encoded_str(Iter& it)
{
    uint64_t len = get_encoded_int(it);
    auto start = it;
    it += len;
    return std::string(start, it);
}

std::string_view get_encoded_str_sv(Iter& it)
{
    uint64_t len = get_encoded_int(it);
    auto start = it;
    it += len;

    // TODO: Change this to std::contiguous_iterator_tag in C++20
    static_assert(std::is_same_v<std::iterator_traits<Iter>::iterator_category,
                                 std::random_access_iterator_tag>);
    mxb_assert_message(&*start + len == &*it, "Memory must be contiguous");

    return std::string_view(reinterpret_cast<const char*>(&*start), len);
}

void skip_encoded_str(Iter& it)
{
    auto len = get_encoded_int(it);
    it += len;
}
}

/**
 * Construct a detached backend connection. Session and authenticator attached separately.
 */
MariaDBBackendConnection::MariaDBBackendConnection(SERVER& server)
    : m_server(server)
    , m_auth_data(server.name())
{
}

/*******************************************************************************
 *******************************************************************************
 *
 * API Entry Point - Connect
 *
 * This is the first entry point that will be called in the life of a backend
 * (database) connection. It creates a protocol data structure and attempts
 * to open a non-blocking socket to the database. If it succeeds, the
 * protocol_auth_state will become MYSQL_CONNECTED.
 *
 *******************************************************************************
 ******************************************************************************/

std::unique_ptr<MariaDBBackendConnection>
MariaDBBackendConnection::create(MXS_SESSION* session, mxs::Component* component, SERVER& server)
{
    std::unique_ptr<MariaDBBackendConnection> backend_conn(new MariaDBBackendConnection(server));
    backend_conn->assign_session(session, component);
    return backend_conn;
}

void MariaDBBackendConnection::finish_connection()
{
    mxb_assert(m_dcb->handler());

    // Reset the subscriber now. This must be done here and not in the destructor.
    // See mxs::History::subscribe() for more information.
    m_subscriber.reset();

    m_dcb->silence_errors();

    if (m_reply.command() == MXS_COM_BINLOG_DUMP)
    {
        // For replication connections in this stage, the connection must be dropped without sending a
        // COM_QUIT. If it's sent, the server might misinterpret it as a semi-sync acknowledgement packet.
    }
    else if (m_state != State::HANDSHAKING && m_state != State::AUTHENTICATING
             && m_reply.command() != MXS_COM_QUIT)
    {
        // Send a COM_QUIT to the backend only if the connection has been successfully opened but no COM_QUIT
        // has been routed to this backend.
        m_dcb->writeq_append(mysql_create_com_quit());
    }
}

uint64_t MariaDBBackendConnection::can_reuse(MXS_SESSION* session) const
{
    mxb_assert(session->protocol()->name() == MXS_MARIADB_PROTOCOL_NAME);
    MYSQL_session* data = static_cast<MYSQL_session*>(session->protocol_data());

    const uint64_t RELEVANT_CAPS = GW_MYSQL_CAPABILITIES_DEPRECATE_EOF | GW_MYSQL_CAPABILITIES_MULTI_RESULTS
        | GW_MYSQL_CAPABILITIES_MULTI_STATEMENTS | GW_MYSQL_CAPABILITIES_SESSION_TRACK
        | GW_MYSQL_CAPABILITIES_PS_MULTI_RESULTS | MXS_EXTRA_CAPS_SERVER64;

    // The relevant capability bits that change how the protocol works must match with the ones used by this
    // session. Some of them, like the connection attributes, aren't relevant as the connection has already
    // been created.
    bool caps_ok = (m_capabilities & RELEVANT_CAPS) == (data->full_capabilities() & RELEVANT_CAPS);

    // If proxy_protocol is enabled, the client IP address must exactly match the one that was used to create
    // this connection. This prevents sharing of the same connection between different user accounts.
    bool remote_ok = !m_server.proxy_protocol() || m_dcb->client_remote() == session->client_remote();

    uint64_t rv = REUSE_NOT_POSSIBLE;

    if (caps_ok && remote_ok)
    {
        rv = ReuseType::CHANGE_USER;

        if (m_account == session->user_and_host() && m_db == data->current_db)
        {
            rv = ReuseType::RESET_CONNECTION;
        }
    }

    return rv;
}

bool MariaDBBackendConnection::reuse(MXS_SESSION* session, mxs::Component* upstream, uint64_t reuse_type)
{
    bool rv = false;
    mxb_assert(m_dcb->session() == session && m_dcb->readq_empty() && m_dcb->writeq_empty());
    MXS_SESSION::Scope scope(session);

    if (m_dcb->state() != DCB::State::POLLING || m_state != State::POOLED || !m_delayed_packets.empty())
    {
        MXB_INFO("DCB and protocol state do not qualify for reuse: %s, %s, %s",
                 mxs::to_string(m_dcb->state()), to_string(m_state).c_str(),
                 m_delayed_packets.empty() ? "no packets" : "stored packets");
    }
    else
    {
        assign_session(session, upstream);

        bool reset_conn = reuse_type == ReuseType::RESET_CONNECTION;
        GWBUF buffer = reset_conn ? create_reset_connection_packet() : create_change_user_packet();

        /**
         * This is a connection that was just taken out of the persistent connection pool.
         * Send a COM_CHANGE_USER query to the backend to reset the session state. */
        if (m_dcb->writeq_append(std::move(buffer)))
        {
            MXB_INFO("Reusing connection, sending %s",
                     reset_conn ? "COM_RESET_CONNECTION" : "COM_CHANGE_USER");
            m_state = State::RESET_CONNECTION;
            rv = true;

            // Clear out any old prepared statements, those are reset by the COM_CHANGE_USER
            m_ps_map.clear();

            if (reset_conn && m_session->listener_data()->m_conn_init_sql.buffer_contents.empty())
            {
                // We don't have any initialization queries. This means we can send the history without having
                // to wait for the server's response as we know that the COM_RESET_CONNECTION will send only
                // one packet. This can't be done with a COM_CHANGE_USER as the server might respond with an
                // AuthSwitchRequest packet.
                m_state = State::RESET_CONNECTION_FAST;
                send_history();
            }
        }
    }

    return rv;
}

/**
 * @brief Log handshake failure
 *
 * @param buffer Buffer containing the response from the backend
 */
void MariaDBBackendConnection::handle_error_response(const GWBUF& buffer)
{
    uint16_t errcode = mxs_mysql_get_mysql_errno(buffer);
    std::string reason = mariadb::extract_error(buffer);
    std::string errmsg = mxb::string_printf("Authentication to '%s' failed: %hu, %s",
                                            m_server.name(), errcode, reason.c_str());

    if (m_session->service->config()->log_auth_warnings)
    {
        MXB_ERROR("%s", errmsg.c_str());
    }

    /** If the error is ER_HOST_IS_BLOCKED put the server into maintenance mode.
     * This will prevent repeated authentication failures. */
    if (errcode == ER_HOST_IS_BLOCKED)
    {
        m_server.set_maintenance();
        MXB_ERROR("Server %s has been put into maintenance mode due to the server blocking connections "
                  "from MaxScale. Run 'mysqladmin -h %s -P %d flush-hosts' on this server before taking "
                  "this server out of maintenance mode. To avoid this problem in the future, set "
                  "'max_connect_errors' to a larger value in the backend server.",
                  m_server.name(), m_server.address(), m_server.port());
    }
    else if (errcode == ER_ACCESS_DENIED_ERROR)
    {
        m_session->service->stats().add_failed_auth();

        // Authentication to backend failed. MaxScale must be operating on old user account data. This
        // session will fail, but update account data.
        auto user_cache = user_account_cache();
        if (user_cache)
        {
            if (user_cache->can_update_immediately())
            {
                m_session->service->request_user_account_update();
            }
            else
            {
                MXB_WARNING(MariaDBUserManager::RECENTLY_UPDATED_FMT, m_session->user_and_host().c_str());
            }
        }
        // If user cache does not exist, do nothing.
    }

    auto error_type = mxs::ErrorType::PERMANENT;

    // XPand responds with this sort of an authentication failure error while it's doing a group change. To
    // avoid permanently closing the backends, treat it as a transient error.
    if (errcode == 1 && reason.find("Group change during GTM operation") != std::string::npos)
    {
        error_type = mxs::ErrorType::TRANSIENT;
    }

    do_handle_error(m_dcb, errmsg, error_type);
}

/**
 * @brief Prepare protocol for a write
 *
 * This prepares both the buffer and the protocol itself for writing a query
 * to the backend.
 *
 * @param buffer Buffer that will be written
 */
void MariaDBBackendConnection::prepare_for_write(const GWBUF& buffer)
{
    if (m_session->capabilities() & RCAP_TYPE_REQUEST_TRACKING)
    {
        TrackedQuery query(buffer);

        if (m_reply.state() == ReplyState::DONE && m_track_queue.empty())
        {
            track_query(query);
        }
        else
        {
            m_track_queue.push(std::move(query));
        }
    }

    // TODO: These probably should be stored in TrackedQuery as well
    if (buffer.type_is_collect_result())
    {
        m_collect_result = true;
    }
}

void MariaDBBackendConnection::process_stmt_execute(GWBUF& original, uint32_t id, PSInfo& ps_info)
{
    // Only prepared statements with input parameters send metadata with COM_STMT_EXECUTE
    if (ps_info.n_params > 0 && !ps_info.exec_metadata_sent)
    {
        size_t types_offset = MYSQL_HEADER_LEN + 1 + 4 + 1 + 4 + ((ps_info.n_params + 7) / 8);
        uint8_t* ptr = original.data() + types_offset;

        if (*ptr == 0)
        {
            MYSQL_session* data = static_cast<MYSQL_session*>(m_session->protocol_data());
            auto it = data->exec_metadata.find(id);

            // Although this check is practically always true, it will prevent a broken
            // connector from crashing MaxScale.
            if (it != data->exec_metadata.end())
            {
                const auto& metadata = it->second;

                GWBUF newbuf(original.length() + metadata.size());
                auto dataptr = newbuf.data();

                memcpy(dataptr, original.data(), types_offset);
                dataptr += types_offset;

                // Set to 1, we are sending the types
                *dataptr++ = 1;

                // Splice the metadata into COM_STMT_EXECUTE
                memcpy(dataptr, metadata.data(), metadata.size());
                dataptr += metadata.size();

                // Copy remaining data that is being sent and update the packet length
                mxb_assert(original.length() > types_offset + 1);
                memcpy(dataptr, original.data() + types_offset + 1, original.length() - types_offset - 1);
                mariadb::set_byte3(newbuf.data(), newbuf.length() - MYSQL_HEADER_LEN);

                original = std::move(newbuf);
                ps_info.exec_metadata_sent = true;
            }
            else
            {
                mxb_assert_message(ps_info.n_params > 0, "Only PS with params can be malformed");
                MXB_WARNING("Malformed COM_STMT_EXECUTE (ID %u): could not find previous "
                            "execution with metadata and current execution doesn't contain it", id);
            }
        }
        else
        {
            ps_info.exec_metadata_sent = true;
        }
    }
}

void MariaDBBackendConnection::ready_for_reading(DCB* event_dcb)
{
    mxb_assert(m_dcb == event_dcb);     // The protocol should only handle its own events.

    bool state_machine_continue = true;
    while (state_machine_continue)
    {
        switch (m_state)
        {
        case State::HANDSHAKING:
            {
                auto hs_res = handshake();
                switch (hs_res)
                {
                case StateMachineRes::IN_PROGRESS:
                    state_machine_continue = false;
                    break;

                case StateMachineRes::DONE:
                    m_state = State::AUTHENTICATING;
                    break;

                case StateMachineRes::ERROR:
                    m_state = State::FAILED;
                    break;
                }
            }
            break;

        case State::CONNECTION_INIT:
            {
                auto init_res = send_connection_init_queries();
                switch (init_res)
                {
                case StateMachineRes::IN_PROGRESS:
                    state_machine_continue = false;
                    break;

                case StateMachineRes::DONE:
                    m_state = State::SEND_HISTORY;
                    break;

                case StateMachineRes::ERROR:
                    m_state = State::FAILED;
                    break;
                }
            }
            break;

        case State::SEND_HISTORY:
            send_history();
            m_state = State::READ_HISTORY;
            break;

        case State::READ_HISTORY:
            {
                auto res = read_history_response();
                switch (res)
                {
                case StateMachineRes::IN_PROGRESS:
                    state_machine_continue = false;
                    break;

                case StateMachineRes::DONE:
                    m_state = State::SEND_DELAYQ;
                    break;

                case StateMachineRes::ERROR:
                    m_state = State::FAILED;
                    break;
                }
            }
            break;

        case State::SEND_DELAYQ:
            m_state = State::ROUTING;
            send_delayed_packets();
            break;

        case State::AUTHENTICATING:
        case State::RESET_CONNECTION_FAST:
        case State::RESET_CONNECTION:
        case State::READ_CHANGE_USER:
            {
                // All of these cases process one protocol packet.
                auto [read_ok, buffer] = mariadb::read_protocol_packet(m_dcb);
                if (buffer.empty())
                {
                    if (read_ok)
                    {
                        state_machine_continue = false;
                    }
                    else
                    {
                        do_handle_error(m_dcb, "Read from backend failed");
                        m_state = State::FAILED;
                    }
                }
                else if (buffer.length() == MYSQL_HEADER_LEN)
                {
                    // Should not happen in these states.
                    do_handle_error(m_dcb, "Invalid packet", mxs::ErrorType::TRANSIENT);
                    m_state = State::FAILED;
                }
                else if (m_state == State::AUTHENTICATING)
                {
                    auto res = authenticate(std::move(buffer));
                    switch (res)
                    {
                    case StateMachineRes::IN_PROGRESS:
                        state_machine_continue = false;
                        break;

                    case StateMachineRes::DONE:
                        m_state = State::CONNECTION_INIT;
                        break;

                    case StateMachineRes::ERROR:
                        m_state = State::FAILED;
                        break;
                    }
                }
                else if (m_state == State::READ_CHANGE_USER || m_state == State::RESET_CONNECTION)
                {
                    // Function sets state on success.
                    auto res = read_change_user(std::move(buffer));
                    if (res == StateMachineRes::IN_PROGRESS)
                    {
                        state_machine_continue = false;
                    }
                    else if (res == StateMachineRes::ERROR)
                    {
                        m_state = State::FAILED;
                    }
                }
                else
                {
                    // RESET_CONNECTION_FAST
                    // Func call sets next state.
                    read_reset_conn_resp(std::move(buffer));
                }
            }
            break;

        case State::SEND_CHANGE_USER:
            normal_read();

            if (!expecting_reply())
            {
                // No more replies expected, generate and send the COM_CHANGE_USER.
                send_change_user_to_backend();
            }
            else
            {
                state_machine_continue = false;
            }
            break;

        case State::PINGING:
            state_machine_continue = read_com_ping_response();
            break;

        case State::PREPARE_PS:
            normal_read();

            // The reply must be complete and we must have no pending queries to track. If m_track_queue is
            // not empty, that means the current result is not for the COM_STMT_PREPARE but for a command that
            // was executed before it.
            if (m_reply.is_complete() && m_track_queue.empty())
            {
                // The state can change inside do_handle_error() as a result of a failed network read from the
                // DCB or a mismatch in the result of a command stored in the history.
                if (m_state != State::FAILED)
                {
                    m_state = State::ROUTING;
                    send_delayed_packets();
                }
            }

            state_machine_continue = false;
            break;

        case State::ROUTING:
            normal_read();
            // Normal read always consumes all data.
            state_machine_continue = false;
            break;

        case State::POOLED:
            mxb_assert(!true);      // Should not currently happen.
            m_state = State::FAILED;
            state_machine_continue = false;
            break;

        case State::FAILED:
            state_machine_continue = false;
            break;
        }
    }
}

void MariaDBBackendConnection::do_handle_error(DCB* dcb, const std::string& errmsg, mxs::ErrorType type)
{
    std::ostringstream ss(errmsg, std::ios_base::app);

    ss << " (" << m_server.name() << ", session=" << m_session->id();

    if (m_thread_id)
    {
        ss << ", conn_id=" << m_thread_id;
    }

    if (int err = gw_getsockerrno(dcb->fd()))
    {
        ss << ": " << err << ", " << mxb_strerror(err);
    }
    else if (dcb->is_fake_event())
    {
        // Fake events should not have TCP socket errors
        ss << ": Generated event";
    }

    ss << ")";

    // Erase history info callback before we do the handleError call. This prevents it from being called while
    // the DCB is in the zombie queue.
    m_subscriber.reset();

    mxb_assert(!dcb->hanged_up());
    MXB_AT_DEBUG(bool res = ) m_upstream->handleError(type, ss.str(), nullptr, m_reply);

    mxb_assert_message(res || m_session->state() == MXS_SESSION::State::STOPPING,
                       "The session should be stopping when handleError fails");
    mxb_assert_message(!res || !dcb->is_open(),
                       "The DCB must not be open after a successful handleError call");

    m_state = State::FAILED;
}

/**
 * @brief Check if a reply can be routed to the client
 *
 * @param Backend DCB
 * @return True if session is ready for reply routing
 */
bool MariaDBBackendConnection::session_ok_to_route(DCB* dcb)
{
    bool rval = false;
    auto session = dcb->session();
    if (session->state() == MXS_SESSION::State::STARTED)
    {
        ClientDCB* client_dcb = session->client_connection()->dcb();
        if (client_dcb && client_dcb->state() != DCB::State::DISCONNECTED)
        {
            auto client_protocol = client_dcb->protocol();
            if (client_protocol)
            {
                if (client_protocol->in_routing_state())
                {
                    rval = true;
                }
            }
        }
    }


    return rval;
}

/**
 * With authentication completed, read new data and write to backend
 */
void MariaDBBackendConnection::normal_read()
{
    /** Ask what type of output the router/filter chain expects */
    MXS_SESSION* session = m_dcb->session();
    uint64_t capabilities = session->capabilities();
    capabilities |= mysql_session()->client_protocol_capabilities();
    bool need_complete_packets = rcap_type_required(capabilities, RCAP_TYPE_PACKET_OUTPUT)
        || rcap_type_required(capabilities, RCAP_TYPE_RESULTSET_OUTPUT)
        || rcap_type_required(capabilities, RCAP_TYPE_STMT_OUTPUT)
        || m_collect_result;

    // Limit the amount of data read so that client dcb writeq won't heavily exceed writeq_high_water.
    auto high_water_limit = config_writeq_high_water();

    size_t bytes_to_read = 0;
    if (high_water_limit > 0)
    {
        bytes_to_read = high_water_limit + 1;
        auto client_writeq_len = m_session->client_dcb->writeq_len();
        if (client_writeq_len < bytes_to_read)
        {
            bytes_to_read -= client_writeq_len;
        }
        else
        {
            // Should not really read anything. But logic may not handle that right now so read
            // at least a little.
            bytes_to_read = MYSQL_HEADER_LEN;
        }

        if (need_complete_packets)
        {
            uint8_t header_data[MYSQL_HEADER_LEN];
            // Existing packet can override the limit. This ensures that complete packets can be read even if
            // those packets are larger than writeq_high_water.
            if (m_dcb->readq_peek(MYSQL_HEADER_LEN, header_data) == MYSQL_HEADER_LEN)
            {
                auto curr_packet_len = mariadb::get_packet_length(header_data);
                if (curr_packet_len > bytes_to_read)
                {
                    bytes_to_read = curr_packet_len;
                }
            }
        }

        // In case user has configured a tiny writeq_high_water. This should be disallowed, though.
        bytes_to_read = std::max(bytes_to_read, (size_t)MYSQL_HEADER_LEN);
    }

    auto [read_ok, buffer] = m_dcb->read(MYSQL_HEADER_LEN, bytes_to_read);

    if (buffer.empty())
    {
        if (read_ok)
        {
            return;
        }
        else
        {
            do_handle_error(m_dcb, "Read from backend failed");
            return;
        }
    }

    bool result_collected = false;

    if (rcap_type_required(capabilities, RCAP_TYPE_PACKET_OUTPUT) || m_collect_result)
    {
        GWBUF tmp;
        bool track = rcap_type_required(capabilities, RCAP_TYPE_REQUEST_TRACKING)
            && !rcap_type_required(capabilities, RCAP_TYPE_STMT_OUTPUT);

        if (track || m_collect_result)
        {
            tmp = track_response(buffer);
        }
        else
        {
            tmp = mariadb::get_complete_packets(buffer);
        }

        // Store any partial packets in the DCB's read buffer
        if (!buffer.empty())
        {
            m_dcb->unread(std::move(buffer));

            if (m_reply.is_complete())
            {
                // There must be more than one response in the buffer which we need to process once we've
                // routed this response.
                m_dcb->trigger_read_event();
            }
        }

        if (tmp.empty())
        {
            return;     // No complete packets
        }

        buffer = std::move(tmp);
    }

    if (rcap_type_required(capabilities, RCAP_TYPE_RESULTSET_OUTPUT) || m_collect_result)
    {
        m_collectq.merge_back(std::move(buffer));

        if (!m_reply.is_complete())
        {
            return;
        }

        buffer = std::move(m_collectq);
        m_collectq.clear();
        m_collect_result = false;
        result_collected = true;
    }

    do
    {
        GWBUF stmt;

        if (!result_collected && rcap_type_required(capabilities, RCAP_TYPE_STMT_OUTPUT))
        {
            // This happens if a session with RCAP_TYPE_STMT_OUTPUT closes the connection before all
            // the packets have been processed.
            if (!m_dcb->is_open())
            {
                buffer.clear();
                break;
            }

            // TODO: Get rid of RCAP_TYPE_STMT_OUTPUT and iterate over all packets in the resultset
            stmt = mariadb::get_next_MySQL_packet(buffer);
            mxb_assert_message(!stmt.empty(), "There should be only complete packets in buffer");

            GWBUF tmp = track_response(stmt);
            mxb_assert(stmt.empty());
            stmt = std::move(tmp);
        }
        else
        {
            stmt = std::move(buffer);
            buffer.clear();
        }

        if (m_session->state() == MXS_SESSION::State::STARTED)
        {
            mxb_assert(session_ok_to_route(m_dcb));
            // This keeps the row data in the mxs::Reply valid for the whole clientReply call even if the
            // buffer is freed by a router or a filter.
            std::unique_ptr<GWBUF> sTmp_for_row_data;
            if (m_collect_rows)
            {
                sTmp_for_row_data = std::make_unique<GWBUF>(stmt.shallow_clone());
            }

            mxs::ReplyRoute route;

            bool reply_ok = m_upstream->clientReply(std::move(stmt), route, m_reply);
            m_reply.clear_row_data();

            if (!reply_ok)
            {
                MXB_INFO("Routing the reply from '%s' failed, closing session.", m_server.name());
                m_session->kill();
                break;
            }
        }
        else
        {
            /*< session is closing; replying to client isn't possible */
        }
    }
    while (!buffer.empty());

    if (!m_dcb->is_open())
    {
        // The router closed the session, erase the callbacks to prevent the client protocol from calling it.
        m_subscriber.reset();
    }
    else if (rcap_type_required(capabilities, RCAP_TYPE_SESCMD_HISTORY)
             && m_reply.is_complete() && !m_subscriber->add_response(m_reply.is_ok()))
    {
        handle_history_mismatch();
    }
}

void MariaDBBackendConnection::send_history()
{
    MYSQL_session* client_data = mysql_session();

    for (const auto& history_query : m_subscriber->history())
    {
        TrackedQuery query(history_query);

        if (m_reply.state() == ReplyState::DONE && m_track_queue.empty())
        {
            track_query(query);
        }
        else
        {
            m_track_queue.push(query);
        }

        MXB_INFO("Execute %s %u on '%s': %s", mariadb::cmd_to_string(query.command),
                 history_query.id(), m_server.name(),
                 string(mariadb::get_sql(history_query)).c_str());

        m_dcb->writeq_append(history_query.shallow_clone());
    }
}

MariaDBBackendConnection::StateMachineRes MariaDBBackendConnection::read_history_response()
{
    StateMachineRes rval = StateMachineRes::DONE;

    while ((!m_reply.is_complete() || !m_track_queue.empty()) && rval == StateMachineRes::DONE)
    {
        auto [read_ok, buffer] = m_dcb->read(MYSQL_HEADER_LEN, 0);

        if (buffer.empty())
        {
            if (read_ok)
            {
                rval = StateMachineRes::IN_PROGRESS;
            }
            else
            {
                do_handle_error(m_dcb, "Read from backend failed");
                rval = StateMachineRes::ERROR;
            }
        }
        else
        {
            track_response(buffer);
            if (!buffer.empty())
            {
                m_dcb->unread(std::move(buffer));
            }

            if (m_reply.is_complete())
            {
                MXB_INFO("Reply to %u complete", m_subscriber->current_id());

                if (!m_subscriber->add_response(m_reply.is_ok()))
                {
                    // This server sent a different response than the one we sent to the client. Trigger a
                    // hangup event so that it is closed.
                    handle_history_mismatch();
                    m_dcb->trigger_hangup_event();
                    rval = StateMachineRes::ERROR;
                }
            }
            else
            {
                // The result is not yet complete. In practice this only happens with a COM_STMT_PREPARE that
                // has multiple input/output parameters.
                rval = StateMachineRes::IN_PROGRESS;
            }
        }
    }

    return rval;
}

void MariaDBBackendConnection::handle_history_mismatch()
{
    std::ostringstream ss;

    ss << "Response from server '" << m_server.name() << "' "
       << "differs from the expected response to " << mariadb::cmd_to_string(m_reply.command()) << ". "
       << "Closing connection due to inconsistent session state.";

    if (m_reply.error())
    {
        ss << " Error: " << m_reply.error().message();
    }

<<<<<<< HEAD
    do_handle_error(m_dcb, ss.str(), mxs::ErrorType::PERMANENT);
=======
    return ss.str();
}

void MariaDBBackendConnection::pin_history_responses()
{
    // Mark the start of the history responses that we're interested in. This guarantees that all responses
    // remain in effect while the connection reset is ongoing. This is needed to correctly detect a
    // COM_STMT_CLOSE that arrives after the connection creation and which caused the history to shrink.
    MYSQL_session* client_data = mysql_session();

    if (!client_data->history.empty())
    {
        client_data->history_info[this].position = client_data->history.front().id();
    }
}

bool MariaDBBackendConnection::no_longer_in_history(uint32_t id) const
{
    uint32_t current_pos = mysql_session()->current_history_pos;
    const auto& history = mysql_session()->history;

    return current_pos != id
           || std::find_if(history.begin(), history.end(), [&](const auto& buffer){
        return buffer.id() == id;
    }) == history.end();
>>>>>>> 34716e44
}

MariaDBBackendConnection::StateMachineRes MariaDBBackendConnection::read_change_user(GWBUF&& buffer)
{
    int cmd = mxs_mysql_get_command(buffer);
    // Similar to authenticate(). Three options: OK, ERROR or AuthSwitch.
    auto rval = StateMachineRes::ERROR;
    if (cmd == MYSQL_REPLY_OK || cmd == MYSQL_REPLY_ERR)
    {
        if (m_state == State::READ_CHANGE_USER)
        {
            // The COM_CHANGE_USER is now complete. The reply state must be updated here as the normal
            // result processing code doesn't deal with the COM_CHANGE_USER responses.
            m_reply.set_reply_state(ReplyState::DONE);

            mxs::ReplyRoute route;
            m_reply.clear();
            m_reply.set_is_ok(cmd == MYSQL_REPLY_OK);
            if (m_upstream->clientReply(move(buffer), route, m_reply))
            {
                // If packets were received from the router while the COM_CHANGE_USER was in progress,
                // they are stored in the same delayed queue that is used for the initial connection.
                m_state = State::SEND_DELAYQ;
                rval = StateMachineRes::DONE;
            }
        }
        else
        {
            mxb_assert(m_state == State::RESET_CONNECTION);
            if (cmd == MYSQL_REPLY_OK)
            {
                MXB_INFO("Connection reset complete.");
                // Connection is being attached to a new session, so all initializations must be redone.
                m_state = State::CONNECTION_INIT;
                rval = StateMachineRes::DONE;
            }
            else
            {
                std::string errmsg = "Failed to reuse connection: " + mariadb::extract_error(buffer);
                do_handle_error(m_dcb, errmsg, mxs::ErrorType::PERMANENT);
            }
        }
    }
    else
    {
        // Something else, likely AuthSwitch or a message to the authentication plugin.
        auto res = m_authenticator->exchange(std::move(buffer));
        if (!res.output.empty())
        {
            m_dcb->writeq_append(std::move(res.output));
        }

        if (res.success)
        {
            rval = StateMachineRes::IN_PROGRESS;
        }
        else
        {
            // Backend auth failure without an error packet.
            do_handle_error(m_dcb, "Authentication plugin error.", mxs::ErrorType::PERMANENT);
        }
    }
    return rval;
}

<<<<<<< HEAD
void MariaDBBackendConnection::read_reset_conn_resp(GWBUF&& buffer)
{
    mxb_assert(m_state == State::RESET_CONNECTION_FAST);
    int cmd = mxs_mysql_get_command(buffer);
    if (cmd == MYSQL_REPLY_OK)
    {
        MXB_INFO("Connection reset complete");
        // History has already been sent to server, go to response read.
        m_state = State::READ_HISTORY;
=======
bool MariaDBBackendConnection::read_com_ping_response()
{
    bool keep_going = true;
    auto [read_ok, buffer] = mariadb::read_protocol_packet(m_dcb);
    if (buffer.empty())
    {
        if (!read_ok)
        {
            do_handle_error(m_dcb, "Failed to read COM_PING response");
        }
        else
        {
            // We tried to read a packet from the DCB but a complete one wasn't available or this was a fake
            // event. Stop reading and wait for epoll to notify of the trailing part of the packet.
            keep_going = false;
        }
>>>>>>> 34716e44
    }
    else
    {
        std::string errmsg = "Failed to reuse connection: " + mariadb::extract_error(buffer);
        do_handle_error(m_dcb, errmsg, mxs::ErrorType::PERMANENT);
        m_state = State::FAILED;
    }
    return keep_going;
}

void MariaDBBackendConnection::read_com_ping_response()
{
    auto [read_ok, buffer] = mariadb::read_protocol_packet(m_dcb);
    if (buffer.empty())
    {
        if (!read_ok)
        {
            do_handle_error(m_dcb, "Failed to read COM_PING response");
        }
    }
    else
    {
        mxb_assert(mxs_mysql_get_command(buffer) == MYSQL_REPLY_OK);
        // Route any packets that were received while we were pinging the backend
        m_state = m_delayed_packets.empty() ? State::ROUTING : State::SEND_DELAYQ;
    }
}

bool MariaDBBackendConnection::routeQuery(GWBUF&& queue)
{
    MXS_SESSION::Scope scope(m_session);
    int rc = 0;
    switch (m_state)
    {
    case State::FAILED:
        if (m_session->state() != MXS_SESSION::State::STOPPING)
        {
            MXB_ERROR("Unable to write to backend '%s' because connection has failed. Server in state %s.",
                      m_server.name(), m_server.status_string().c_str());
        }

        rc = 0;
        break;

    case State::ROUTING:
        {
            // If the buffer contains a large query, we have to ignore the command byte and just write it. The
            // state of m_large_query must be updated for each routed packet to accurately know whether the
            // command byte is accurate or not.
            bool was_large = m_large_query;
            uint32_t packet_len = mariadb::get_header(queue.data()).pl_length;
            m_large_query = packet_len == MYSQL_PACKET_LENGTH_MAX;
            m_reply.add_upload_bytes(queue.length());

            if (was_large || m_reply.state() == ReplyState::LOAD_DATA)
            {
                // Not the start of a packet, don't analyze it.
                return m_dcb->writeq_append(std::move(queue));
            }

            uint8_t cmd = mxs_mysql_get_command(queue);

            if (cmd == MXS_COM_CHANGE_USER)
            {
                // Discard the packet, we'll generate our own when we send it.
                if (expecting_reply())
                {
                    // Busy with something else, wait for it to complete and then send the COM_CHANGE_USER.
                    m_state = State::SEND_CHANGE_USER;
                }
                else
                {
                    send_change_user_to_backend();
                }
                return 1;
            }

            prepare_for_write(queue);

            if (mxs_mysql_is_ps_command(cmd))
            {
                uint32_t ps_id = mxs_mysql_extract_ps_id(queue);
                auto it = m_ps_map.find(ps_id);

                if (it != m_ps_map.end())
                {
                    // Ensure unique GWBUF to prevent our modification of the PS ID from
                    // affecting the original buffer.
                    queue.ensure_unique();

                    // Replace our generated ID with the real PS ID
                    uint8_t* ptr = queue.data() + MYSQL_PS_ID_OFFSET;
                    mariadb::set_byte4(ptr, it->second.real_id);

                    if (cmd == MXS_COM_STMT_CLOSE)
                    {
                        m_ps_map.erase(it);
                    }
                    else if (cmd == MXS_COM_STMT_EXECUTE)
                    {
                        process_stmt_execute(queue, ps_id, it->second);
                    }
                }
                else if (ps_id != MARIADB_PS_DIRECT_EXEC_ID)
                {
                    std::stringstream ss;
                    ss << "Unknown prepared statement handler (" << ps_id << ") given to MaxScale for "
                       << mariadb::cmd_to_string(cmd) << " by " << m_session->user_and_host();

                    // Only send the error if the client expects a response. If an unknown COM_STMT_CLOSE is
                    // sent, don't respond to it.
                    if (cmd == MXS_COM_STMT_CLOSE)
                    {
                        // If we haven't executed the COM_STMT_PREPARE that this COM_STMT_CLOSE refers to,
                        // we know that it must've been executed and closed before this backend was opened.
                        // Since the history responses are erased the moment the COM_STMT_CLOSE is received
                        // it is not possible to deduce from the available information whether this is a
                        // "known" ID or not.
                        return 1;
                    }
                    else
                    {
                        GWBUF err = mysql_create_custom_error(
                            1, 0, ER_UNKNOWN_STMT_HANDLER, ss.str().c_str());

                        // Send the error as a separate event. This allows the routeQuery of the router to
                        // finish before we deliver the response.
                        // TODO: questionable code. Deliver the error in some other way.
                        mxb_assert(m_dcb->readq_empty());
                        m_dcb->unread(std::move(err));
                        m_dcb->trigger_read_event();
                    }

                    mxs::unexpected_situation(ss.str().c_str());
                    MXB_WARNING("%s", ss.str().c_str());

                    // This is an error condition that is very likely to happen if something is broken in the
                    // prepared statement handling. Asserting that we never get here when we're testing helps
                    // catch the otherwise hard to spot error. Since this code is expected to be hit in
                    // environments where a connector sends an unknown ID, we can't treat this as a hard error
                    // and close the session. The only known exception to this is the test for MXS-3392 which
                    // causes a COM_STMT_CLOSE with a zero ID to be sent.
                    mxb_assert(!true || (cmd == MXS_COM_STMT_CLOSE && ps_id == 0));
                    return 1;
                }
            }

            if (cmd == MXS_COM_QUIT && m_server.persistent_conns_enabled())
            {
                /** We need to keep the pooled connections alive so we just ignore the COM_QUIT packet */
                rc = 1;
            }
            else
            {
                if (cmd == MXS_COM_STMT_PREPARE)
                {
                    // Stop accepting new queries while a COM_STMT_PREPARE is in progress. This makes sure
                    // that it completes before other commands that refer to it are processed. This can happen
                    // when a COM_STMT_PREPARE is routed to multiple backends and a faster backend sends the
                    // response to the client. This means that while this backend is still busy executing it,
                    // a COM_STMT_CLOSE for the prepared statement can arrive.
                    m_state = State::PREPARE_PS;
                }

                /** Write to backend */
                rc = m_dcb->writeq_append(std::move(queue));
            }
        }
        break;

    case State::PREPARE_PS:
        {
            if (m_large_query)
            {
                // A continuation of a large COM_STMT_PREPARE
                auto hdr = mariadb::get_header(queue.data());
                m_large_query = hdr.pl_length == MYSQL_PACKET_LENGTH_MAX;
                rc = m_dcb->writeq_append(std::move(queue));
            }
            else
            {
                MXB_INFO("Storing %s while in state '%s': %s",
                         mariadb::cmd_to_string(mxs_mysql_get_command(queue)),
                         to_string(m_state).c_str(),
                         string(mariadb::get_sql(queue)).c_str());
                m_delayed_packets.emplace_back(std::move(queue));
                rc = 1;
            }
        }
        break;

    default:
        {
            MXB_INFO("Storing %s while in state '%s': %s",
                     mariadb::cmd_to_string(mxs_mysql_get_command(queue)),
                     to_string(m_state).c_str(),
                     string(mariadb::get_sql(queue)).c_str());
            m_delayed_packets.emplace_back(std::move(queue));
            rc = 1;
        }
        break;
    }
    return rc;
}

/**
 * Error event handler.
 * Create error message, pass it to router's error handler and if error
 * handler fails in providing enough backend servers, mark session being
 * closed and call DCB close function which triggers closing router session
 * and related backends (if any exists.
 */
void MariaDBBackendConnection::error(DCB* event_dcb, const char* errmsg)
{
    mxb_assert(m_dcb == event_dcb);
    do_handle_error(m_dcb, mxb::cat("Lost connection to backend server: ", errmsg));
}

GWBUF MariaDBBackendConnection::create_reset_connection_packet()
{
    uint8_t buf[] = {0x1, 0x0, 0x0, 0x0, MXS_COM_RESET_CONNECTION};
    return GWBUF(buf, sizeof(buf));
}

/**
 * Create COM_CHANGE_USER packet and store it to GWBUF.
 *
 * @return GWBUF buffer consisting of COM_CHANGE_USER packet
 */
GWBUF MariaDBBackendConnection::create_change_user_packet()
{
    std::vector<uint8_t> payload;
    payload.reserve(200);   // Enough for most cases.

    auto insert_stringz = [&payload](const std::string& str) {
        auto n = str.length() + 1;
        auto zstr = str.c_str();
        payload.insert(payload.end(), zstr, zstr + n);
    };

    // Command byte COM_CHANGE_USER 0x11 */
    payload.push_back(MXS_COM_CHANGE_USER);

    const auto& client_auth_data = *m_auth_data.client_data->auth_data;
    insert_stringz(client_auth_data.user);

    // Calculate the authentication token. For simplicity, always try mysql_native_password first, server
    // will change auth plugin if required.
    std::vector<uint8_t> token;
    auto& hash1 = client_auth_data.backend_token;
    if (hash1.size() == SHA_DIGEST_LENGTH)
    {
        token.resize(SHA_DIGEST_LENGTH);
        mxs_mysql_calculate_hash(m_auth_data.scramble, hash1, token.data());
    }

    payload.push_back(token.size());
    payload.insert(payload.end(), token.begin(), token.end());

    insert_stringz(client_auth_data.default_db);

    uint8_t charset[2];
    mariadb::set_byte2(charset, client_auth_data.collation);
    payload.insert(payload.end(), charset, charset + sizeof(charset));

    insert_stringz(DEFAULT_MYSQL_AUTH_PLUGIN);
    auto& attr = client_auth_data.attributes;
    payload.insert(payload.end(), attr.begin(), attr.end());

    GWBUF buffer(MYSQL_HEADER_LEN + payload.size());
    auto data = buffer.data();
    data = mariadb::write_header(data, payload.size(), 0);
    mariadb::copy_bytes(data, payload.data(), payload.size());
    // COM_CHANGE_USER is a session command so the result must be collected.
    buffer.set_type(GWBUF::TYPE_COLLECT_RESULT);

    return buffer;
}

/**
 * Write a MySQL CHANGE_USER packet to backend server.
 *
 * @return True on success
 */
void MariaDBBackendConnection::send_change_user_to_backend()
{
    m_authenticator =
        m_auth_data.client_data->auth_data->be_auth_module->create_backend_authenticator(m_auth_data);
    m_dcb->writeq_append(create_change_user_packet());
    m_state = State::READ_CHANGE_USER;
}

/* Send proxy protocol header. See
 * http://www.haproxy.org/download/1.8/doc/proxy-protocol.txt
 * for more information. Currently only supports the text version (v1) of
 * the protocol. Binary version may be added later.
 */
bool MariaDBBackendConnection::send_proxy_protocol_header()
{
    // The header contains the original client address and the backend server address.
    // Client dbc always exists, as it's only freed at session close.
    const ClientDCB* client_dcb = m_session->client_connection()->dcb();
    const auto& client_addr = client_dcb->ip();         // Client address was filled in by accept().

    bool success = false;
    auto proxyhdr_res = mxb::proxy_protocol::gen_text_header(client_addr, m_dcb->ip());
    if (proxyhdr_res.errmsg.empty())
    {
        auto ptr = reinterpret_cast<uint8_t*>(proxyhdr_res.header);
        auto len = proxyhdr_res.len;
        MXB_INFO("Sending proxy-protocol header '%.*s' to server '%s'.",
                 (int)len - 2, proxyhdr_res.header, m_server.name());
        if (m_dcb->writeq_append(GWBUF(ptr, len)))
        {
            success = true;
        }
    }
    else
    {
        MXB_ERROR("%s", proxyhdr_res.errmsg.c_str());
    }

    return success;
}

bool MariaDBBackendConnection::established()
{
    return m_state == State::ROUTING && m_reply.is_complete();
}

void MariaDBBackendConnection::ping()
{
    mxb_assert(m_reply.state() == ReplyState::DONE);
    mxb_assert(is_idle());
    MXB_INFO("Pinging '%s', idle for %ld seconds", m_server.name(), m_dcb->seconds_idle());

    constexpr uint8_t com_ping_packet[] =
    {
        0x01, 0x00, 0x00, 0x00, 0x0e
    };

    if (m_dcb->writeq_append(GWBUF(com_ping_packet, sizeof(com_ping_packet))))
    {
        m_state = State::PINGING;
    }
}

bool MariaDBBackendConnection::can_close() const
{
    return m_state == State::ROUTING || m_state == State::FAILED;
}

bool MariaDBBackendConnection::is_idle() const
{
    return m_state == State::ROUTING
           && m_reply.state() == ReplyState::DONE
           && m_reply.command() != MXS_COM_STMT_SEND_LONG_DATA
           && m_track_queue.empty();
}

size_t MariaDBBackendConnection::sizeof_buffers() const
{
    size_t rv = 0;

    for (const auto& buffer : m_delayed_packets)
    {
        rv += buffer.runtime_size();
    }

    rv += (m_dcb ? m_dcb->runtime_size() : 0);

    return rv;
}

json_t* MariaDBBackendConnection::diagnostics() const
{
    return json_pack("{sissss}", "connection_id", m_thread_id, "server", m_server.name(),
                     "cipher", m_dcb->ssl_cipher().c_str());
}

/**
 * Process a reply from a backend server. This method collects all complete packets and
 * updates the internal response state.
 *
 * @param buffer Buffer containing the raw response. Any partial packets will be left in this buffer.
 * @return All complete packets that were in `buffer`
 */
GWBUF MariaDBBackendConnection::track_response(GWBUF& buffer)
{
    GWBUF rval = process_packets(buffer);
    if (!rval.empty())
    {
        m_reply.add_bytes(rval.length());
    }
    return rval;
}

/**
 * Read the backend server MySQL handshake
 *
 * @return true on success, false on failure
 */
bool MariaDBBackendConnection::read_backend_handshake(GWBUF&& buffer)
{
    bool rval = false;
    uint8_t* payload = buffer.data() + MYSQL_HEADER_LEN;

    if (gw_decode_mysql_server_handshake(payload) >= 0)
    {
        rval = true;
    }

    return rval;
}

bool MariaDBBackendConnection::capability_mismatch() const
{
    bool mismatch = false;

    if (use_deprecate_eof() && (m_server_capabilities & GW_MYSQL_CAPABILITIES_DEPRECATE_EOF) == 0)
    {
        // This is an unexpected situation but it can happen if the server is swapped out without MaxScale
        // recalculating the version. Mostly this is here to catch any possible bugs that there might be in
        // the capability handling of MaxScale. Separate code should exist for routers for any unexpected
        // responses as bugs in the server can cause mismatching result types to be sent,
        // https://bugs.mysql.com/bug.php?id=83346 is one example of such.
        MXB_INFO("Client uses DEPRECATE_EOF protocol but the server does not implement it");
        mxb_assert_message(!true, "DEPRECATE_EOF should be used by both client and backend");
        mismatch = true;
    }

    uint32_t client_extra = mysql_session()->extra_capabilities();

    if ((client_extra & m_server_extra_capabilities) != client_extra)
    {
        MXB_INFO("Client uses extended capabilities that the server does not implement: %u != %u",
                 client_extra, m_server_extra_capabilities);
        mxb_assert(!true);
        mismatch = true;
    }


    return mismatch;
}

/**
 * Decode mysql server handshake
 *
 * @param payload The bytes just read from the net
 * @return 0 on success, < 0 on failure
 *
 */
int MariaDBBackendConnection::gw_decode_mysql_server_handshake(uint8_t* payload)
{
    auto conn = this;
    uint8_t* server_version_end = NULL;
    uint16_t mysql_server_capabilities_one = 0;
    uint16_t mysql_server_capabilities_two = 0;
    uint8_t scramble_data_1[GW_SCRAMBLE_LENGTH_323] = "";
    uint8_t scramble_data_2[GW_MYSQL_SCRAMBLE_SIZE - GW_SCRAMBLE_LENGTH_323] = "";
    uint8_t capab_ptr[4] = "";
    uint8_t scramble_len = 0;
    uint8_t mxs_scramble[GW_MYSQL_SCRAMBLE_SIZE] = "";
    int protocol_version = 0;

    protocol_version = payload[0];

    if (protocol_version != GW_MYSQL_PROTOCOL_VERSION)
    {
        return -1;
    }

    payload++;

    // Get server version (string)
    server_version_end = (uint8_t*) gw_strend((char*) payload);

    payload = server_version_end + 1;

    // get ThreadID: 4 bytes
    uint32_t tid = mariadb::get_byte4(payload);

    MXB_INFO("Connected to '%s' with thread id %u", m_server.name(), tid);

    /* TODO: Correct value of thread id could be queried later from backend if
     * there is any worry it might be larger than 32bit allows. */
    conn->m_thread_id = tid;

    payload += 4;

    // scramble_part 1
    memcpy(scramble_data_1, payload, GW_SCRAMBLE_LENGTH_323);
    payload += GW_SCRAMBLE_LENGTH_323;

    // 1 filler
    payload++;

    mysql_server_capabilities_one = mariadb::get_byte2(payload);

    // Get capabilities_part 1 (2 bytes) + 1 language + 2 server_status
    payload += 5;

    mysql_server_capabilities_two = mariadb::get_byte2(payload);
    m_server_capabilities = mysql_server_capabilities_one | mysql_server_capabilities_two << 16;

    // 2 bytes shift
    payload += 2;

    // get scramble len
    if (payload[0] > 0)
    {
        scramble_len = std::min(payload[0] - 1, GW_MYSQL_SCRAMBLE_SIZE);
    }
    else
    {
        scramble_len = GW_MYSQL_SCRAMBLE_SIZE;
    }

    mxb_assert(scramble_len > GW_SCRAMBLE_LENGTH_323);
    // Skip the scramble length
    payload += 1;

    // skip 6 bytes of filler
    payload += 6;

    if ((m_server_capabilities & GW_MYSQL_CAPABILITIES_CLIENT_MYSQL) == 0)
    {
        m_server_extra_capabilities = mariadb::get_byte4(payload);
    }

    payload += 4;

    // copy the second part of the scramble
    memcpy(scramble_data_2, payload, scramble_len - GW_SCRAMBLE_LENGTH_323);

    memcpy(mxs_scramble, scramble_data_1, GW_SCRAMBLE_LENGTH_323);
    memcpy(mxs_scramble + GW_SCRAMBLE_LENGTH_323, scramble_data_2, scramble_len - GW_SCRAMBLE_LENGTH_323);

    // full 20 bytes scramble is ready
    memcpy(m_auth_data.scramble, mxs_scramble, GW_MYSQL_SCRAMBLE_SIZE);
    return 0;
}

GWBUF MariaDBBackendConnection::create_ssl_request_packet() const
{
    // SSLRequest is header + 32bytes.
    GWBUF rval(MYSQL_HEADER_LEN + CAPS_SECTION_SIZE);
    // Server handshake was seq 0, so our reply is seq 1.
    auto ptr = mariadb::write_header(rval.data(), CAPS_SECTION_SIZE, 1);
    ptr = write_capabilities(ptr);
    mxb_assert(ptr - rval.data() == (intptr_t)rval.length());
    return rval;
}

/**
 * Write capabilities section of a SSLRequest Packet or a Handshake Response Packet.
 *
 * @param buffer Target buffer, must have at least 32bytes space
 * @return Pointer to byte after
 */
uint8_t* MariaDBBackendConnection::write_capabilities(uint8_t* buffer) const
{
    // Base client capabilities.
    buffer += mariadb::set_byte4(buffer, m_mxs_capabilities);

    buffer += mariadb::set_byte4(buffer, 16777216);     // max-packet size
    auto* mysql_ses = m_auth_data.client_data;
    *buffer++ = mysql_ses->auth_data->collation;    // charset

    // 19 filler bytes of 0
    size_t filler_bytes = 19;
    memset(buffer, 0, filler_bytes);
    buffer += filler_bytes;

    // Either MariaDB 10.2 extra capabilities or 4 bytes filler
    uint32_t extra_caps = mysql_ses->extra_capabilities();
    buffer += mariadb::set_byte4(buffer, extra_caps);
    return buffer;
}

/**
 * Create a response to the server handshake
 *
 * @param with_ssl True if ssl is in use
 * @return Generated response packet
 */
GWBUF MariaDBBackendConnection::create_hs_response_packet(bool with_ssl)
{
    // Calculate total packet length. Response begins with the same capabilities section as SSLRequest.
    auto pl_len = CAPS_SECTION_SIZE;

    auto* mysql_ses = m_auth_data.client_data;
    const auto& auth_data = *mysql_ses->auth_data;
    const string& username = auth_data.user;

    pl_len += username.length() + 1;
    // See create_capabilities() why this is currently ok.
    pl_len += 1;    // auth token length
    bool have_pw = auth_data.backend_token.size() == SHA_DIGEST_LENGTH;
    if (have_pw)
    {
        pl_len += SHA_DIGEST_LENGTH;
    }
    const string& default_db = auth_data.default_db;
    if (!default_db.empty())
    {
        pl_len += default_db.length() + 1;
    }

    /**
     * Use the default authentication plugin name. If the server is using a
     * different authentication mechanism, it will send an AuthSwitchRequest
     * packet. TODO: use the real authenticator & auth token immediately
     */
    const char auth_plugin_name[] = DEFAULT_MYSQL_AUTH_PLUGIN;
    pl_len += sizeof(auth_plugin_name);

    bool have_attrs = false;
    if (m_mxs_capabilities & m_server_capabilities & GW_MYSQL_CAPABILITIES_CONNECT_ATTRS)
    {
        pl_len += auth_data.attributes.size();
        have_attrs = true;
    }

    GWBUF rval(MYSQL_HEADER_LEN + pl_len);
    auto ptr = mariadb::write_header(rval.data(), pl_len, with_ssl ? 2 : 1);
    ptr = write_capabilities(ptr);
    ptr = mariadb::copy_chars(ptr, username.c_str(), username.length() + 1);
    if (have_pw)
    {
        *ptr++ = SHA_DIGEST_LENGTH;
        ptr = mxs_mysql_calculate_hash(m_auth_data.scramble, auth_data.backend_token, ptr);
    }
    else
    {
        *ptr++ = 0;
    }
    if (!default_db.empty())
    {
        ptr = mariadb::copy_chars(ptr, default_db.c_str(), default_db.length() + 1);
    }
    ptr = mariadb::copy_chars(ptr, auth_plugin_name, sizeof(auth_plugin_name));
    if (have_attrs)
    {
        ptr = mariadb::copy_bytes(ptr, auth_data.attributes.data(), auth_data.attributes.size());
    }
    mxb_assert(ptr - rval.data() == (intptr_t)rval.length());
    return rval;
}

/**
 * @brief Computes the capabilities bit mask for connecting to backend DB
 *
 * We start by taking the default bitmask and removing any bits not set in
 * the bitmask contained in the connection structure. Then add SSL flag if
 * the connection requires SSL (set from the MaxScale configuration). The
 * compression flag may be set, although compression is NOT SUPPORTED. If a
 * database name has been specified in the function call, the relevant flag
 * is set.
 *
 * @param with_ssl Is ssl required?
 * @return Bit mask (32 bits)
 * @note Capability bits are defined in maxscale/protocol/mysql.h
 */
uint32_t MariaDBBackendConnection::create_capabilities(bool with_ssl) const
{
    uint32_t final_capabilities = m_auth_data.client_data->client_capabilities();

    // Disable the cert verification capability, it has never been enabled in MaxScale.
    // TODO: Figure out if this is correct, the documentation doesn't mention this capability at all
    final_capabilities &= ~GW_MYSQL_CAPABILITIES_SSL_VERIFY_SERVER_CERT;

    if (with_ssl)
    {
        final_capabilities |= (uint32_t)GW_MYSQL_CAPABILITIES_SSL;
    }
    else
    {
        final_capabilities &= ~GW_MYSQL_CAPABILITIES_SSL;
    }

    uint64_t service_caps = m_dcb->service()->capabilities();
    if (rcap_type_required(service_caps, RCAP_TYPE_SESSION_STATE_TRACKING))
    {
        /** add session track */
        final_capabilities |= (uint32_t)GW_MYSQL_CAPABILITIES_SESSION_TRACK;
    }

    // We need to enable the CONNECT_WITH_DB capability depending on whether a default database exists. We
    // can't rely on the client's capabilities as the default database might have changed when a
    // COM_CHANGE_USER is executed.
    if (!m_auth_data.client_data->auth_data->default_db.empty())
    {
        final_capabilities |= GW_MYSQL_CAPABILITIES_CONNECT_WITH_DB;
    }
    else
    {
        final_capabilities &= ~GW_MYSQL_CAPABILITIES_CONNECT_WITH_DB;
    }

    // The current handshake response generation code assumes that the follwing capabilites are always
    // enabled. Since the plugin is always mysql_native_password, the AUTH_LELENC_DATA isn't really needed as
    // the auth data size is always 20 bytes and both the length-encoded string representation and the string
    // prefixed with fixed size integer representation are the same for payloads less than 251 bytes.
    //
    // TODO: Send a handshake response that the client's original capabilities would require
    final_capabilities |= GW_MYSQL_CAPABILITIES_PLUGIN_AUTH
        | GW_MYSQL_CAPABILITIES_SECURE_CONNECTION
        | GW_MYSQL_CAPABILITIES_AUTH_LENENC_DATA;


    if (rcap_type_required(service_caps, RCAP_TYPE_MULTI_STMT_SQL))
    {
        // Currently only readwritesplit requires this as it implements causal_reads with multi-statements.
        final_capabilities |= GW_MYSQL_CAPABILITIES_MULTI_STATEMENTS | GW_MYSQL_CAPABILITIES_MULTI_RESULTS;
    }

    return final_capabilities;
}

GWBUF MariaDBBackendConnection::process_packets(GWBUF& result)
{
    GWBUF& buffer = result;
    auto it = buffer.begin();
    size_t total_bytes = buffer.length();
    size_t bytes_used = 0;

    while (it != buffer.end())
    {
        size_t bytes_left = total_bytes - bytes_used;
        if (bytes_left < MYSQL_HEADER_LEN)
        {
            // Partial header
            break;
        }

        // Extract packet length
        uint32_t len = mariadb::get_header(it).pl_length;
        if (bytes_left < len + MYSQL_HEADER_LEN)
        {
            // Partial packet payload
            break;
        }

        bytes_used += len + MYSQL_HEADER_LEN;
        it += MYSQL_HEADER_LEN;
        mxb_assert(it != buffer.end());
        auto end = it + len;

        // Ignore the tail end of a large packet. Only resultsets can generate packets this large
        // and we don't care what the contents are and thus it is safe to ignore it.
        bool skip_next = m_skip_next;
        m_skip_next = len == GW_MYSQL_MAX_PACKET_LEN;

        if (!skip_next)
        {
            process_one_packet(it, end, len);
        }

        it = end;

        if (m_reply.state() == ReplyState::DONE)
        {
            break;
        }
    }

    return result.split(bytes_used);
}

void MariaDBBackendConnection::process_one_packet(Iter it, Iter end, uint32_t len)
{
    uint8_t cmd = *it;
    switch (m_reply.state())
    {
    case ReplyState::START:
        process_reply_start(it, end);
        break;

    case ReplyState::LOAD_DATA:
        MXB_INFO("Load data ended on '%s', %s in total", m_server.name(),
                 mxb::pretty_size(m_reply.upload_size()).c_str());

        if (cmd == MYSQL_REPLY_ERR)
        {
            update_error(++it, end);
            m_reply.set_reply_state(ReplyState::DONE);
        }
        else if (cmd == MYSQL_REPLY_OK)
        {
            m_reply.set_is_ok(true);
            process_ok_packet(it, end);

            if (m_reply.state() != ReplyState::DONE)
            {
                // The LOAD DATA LOCAL INFILE completed but we're expecting more results. Go back to the START
                // state in order to process the next result.
                m_reply.set_reply_state(ReplyState::START);
            }
        }
        else
        {
            MXB_ERROR("Unexpected response to LOAD DATA LOCAL INFILE: cmd: 0x%02hhx, len: %u, server: %s",
                      cmd, len, m_server.name());
            m_session->dump_statements();
            m_session->dump_session_log();
            m_session->kill();
            mxb_assert(!true);
        }
        break;

    case ReplyState::DONE:

        while (!m_track_queue.empty())
        {
            track_query(m_track_queue.front());
            m_track_queue.pop();

            if (m_reply.state() != ReplyState::DONE)
            {
                // There's another reply waiting to be processed, start processing it.
                process_one_packet(it, end, len);
                return;
            }
        }

        if (cmd == MYSQL_REPLY_ERR)
        {
            update_error(++it, end);
        }
        else
        {
            // This should never happen
            MXB_ERROR("Unexpected result state. cmd: 0x%02hhx, len: %u server: %s",
                      cmd, len, m_server.name());
            m_session->dump_statements();
            m_session->dump_session_log();
            m_session->kill();
            mxb_assert(!true);
        }
        break;

    case ReplyState::RSET_COLDEF:
        mxb_assert(m_num_coldefs > 0);
        --m_num_coldefs;

        if (m_num_coldefs == 0)
        {
            m_reply.set_reply_state(use_deprecate_eof() ? ReplyState::RSET_ROWS : ReplyState::RSET_COLDEF_EOF);
        }
        break;

    case ReplyState::RSET_COLDEF_EOF:
        {
            mxb_assert(cmd == MYSQL_REPLY_EOF && len == MYSQL_EOF_PACKET_LEN - MYSQL_HEADER_LEN);
            m_reply.set_reply_state(ReplyState::RSET_ROWS);

            ++it;
            uint16_t warnings = mariadb::get_byte2(it);
            it += 2;

            m_reply.set_num_warnings(warnings);

            uint16_t status = mariadb::get_byte2(it);
            it += 2;

            m_reply.set_server_status(status);

            if (m_opening_cursor)
            {
                m_opening_cursor = false;

                // The cursor does not exist if the result contains only one row
                if (status & SERVER_STATUS_CURSOR_EXISTS)
                {
                    MXB_INFO("Cursor successfully opened");
                    m_reply.set_reply_state(ReplyState::DONE);
                }
            }
        }
        break;

    case ReplyState::RSET_ROWS:
        if (cmd == MYSQL_REPLY_EOF && len == MYSQL_EOF_PACKET_LEN - MYSQL_HEADER_LEN)
        {
            // Genuine EOF packet
            ++it;
            uint16_t warnings = mariadb::get_byte2(it);
            it += 2;

            m_reply.set_num_warnings(warnings);

            uint16_t status = mariadb::get_byte2(it);
            it += 2;

            m_reply.set_server_status(status);
            bool more_results = (status & SERVER_MORE_RESULTS_EXIST);
            m_reply.set_multiresult(more_results);
            m_reply.set_reply_state(more_results ? ReplyState::START : ReplyState::DONE);
        }
        else if (cmd == MYSQL_REPLY_EOF && len < 0xffffff - MYSQL_HEADER_LEN)
        {
            // OK packet pretending to be an EOF packet
            process_ok_packet(it, end);

            if (m_reply.state() != ReplyState::DONE)
            {
                // Resultset is complete but more data will follow
                m_reply.set_reply_state(ReplyState::START);
            }
        }
        else if (cmd == MYSQL_REPLY_ERR)
        {
            ++it;
            update_error(it, end);
            m_reply.set_reply_state(ReplyState::DONE);
        }
        else
        {
            m_reply.add_rows(1);

            if (m_collect_rows)
            {
                std::vector<std::string_view> row;

                for (uint64_t i = 0; i < m_reply.field_counts().back(); i++)
                {
                    row.push_back(get_encoded_str_sv(it));
                }

                m_reply.add_row_data(std::move(row));
            }
        }
        break;

    case ReplyState::PREPARE:
        if (use_deprecate_eof() || cmd == MYSQL_REPLY_EOF)
        {
            // TODO: Extract the server status from the EOF packets
            if (--m_ps_packets == 0)
            {
                m_reply.set_reply_state(ReplyState::DONE);
            }
        }
        break;
    }
}

void MariaDBBackendConnection::process_ok_packet(Iter it, Iter end)
{
    ++it;                   // Skip the command byte
    skip_encoded_int(it);   // Affected rows
    skip_encoded_int(it);   // Last insert ID
    uint16_t status = mariadb::get_byte2(it);
    it += 2;

    m_reply.set_server_status(status);
    bool more_results = (status & SERVER_MORE_RESULTS_EXIST);
    m_reply.set_multiresult(more_results);

    if (!more_results)
    {
        // No more results
        m_reply.set_reply_state(ReplyState::DONE);
    }

    // Two bytes of warnings
    uint16_t warnings = mariadb::get_byte2(it);
    it += 2;
    m_reply.set_num_warnings(warnings);

    if (rcap_type_required(m_session->capabilities(), RCAP_TYPE_SESSION_STATE_TRACKING)
        && (status & SERVER_SESSION_STATE_CHANGED))
    {
        // TODO: Benchmark the extra cost of always processing the session tracking variables and see if it's
        // too much.
        mxb_assert(m_server_capabilities & GW_MYSQL_CAPABILITIES_SESSION_TRACK);

        skip_encoded_str(it);   // Skip human-readable info

        // Skip the total packet length, we don't need it since we know it implicitly via the end iterator
        MXB_AT_DEBUG(ptrdiff_t total_packet_len = ) get_encoded_int(it);
        mxb_assert(total_packet_len == std::distance(it, end));

        while (it != end)
        {
            uint64_t type = *it++;
            uint64_t total_size = get_encoded_int(it);

            switch (type)
            {
            case SESSION_TRACK_STATE_CHANGE:
                it += total_size;
                break;

            case SESSION_TRACK_SCHEMA:
                skip_encoded_str(it);   // Schema name
                break;

            case SESSION_TRACK_GTIDS:
                skip_encoded_int(it);   // Encoding specification
                m_reply.set_variable(MXS_LAST_GTID, get_encoded_str(it));
                break;

            case SESSION_TRACK_TRANSACTION_CHARACTERISTICS:
                m_reply.set_variable("trx_characteristics", get_encoded_str(it));
                break;

            case SESSION_TRACK_SYSTEM_VARIABLES:
                {
                    auto name = get_encoded_str(it);
                    auto value = get_encoded_str(it);
                    m_reply.set_variable(name, value);
                }
                break;

            case SESSION_TRACK_TRANSACTION_TYPE:
                m_reply.set_variable("trx_state", get_encoded_str(it));
                break;

            default:
                mxb_assert(!true);
                it += total_size;
                MXB_WARNING("Received unexpecting session track type: %lu", type);
                break;
            }
        }
    }
}

/**
 * Extract prepared statement response
 *
 *  Contents of a COM_STMT_PREPARE_OK packet:
 *
 * [0]     OK (1)            -- always 0x00
 * [1-4]   statement_id (4)  -- statement-id
 * [5-6]   num_columns (2)   -- number of columns
 * [7-8]   num_params (2)    -- number of parameters
 * [9]     filler (1)
 * [10-11] warning_count (2) -- number of warnings
 *
 * The OK packet is followed by the parameter definitions terminated by an EOF packet and the field
 * definitions terminated by an EOF packet. If the DEPRECATE_EOF capability is set, the EOF packets are not
 * sent (currently not supported).
 *
 * @param it  Start of the packet payload
 * @param end Past-the-end iterator of the payload
 */
void MariaDBBackendConnection::process_ps_response(Iter it, Iter end)
{
    mxb_assert(*it == MYSQL_REPLY_OK);
    ++it;

    // Extract the PS ID generated by the server and replace it with our own. This allows the client protocol
    // to always refer to the same prepared statement with the same ID.
    uint32_t internal_id = m_subscriber->current_id();
    uint32_t stmt_id = 0;
    mxb_assert(internal_id != 0);

    // Modifying the ID here is convenient but it doesn't seem right as the iterators should be const
    // iterators. This could be fixed later if a more suitable place is found.
    stmt_id = mariadb::get_byte4(it);
    mariadb::set_byte4(it, internal_id);
    it += 4;

    auto& ps_map = m_ps_map[internal_id];
    ps_map.real_id = stmt_id;
    MXB_INFO("PS internal ID %u maps to external ID %u on server '%s'",
             internal_id, stmt_id, m_dcb->server()->name());

    // Columns
    uint16_t columns = mariadb::get_byte2(it);
    it += 2;

    // Parameters
    uint16_t params = mariadb::get_byte2(it);
    it += 2;

    ps_map.n_params = params;

    // Always set our internal ID as the PS ID
    m_reply.set_generated_id(internal_id);
    m_reply.set_param_count(params);

    m_ps_packets = 0;

    // NOTE: The binary protocol is broken as it allows the column and parameter counts to overflow. This
    // means we can't rely on them if there ever is a query that has a column or parameter count that exceeds
    // the capacity of the 16-bit unsigned integer use to store it. If the client uses the DEPRECATE_EOF
    // capability, we have to count the individual packets instead of relying on the EOF packets.

    if (columns)
    {
        if (use_deprecate_eof())
        {
            m_ps_packets += columns;
        }
        else
        {
            // Server will send the column definition packets followed by an EOF packet.
            ++m_ps_packets;
        }
    }

    if (params)
    {
        if (use_deprecate_eof())
        {
            m_ps_packets += params;
        }
        else
        {
            // Server will send the parameter definition packets followed by an EOF packet
            ++m_ps_packets;
        }
    }

    m_reply.set_reply_state(m_ps_packets == 0 ? ReplyState::DONE : ReplyState::PREPARE);
}

void MariaDBBackendConnection::process_reply_start(Iter it, Iter end)
{
    if (mxs_mysql_is_binlog_dump(m_reply.command()))
    {
        // Treat a binlog dump like a response that never ends
    }
    else if (m_reply.command() == MXS_COM_STATISTICS)
    {
        // COM_STATISTICS returns a single string and thus requires special handling:
        // https://mariadb.com/kb/en/library/com_statistics/#response
        m_reply.set_reply_state(ReplyState::DONE);
    }
    else if (m_reply.command() == MXS_COM_FIELD_LIST && *it != MYSQL_REPLY_ERR)
    {
        // COM_FIELD_LIST sends a strange kind of a result set that doesn't have field definitions
        m_reply.set_reply_state(ReplyState::RSET_ROWS);
    }
    else
    {
        process_result_start(it, end);
    }
}

void MariaDBBackendConnection::process_result_start(Iter it, Iter end)
{
    uint8_t cmd = *it;

    switch (cmd)
    {
    case MYSQL_REPLY_OK:
        m_reply.set_is_ok(true);

        if (m_reply.command() == MXS_COM_STMT_PREPARE)
        {
            process_ps_response(it, end);
        }
        else
        {
            process_ok_packet(it, end);
        }
        break;

    case MYSQL_REPLY_LOCAL_INFILE:
        // The client will send a request after this with the contents of the file which the server will
        // respond to with either an OK or an ERR packet
        m_reply.set_reply_state(ReplyState::LOAD_DATA);
        break;

    case MYSQL_REPLY_ERR:
        // Nothing ever follows an error packet
        ++it;
        update_error(it, end);
        m_reply.set_reply_state(ReplyState::DONE);
        break;

    case MYSQL_REPLY_EOF:
        // EOF packets are never expected as the first response unless changing user. For some reason the
        // server also responds with a EOF packet to COM_SET_OPTION even though, according to documentation,
        // it should respond with an OK packet.
        if (m_reply.command() == MXS_COM_SET_OPTION)
        {
            m_reply.set_reply_state(ReplyState::DONE);
        }
        else
        {
            mxb_assert_message(!true, "Unexpected EOF packet");
        }
        break;

    default:
        // Start of a result set
        m_num_coldefs = get_encoded_int(it);
        m_reply.add_field_count(m_num_coldefs);

        if ((mysql_session()->extra_capabilities() & MXS_MARIA_CAP_CACHE_METADATA) && *it == 0)
        {
            m_reply.set_reply_state(use_deprecate_eof() ? ReplyState::RSET_ROWS : ReplyState::RSET_COLDEF_EOF);
        }
        else
        {
            m_reply.set_reply_state(ReplyState::RSET_COLDEF);
        }
        break;
    }
}

/**
 * Update @c m_error.
 *
 * @param it   Iterator that points to the first byte of the error code in an error packet.
 * @param end  Iterator pointing one past the end of the error packet.
 */
void MariaDBBackendConnection::update_error(Iter it, Iter end)
{
    uint16_t code = mariadb::get_byte2(it);
    it += 2;

    ++it;
    auto sql_state_begin = it;
    it += 5;
    auto sql_state_end = it;
    auto message_begin = sql_state_end;
    auto message_end = end;

    m_reply.set_error(code, sql_state_begin, sql_state_end, message_begin, message_end);
}

uint64_t MariaDBBackendConnection::thread_id() const
{
    return m_thread_id;
}

void MariaDBBackendConnection::assign_session(MXS_SESSION* session, mxs::Component* upstream)
{
    m_session = session;
    m_upstream = upstream;
    MYSQL_session* client_data = static_cast<MYSQL_session*>(m_session->protocol_data());
    m_auth_data.client_data = client_data;
    m_authenticator = client_data->auth_data->be_auth_module->create_backend_authenticator(m_auth_data);

    // Subscribing to the history marks the start of the history responses that we're interested in. This
    // guarantees that all responses remain in effect while the connection reset is ongoing. This is needed to
    // correctly detect a COM_STMT_CLOSE that arrives after the connection creation and which caused the
    // history to shrink.
    auto fn = std::bind(&MariaDBBackendConnection::handle_history_mismatch, this);
    m_subscriber = client_data->history().subscribe(std::move(fn));
}

MariaDBBackendConnection::TrackedQuery::TrackedQuery(const GWBUF& buffer)
    : payload_len(MYSQL_GET_PAYLOAD_LEN(buffer.data()))
    , command(MYSQL_GET_COMMAND(buffer.data()))
    , collect_rows(buffer.type_is_collect_rows())
    , id(buffer.id())
{
    if (command == MXS_COM_STMT_EXECUTE)
    {
        // Extract the flag byte after the statement ID
        uint8_t flags = buffer[MYSQL_PS_ID_OFFSET + MYSQL_PS_ID_SIZE];

        // Any non-zero flag value means that we have an open cursor
        opening_cursor = flags != 0;
    }
}

/**
 * Track a client query
 *
 * Inspects the query and tracks the current command being executed. Also handles detection of
 * multi-packet requests and the special handling that various commands need.
 */
void MariaDBBackendConnection::track_query(const TrackedQuery& query)
{
    mxb_assert(m_state == State::ROUTING || m_state == State::SEND_HISTORY
               || m_state == State::READ_HISTORY || m_state == State::PREPARE_PS
               || m_state == State::SEND_CHANGE_USER || m_state == State::RESET_CONNECTION_FAST);

    m_reply.clear();
    m_reply.set_command(query.command);

    // Track the ID that the client protocol assigned to this query. It is used to verify that the result
    // from this backend matches the one that was sent upstream.
    m_subscriber->set_current_id(query.id);

    m_collect_rows = query.collect_rows;

    if (mxs_mysql_command_will_respond(m_reply.command()))
    {
        m_reply.set_reply_state(ReplyState::START);
    }

    if (m_reply.command() == MXS_COM_STMT_EXECUTE)
    {
        m_opening_cursor = query.opening_cursor;
    }
    else if (m_reply.command() == MXS_COM_STMT_FETCH)
    {
        m_reply.set_reply_state(ReplyState::RSET_ROWS);
    }
}

MariaDBBackendConnection::~MariaDBBackendConnection()
{
}

void MariaDBBackendConnection::set_dcb(DCB* dcb)
{
    m_dcb = static_cast<BackendDCB*>(dcb);

    if (m_state == State::HANDSHAKING && m_hs_state == HandShakeState::SEND_PROHY_HDR)
    {
        // Write ready is usually the first event delivered after a connection is made.
        // Proxy header should be sent in case the server is waiting for it.
        if (m_server.proxy_protocol())
        {
            m_hs_state = (send_proxy_protocol_header()) ? HandShakeState::EXPECT_HS :
                HandShakeState::FAIL;
        }
        else
        {
            m_hs_state = HandShakeState::EXPECT_HS;
        }
    }
}

const BackendDCB* MariaDBBackendConnection::dcb() const
{
    return m_dcb;
}

BackendDCB* MariaDBBackendConnection::dcb()
{
    return m_dcb;
}

std::string MariaDBBackendConnection::to_string(State auth_state)
{
    std::string rval;
    switch (auth_state)
    {
    case State::HANDSHAKING:
        rval = "Handshaking";
        break;

    case State::AUTHENTICATING:
        rval = "Authenticating";
        break;

    case State::CONNECTION_INIT:
        rval = "Sending connection initialization queries";
        break;

    case State::SEND_DELAYQ:
        rval = "Sending delayed queries";
        break;

    case State::FAILED:
        rval = "Failed";
        break;

    case State::ROUTING:
        rval = "Routing";
        break;

    case State::RESET_CONNECTION:
        rval = "Resetting connection";
        break;

    case State::RESET_CONNECTION_FAST:
        rval = "Fast connection reset";
        break;

    case State::READ_CHANGE_USER:
        rval = "Reading change user response";
        break;

    case State::SEND_CHANGE_USER:
        rval = "Sending change user";
        break;

    case State::PINGING:
        rval = "Pinging server";
        break;

    case State::POOLED:
        rval = "In pool";
        break;

    case State::SEND_HISTORY:
        rval = "Sending stored session command history";
        break;

    case State::READ_HISTORY:
        rval = "Reading results of history execution";
        break;

    case State::PREPARE_PS:
        rval = "Preparing a prepared statement";
        break;
    }
    return rval;
}

MariaDBBackendConnection::StateMachineRes MariaDBBackendConnection::handshake()
{
    auto rval = StateMachineRes::ERROR;
    bool state_machine_continue = true;

    while (state_machine_continue)
    {
        switch (m_hs_state)
        {
        case HandShakeState::SEND_PROHY_HDR:
            if (m_server.proxy_protocol())
            {
                // If read was the first event triggered, send proxy header.
                m_hs_state = (send_proxy_protocol_header()) ? HandShakeState::EXPECT_HS :
                    HandShakeState::FAIL;
            }
            else
            {
                m_hs_state = HandShakeState::EXPECT_HS;
            }
            break;

        case HandShakeState::EXPECT_HS:
            {
                // Read the server handshake.
                auto [read_ok, buffer] = mariadb::read_protocol_packet(m_dcb);
                if (buffer.empty())
                {
                    if (read_ok)
                    {
                        // Only got a partial packet, wait for more.
                        state_machine_continue = false;
                        rval = StateMachineRes::IN_PROGRESS;
                    }
                    else
                    {
                        // Socket error.
                        string errmsg = (string)"Handshake with '" + m_server.name() + "' failed.";
                        do_handle_error(m_dcb, errmsg, mxs::ErrorType::TRANSIENT);
                        m_hs_state = HandShakeState::FAIL;
                    }
                }
                else if (mxs_mysql_get_command(buffer) == MYSQL_REPLY_ERR)
                {
                    // Server responded with an error instead of a handshake, probably too many connections.
                    do_handle_error(m_dcb, "Connection rejected: " + mariadb::extract_error(buffer),
                                    mxs::ErrorType::TRANSIENT);
                    m_hs_state = HandShakeState::FAIL;
                }
                else
                {
                    // Have a complete response from the server.
                    if (read_backend_handshake(std::move(buffer)))
                    {
                        if (capability_mismatch())
                        {
                            do_handle_error(m_dcb, "Capability mismatch", mxs::ErrorType::PERMANENT);
                            m_hs_state = HandShakeState::FAIL;
                        }
                        else
                        {
                            bool ssl_on = m_dcb->using_ssl();
                            m_mxs_capabilities = create_capabilities(ssl_on);
                            m_hs_state = ssl_on ? HandShakeState::START_SSL : HandShakeState::SEND_HS_RESP;
                        }
                    }
                    else
                    {
                        do_handle_error(m_dcb, "Bad handshake", mxs::ErrorType::TRANSIENT);
                        m_hs_state = HandShakeState::FAIL;
                    }
                }
            }
            break;

        case HandShakeState::START_SSL:
            {
                // SSL-connection starts by sending a cleartext SSLRequest-packet,
                // then initiating SSL-negotiation.
                m_dcb->writeq_append(create_ssl_request_packet());
                if (m_dcb->ssl_start_connect() >= 0)
                {
                    m_hs_state = HandShakeState::SSL_NEG;
                }
                else
                {
                    do_handle_error(m_dcb, "SSL failed", mxs::ErrorType::TRANSIENT);
                    m_hs_state = HandShakeState::FAIL;
                }
            }
            break;

        case HandShakeState::SSL_NEG:
            {
                // Check SSL-state.
                auto ssl_state = m_dcb->ssl_state();
                if (ssl_state == DCB::SSLState::ESTABLISHED)
                {
                    m_hs_state = HandShakeState::SEND_HS_RESP;      // SSL ready
                }
                else if (ssl_state == DCB::SSLState::HANDSHAKE_REQUIRED)
                {
                    state_machine_continue = false;     // in progress, wait for more data
                    rval = StateMachineRes::IN_PROGRESS;
                }
                else
                {
                    do_handle_error(m_dcb, "SSL failed", mxs::ErrorType::TRANSIENT);
                    m_hs_state = HandShakeState::FAIL;
                }
            }
            break;

        case HandShakeState::SEND_HS_RESP:
            {
                bool with_ssl = m_dcb->using_ssl();
                GWBUF hs_resp = create_hs_response_packet(with_ssl);
                if (m_dcb->writeq_append(std::move(hs_resp)))
                {
                    m_hs_state = HandShakeState::COMPLETE;
                }
                else
                {
                    m_hs_state = HandShakeState::FAIL;
                }
            }
            break;

        case HandShakeState::COMPLETE:
            state_machine_continue = false;
            rval = StateMachineRes::DONE;
            break;

        case HandShakeState::FAIL:
            state_machine_continue = false;
            rval = StateMachineRes::ERROR;
            break;
        }
    }
    return rval;
}

MariaDBBackendConnection::StateMachineRes MariaDBBackendConnection::authenticate(GWBUF&& buffer)
{
    // Have a complete response from the server.
    uint8_t cmd = MYSQL_GET_COMMAND(buffer.data());

    auto* mysql_ses = mysql_session();
    bool need_pt_be_auth_reply = (bool)(mysql_ses->passthrough_be_auth_cb);
    auto deliver_pt_reply = [mysql_ses](GWBUF&& auth_reply) {
        // Bypass routing logic, as routers are not expecting this reply.
        mysql_ses->passthrough_be_auth_cb(std::move(auth_reply));
        mysql_ses->passthrough_be_auth_cb = nullptr;
    };

    // Three options: OK, ERROR or AuthSwitch/other.
    auto rval = StateMachineRes::ERROR;
    if (cmd == MYSQL_REPLY_OK)
    {
        MXB_INFO("Authentication to '%s' succeeded.", m_server.name());
        rval = StateMachineRes::DONE;
        if (need_pt_be_auth_reply)
        {
            deliver_pt_reply(std::move(buffer));
        }
    }
    else if (cmd == MYSQL_REPLY_ERR)
    {
        // Server responded with an error, authentication failed.
        handle_error_response(buffer);
        if (need_pt_be_auth_reply)
        {
            deliver_pt_reply(std::move(buffer));
        }
    }
    else
    {
        // Something else, likely AuthSwitch or a message to the authentication plugin.
        auto res = m_authenticator->exchange(move(buffer));
        if (!res.output.empty())
        {
            m_dcb->writeq_append(move(res.output));
        }

        if (res.success)
        {
            rval = StateMachineRes::IN_PROGRESS;
        }
        else
        {
            if (need_pt_be_auth_reply)
            {
                // Backend auth failure without an error packet. Need to send something to client since it's
                // waiting for a result. Typically, this should only happen due to misconfiguration. The log
                // will have more information.
                deliver_pt_reply(mysql_create_custom_error(
                    0, 0, ER_ACCESS_DENIED_ERROR, "Access denied."));
            }

            do_handle_error(m_dcb, "Authentication plugin error.", mxs::ErrorType::PERMANENT);
        }
    }

    return rval;
}

bool MariaDBBackendConnection::send_delayed_packets()
{
    bool rval = true;

    // Store the packets in a local variable to prevent modifications to m_delayed_packets while we're
    // iterating it. This can happen if one of the packets causes the state to change from State::ROUTING to
    // something else (e.g. multiple COM_STMT_PREPARE packets being sent at the same time).
    auto packets = std::move(m_delayed_packets);
    m_delayed_packets.clear();

    for (auto it = packets.begin(); it != packets.end(); ++it)
    {
        if (!routeQuery(std::move(*it)))
        {
            rval = false;
            break;
        }
        else if (m_state != State::ROUTING)
        {
            // One of the packets caused the state to change. Put the rest of the packets back into the
            // delayed packet queue.
            mxb_assert(m_delayed_packets.empty());
            ++it;
            packets.erase(packets.begin(), it);
            m_delayed_packets = std::move(packets);
            break;
        }
    }

    return rval;
}

MariaDBBackendConnection::StateMachineRes MariaDBBackendConnection::send_connection_init_queries()
{
    auto rval = StateMachineRes::ERROR;
    switch (m_init_query_status.state)
    {
    case InitQueryStatus::State::SENDING:
        {
            // First time in this function.
            const auto& init_query_data = m_session->listener_data()->m_conn_init_sql;
            const auto& query_contents = init_query_data.buffer_contents;
            if (query_contents.empty())
            {
                rval = StateMachineRes::DONE;   // no init queries configured, continue normally
            }
            else
            {
                // Send all the initialization queries in one packet. The server should respond with one
                // OK-packet per query.
                m_dcb->writeq_append(query_contents.shallow_clone());
                m_init_query_status.ok_packets_expected = init_query_data.queries.size();
                m_init_query_status.ok_packets_received = 0;
                m_init_query_status.state = InitQueryStatus::State::RECEIVING;
                rval = StateMachineRes::IN_PROGRESS;
            }
        }
        break;

    case InitQueryStatus::State::RECEIVING:
        while (m_init_query_status.ok_packets_received < m_init_query_status.ok_packets_expected)
        {
            // Check result. If server returned anything else than OK, it's an error.
            auto [read_ok, buffer] = mariadb::read_protocol_packet(m_dcb);
            if (buffer.empty())
            {
                if (read_ok)
                {
                    // Didn't get enough data, read again later.
                    rval = StateMachineRes::IN_PROGRESS;
                }
                else
                {
                    do_handle_error(m_dcb, "Socket error", mxs::ErrorType::TRANSIENT);
                }

                break;
            }
            else
            {
                string wrong_packet_type;
                if (buffer.length() == MYSQL_HEADER_LEN)
                {
                    wrong_packet_type = "an empty packet";
                }
                else
                {
                    uint8_t cmd = MYSQL_GET_COMMAND(buffer.data());
                    if (cmd == MYSQL_REPLY_ERR)
                    {
                        wrong_packet_type = "an error packet";
                    }
                    else if (cmd != MYSQL_REPLY_OK)
                    {
                        wrong_packet_type = "a resultset packet";
                    }
                }

                if (wrong_packet_type.empty())
                {
                    // Got an ok packet.
                    m_init_query_status.ok_packets_received++;
                }
                else
                {
                    // Query failed or gave weird results.
                    const auto& init_queries = m_session->listener_data()->m_conn_init_sql.queries;
                    const string& errored_query = init_queries[m_init_query_status.ok_packets_received];
                    string errmsg = mxb::string_printf("Connection initialization query '%s' returned %s.",
                                                       errored_query.c_str(), wrong_packet_type.c_str());
                    do_handle_error(m_dcb, errmsg, mxs::ErrorType::PERMANENT);
                    break;
                }
            }
        }

        if (m_init_query_status.ok_packets_received == m_init_query_status.ok_packets_expected)
        {
            rval = StateMachineRes::DONE;
        }
        break;
    }
    return rval;
}

void MariaDBBackendConnection::set_to_pooled()
{
    auto* ms = mysql_session();
    m_capabilities = ms->full_capabilities();
    m_account = m_session->user_and_host();
    m_db = ms->current_db;
    m_subscriber.reset();

    m_session = nullptr;
    m_upstream = nullptr;
    m_state = State::POOLED;
    // TODO: Likely other fields need to be modified as well, either here or in 'reuse_connection'.
    // Clean it up once situation clarifies.
}

mxs::Component* MariaDBBackendConnection::upstream() const
{
    return m_upstream;
}

bool MariaDBBackendConnection::expecting_reply() const
{
    return !m_reply.is_complete() || !m_track_queue.empty();
}

const MariaDBUserCache* MariaDBBackendConnection::user_account_cache()
{
    auto users = m_session->service->user_account_cache();
    // MariaDBBackendConnections may be used by other protocols than just MariaDB. The user account cache
    // may not exist or may be a different class. For now, only update it when using MariaDB-protocol.
    return dynamic_cast<const MariaDBUserCache*>(users);
}<|MERGE_RESOLUTION|>--- conflicted
+++ resolved
@@ -953,35 +953,7 @@
         ss << " Error: " << m_reply.error().message();
     }
 
-<<<<<<< HEAD
     do_handle_error(m_dcb, ss.str(), mxs::ErrorType::PERMANENT);
-=======
-    return ss.str();
-}
-
-void MariaDBBackendConnection::pin_history_responses()
-{
-    // Mark the start of the history responses that we're interested in. This guarantees that all responses
-    // remain in effect while the connection reset is ongoing. This is needed to correctly detect a
-    // COM_STMT_CLOSE that arrives after the connection creation and which caused the history to shrink.
-    MYSQL_session* client_data = mysql_session();
-
-    if (!client_data->history.empty())
-    {
-        client_data->history_info[this].position = client_data->history.front().id();
-    }
-}
-
-bool MariaDBBackendConnection::no_longer_in_history(uint32_t id) const
-{
-    uint32_t current_pos = mysql_session()->current_history_pos;
-    const auto& history = mysql_session()->history;
-
-    return current_pos != id
-           || std::find_if(history.begin(), history.end(), [&](const auto& buffer){
-        return buffer.id() == id;
-    }) == history.end();
->>>>>>> 34716e44
 }
 
 MariaDBBackendConnection::StateMachineRes MariaDBBackendConnection::read_change_user(GWBUF&& buffer)
@@ -1047,7 +1019,6 @@
     return rval;
 }
 
-<<<<<<< HEAD
 void MariaDBBackendConnection::read_reset_conn_resp(GWBUF&& buffer)
 {
     mxb_assert(m_state == State::RESET_CONNECTION_FAST);
@@ -1057,7 +1028,15 @@
         MXB_INFO("Connection reset complete");
         // History has already been sent to server, go to response read.
         m_state = State::READ_HISTORY;
-=======
+    }
+    else
+    {
+        std::string errmsg = "Failed to reuse connection: " + mariadb::extract_error(buffer);
+        do_handle_error(m_dcb, errmsg, mxs::ErrorType::PERMANENT);
+        m_state = State::FAILED;
+    }
+}
+
 bool MariaDBBackendConnection::read_com_ping_response()
 {
     bool keep_going = true;
@@ -1074,26 +1053,6 @@
             // event. Stop reading and wait for epoll to notify of the trailing part of the packet.
             keep_going = false;
         }
->>>>>>> 34716e44
-    }
-    else
-    {
-        std::string errmsg = "Failed to reuse connection: " + mariadb::extract_error(buffer);
-        do_handle_error(m_dcb, errmsg, mxs::ErrorType::PERMANENT);
-        m_state = State::FAILED;
-    }
-    return keep_going;
-}
-
-void MariaDBBackendConnection::read_com_ping_response()
-{
-    auto [read_ok, buffer] = mariadb::read_protocol_packet(m_dcb);
-    if (buffer.empty())
-    {
-        if (!read_ok)
-        {
-            do_handle_error(m_dcb, "Failed to read COM_PING response");
-        }
     }
     else
     {
@@ -1101,6 +1060,7 @@
         // Route any packets that were received while we were pinging the backend
         m_state = m_delayed_packets.empty() ? State::ROUTING : State::SEND_DELAYQ;
     }
+    return keep_going;
 }
 
 bool MariaDBBackendConnection::routeQuery(GWBUF&& queue)
