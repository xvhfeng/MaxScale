/*
 * Copyright (c) 2016 MariaDB Corporation Ab
 *
 * Use of this software is governed by the Business Source License included
 * in the LICENSE.TXT file and at www.mariadb.com/bsl11.
 *
 * Change Date: 2025-08-17
 *
 * On the date above, in accordance with the Business Source License, use
 * of this software will be governed by version 2 or later of the General
 * Public License.
 */

/**
 * @file dcb.c  -  Descriptor Control Block generic functions
 *
 * Descriptor control blocks provide the key mechanism for the interface
 * with the non-blocking socket polling routines. The descriptor control
 * block is the user data that is handled by the epoll system and contains
 * the state data and pointers to other components that relate to the
 * use of a file descriptor.
 */
#include <maxscale/dcb.hh>

#include <arpa/inet.h>
#include <errno.h>
#include <inttypes.h>
#include <netinet/tcp.h>
#include <signal.h>
#include <stdarg.h>
#include <stdio.h>
#include <stdlib.h>
#include <string.h>
#include <sys/epoll.h>
#include <sys/ioctl.h>
#include <sys/socket.h>
#include <sys/stat.h>
#include <sys/un.h>
#include <time.h>

#ifdef OPENSSL_1_1
#include <openssl/x509v3.h>
#endif

#include <atomic>

#include <maxbase/alloc.h>
#include <maxbase/atomic.h>
#include <maxbase/atomic.hh>
#include <maxscale/clock.h>
#include <maxscale/limits.h>
#include <maxscale/listener.hh>
#include <maxscale/mainworker.hh>
#include <maxscale/poll.hh>
#include <maxscale/protocol/mariadb/mysql.hh>
#include <maxscale/protocol2.hh>
#include <maxscale/router.hh>
#include <maxscale/routingworker.hh>
#include <maxscale/service.hh>
#include <maxscale/utils.h>

#include "internal/modules.hh"
#include "internal/server.hh"
#include "internal/session.hh"

using maxscale::RoutingWorker;
using maxbase::Worker;
using std::string;
using mxs::ClientConnection;
using mxs::BackendConnection;

#define DCB_BELOW_LOW_WATER(x)    ((x)->m_low_water && (x)->m_writeqlen < (x)->m_low_water)
#define DCB_ABOVE_HIGH_WATER(x)   ((x)->m_high_water && (x)->m_writeqlen > (x)->m_high_water)
#define DCB_THROTTLING_ENABLED(x) ((x)->m_high_water && (x)->m_low_water)

namespace
{

static struct THIS_UNIT
{
    std::atomic<uint64_t> uid_generator {0};
#ifdef EPOLLRDHUP
    static constexpr uint32_t poll_events = EPOLLIN | EPOLLOUT | EPOLLRDHUP | EPOLLHUP | EPOLLET;
#else
    static constexpr uint32_t poll_events = EPOLLIN | EPOLLOUT | EPOLLHUP | EPOLLET;
#endif
} this_unit;

static thread_local struct
{
    DCB* current_dcb;       /** The DCB currently being handled by event handlers. */
} this_thread;

/**
 * Create a low level connection to a server.
 *
 * @param host The host to connect to
 * @param port The port to connect to
 *
 * @return File descriptor. Negative on failure.
 */
int connect_socket(const char* host, int port)
{
    struct sockaddr_storage addr = {};
    int so;
    size_t sz;

    if (host[0] == '/')
    {
        so = open_unix_socket(MXS_SOCKET_NETWORK, (struct sockaddr_un*)&addr, host);
        sz = sizeof(sockaddr_un);
    }
    else
    {
        so = open_network_socket(MXS_SOCKET_NETWORK, &addr, host, port);
        sz = sizeof(sockaddr_storage);
    }

    if (so != -1)
    {
        if (::connect(so, (struct sockaddr*)&addr, sz) == -1 && errno != EINPROGRESS)
        {
            MXS_ERROR("Failed to connect backend server [%s]:%d due to: %d, %s.",
                      host, port, errno, mxs_strerror(errno));
            ::close(so);
            so = -1;
        }
    }
    else
    {
        MXS_ERROR("Establishing connection to backend server [%s]:%d failed.", host, port);
    }
    return so;
}
}

static inline bool dcb_write_parameter_check(DCB* dcb, int fd, GWBUF* queue);
static int         dcb_read_no_bytes_available(DCB* dcb, int fd, int nreadtotal);
static int         dcb_set_socket_option(int sockfd, int level, int optname, void* optval, socklen_t optlen);

static int upstream_throttle_callback(DCB* dcb, DCB::Reason reason, void* userdata);
static int downstream_throttle_callback(DCB* dcb, DCB::Reason reason, void* userdata);

static MXB_WORKER* get_dcb_owner()
{
    /** The DCB is owned by the thread that allocates it */
    mxb_assert(RoutingWorker::get_current_id() != -1);
    return RoutingWorker::get_current();
}

DCB::DCB(int fd,
         const std::string& remote,
         Role role,
         MXS_SESSION* session,
         Handler* handler,
         Manager* manager)
    : MXB_POLL_DATA{&DCB::poll_handler, get_dcb_owner()}
    , m_uid(this_unit.uid_generator.fetch_add(1, std::memory_order_relaxed))
    , m_fd(fd)
    , m_remote(remote)
    , m_client_remote(session->client_remote())
    , m_role(role)
    , m_session(session)
    , m_handler(handler)
    , m_manager(manager)
    , m_high_water(config_writeq_high_water())
    , m_low_water(config_writeq_low_water())
{
    auto now = mxs_clock();
    m_last_read = now;
    m_last_write = now;

    if (m_manager)
    {
        m_manager->add(this);
    }
}

DCB::~DCB()
{
    if (this_thread.current_dcb == this)
    {
        this_thread.current_dcb = nullptr;
    }

    if (m_manager)
    {
        m_manager->remove(this);
    }

    remove_callbacks();

    if (m_encryption.handle)
    {
        SSL_free(m_encryption.handle);
    }

    gwbuf_free(m_writeq);
    gwbuf_free(m_readq);

    MXB_POLL_DATA::owner = reinterpret_cast<MXB_WORKER*>(0xdeadbeef);
}

void DCB::clear()
{
    gwbuf_free(m_readq);
    gwbuf_free(m_writeq);
    m_readq = NULL;
    m_writeq = NULL;

    remove_callbacks();

    if (m_session)
    {
        release_from(m_session);
        m_session = nullptr;
    }
}

/**
 * Free a DCB and remove it from the chain of all DCBs
 *
 * @param dcb The DCB to free
 */
// static
void DCB::free(DCB* dcb)
{
    mxb_assert(dcb->m_state == State::DISCONNECTED || dcb->m_state == State::CREATED);

    if (dcb->m_session)
    {
        MXS_SESSION* session = dcb->m_session;
        dcb->m_session = NULL;

        if (dcb->release_from(session))
        {
            delete dcb;
        }
    }
    else
    {
        delete dcb;
    }
}

/**
 * Remove a DCB from the poll list and trigger shutdown mechanisms.
 *
 * @param       dcb     The DCB to be processed
 */
void DCB::stop_polling_and_shutdown()
{
    disable_events();
    shutdown();
}

int DCB::read(GWBUF** head, int maxbytes)
{
    mxb_assert(this->owner == RoutingWorker::get_current());
    mxb_assert(m_fd != FD_CLOSED);

    if (m_fd == FD_CLOSED)
    {
        MXS_ERROR("Read failed, dcb is closed.");
        return -1;
    }

    int nsingleread = 0;
    int nreadtotal = 0;

    if (m_readq)
    {
        *head = gwbuf_append(*head, m_readq);
        m_readq = NULL;
        nreadtotal = gwbuf_length(*head);
    }

    if (m_encryption.state == SSLState::ESTABLISHED)
    {
        int n = read_SSL(head);

        if (n < 0)
        {
            if (nreadtotal != 0)
            {
                // TODO: There was something in m_readq, but the SSL
                // TODO: operation failed. We will now return -1 but whatever data was
                // TODO: in m_readq is now in head.
                // TODO: Don't know if this can happen in practice.
                MXS_ERROR("SSL reading failed when existing data already had been "
                          "appended to returned buffer.");
            }

            nreadtotal = -1;
        }
        else
        {
            nreadtotal += n;
        }

        return nreadtotal;
    }

    while (0 == maxbytes || nreadtotal < maxbytes)
    {
        int bytes_available;

        bytes_available = socket_bytes_readable();
        if (bytes_available <= 0)
        {
            return bytes_available < 0 ? -1
                                       :/** Handle closed client socket */
                   dcb_read_no_bytes_available(this, m_fd, nreadtotal);
        }
        else
        {
            GWBUF* buffer;

            buffer = basic_read(bytes_available, maxbytes, nreadtotal, &nsingleread);
            if (buffer)
            {
                m_last_read = mxs_clock();
                nreadtotal += nsingleread;
                MXS_DEBUG("Read %d bytes from dcb %p in state %s fd %d.",
                          nsingleread,
                          this,
                          mxs::to_string(m_state),
                          m_fd);

                /*< Append read data to the gwbuf */
                *head = gwbuf_append(*head, buffer);
            }
            else
            {
                break;
            }
        }
    }   /*< while (0 == maxbytes || nreadtotal < maxbytes) */

    return nreadtotal;
}

int DCB::socket_bytes_readable() const
{
    int bytesavailable;

    if (-1 == ioctl(m_fd, FIONREAD, &bytesavailable))
    {
        MXS_ERROR("ioctl FIONREAD for dcb %p in state %s fd %d failed: %d, %s",
                  this,
                  mxs::to_string(m_state),
                  m_fd,
                  errno,
                  mxs_strerror(errno));
        return -1;
    }
    else
    {
        return bytesavailable;
    }
}

/**
 * Determine the return code needed when read has run out of data
 *
 * @param dcb           The DCB to read from
 * @param fd            File descriptor.
 * @param nreadtotal    Number of bytes that have been read
 * @return              -1 on error, 0 for conditions not treated as error
 */
static int dcb_read_no_bytes_available(DCB* dcb, int fd, int nreadtotal)
{
    /** Handle closed client socket */
    if (nreadtotal == 0 && DCB::Role::CLIENT == dcb->role())
    {
        char c;
        int l_errno = 0;
        long r = -1;

        /* try to read 1 byte, without consuming the socket buffer */
        r = recv(fd, &c, sizeof(char), MSG_PEEK);
        l_errno = errno;

        if (r <= 0
            && l_errno != EAGAIN
            && l_errno != EWOULDBLOCK
            && l_errno != 0)
        {
            return -1;
        }
    }
    return nreadtotal;
}

/**
 * Basic read function to carry out a single read operation on the DCB socket.
 *
 * @param dcb               The DCB to read from
 * @param bytesavailable    Pointer to linked list to append data to
 * @param maxbytes          Maximum bytes to read (0 = no limit)
 * @param nreadtotal        Total number of bytes already read
 * @param nsingleread       To be set as the number of bytes read this time
 * @return                  GWBUF* buffer containing new data, or null.
 */
GWBUF* DCB::basic_read(int bytesavailable, int maxbytes, int nreadtotal, int* nsingleread)
{
    GWBUF* buffer;
    int bufsize = maxbytes == 0 ? bytesavailable : MXS_MIN(bytesavailable, maxbytes - nreadtotal);

    if ((buffer = gwbuf_alloc(bufsize)) == NULL)
    {
        *nsingleread = -1;
    }
    else
    {
        *nsingleread = ::read(m_fd, GWBUF_DATA(buffer), bufsize);
        m_stats.n_reads++;

        if (*nsingleread <= 0)
        {
            if (errno != 0 && errno != EAGAIN && errno != EWOULDBLOCK)
            {
                MXS_ERROR("Read failed, dcb %p in state %s fd %d: %d, %s",
                          this,
                          mxs::to_string(m_state),
                          m_fd,
                          errno,
                          mxs_strerror(errno));
            }
            gwbuf_free(buffer);
            buffer = NULL;
        }
    }
    return buffer;
}

/**
 * General purpose read routine to read data from a socket through the SSL
 * structure lined with this DCB and append it to a linked list of buffers.
 * The list may be empty, in which case *head == NULL. The SSL structure should
 * be initialized and the SSL handshake should be done.
 *
 * @param dcb   The DCB to read from
 * @param head  Pointer to linked list to append data to
 * @return      -1 on error, otherwise the total number of bytes read
 */
int DCB::read_SSL(GWBUF** head)
{
    mxb_assert(m_fd != FD_CLOSED);

    GWBUF* buffer;
    int nsingleread = 0, nreadtotal = 0;
    int start_length = *head ? gwbuf_length(*head) : 0;

    if (m_encryption.write_want_read)
    {
        writeq_drain();
    }

    buffer = basic_read_SSL(&nsingleread);
    if (buffer)
    {
        nreadtotal += nsingleread;
        *head = gwbuf_append(*head, buffer);

        while (buffer)
        {
            buffer = basic_read_SSL(&nsingleread);
            if (buffer)
            {
                nreadtotal += nsingleread;
                /*< Append read data to the gwbuf */
                *head = gwbuf_append(*head, buffer);
            }
        }
    }

    mxb_assert((*head ? gwbuf_length(*head) : 0) == (size_t)(start_length + nreadtotal));

    return nsingleread < 0 ? nsingleread : nreadtotal;
}

/**
 * Basic read function to carry out a single read on the DCB's SSL connection
 *
 * @param dcb           The DCB to read from
 * @param nsingleread   To be set as the number of bytes read this time
 * @return              GWBUF* buffer containing the data, or null.
 */
GWBUF* DCB::basic_read_SSL(int* nsingleread)
{
    const size_t MXS_SO_RCVBUF_SIZE = (128 * 1024);
    unsigned char temp_buffer[MXS_SO_RCVBUF_SIZE];
    GWBUF* buffer = NULL;

    *nsingleread = SSL_read(m_encryption.handle, temp_buffer, MXS_SO_RCVBUF_SIZE);

    if (*nsingleread)
    {
        m_last_read = mxs_clock();
    }

    m_stats.n_reads++;

    switch (SSL_get_error(m_encryption.handle, *nsingleread))
    {
    case SSL_ERROR_NONE:
        /* Successful read */
        if (*nsingleread && (buffer = gwbuf_alloc_and_load(*nsingleread, (void*)temp_buffer)) == NULL)
        {
            *nsingleread = -1;
            return NULL;
        }
        /* If we were in a retry situation, need to clear flag and attempt write */
        if (m_encryption.read_want_write || m_encryption.read_want_read)
        {
            m_encryption.read_want_write = false;
            m_encryption.read_want_read = false;
            writeq_drain();
        }
        break;

    case SSL_ERROR_ZERO_RETURN:
        /* react to the SSL connection being closed */
        trigger_hangup_event();
        *nsingleread = 0;
        break;

    case SSL_ERROR_WANT_READ:
        /* Prevent SSL I/O on connection until retried, return to poll loop */
        m_encryption.read_want_write = false;
        m_encryption.read_want_read = true;
        *nsingleread = 0;
        break;

    case SSL_ERROR_WANT_WRITE:
        /* Prevent SSL I/O on connection until retried, return to poll loop */
        m_encryption.read_want_write = true;
        m_encryption.read_want_read = false;
        *nsingleread = 0;
        break;

    case SSL_ERROR_SYSCALL:
        *nsingleread = log_errors_SSL(*nsingleread);
        break;

    default:
        *nsingleread = log_errors_SSL(*nsingleread);
        break;
    }
    return buffer;
}

/**
 * Log errors from an SSL operation
 *
 * @param dcb       The DCB of the client
 * @param fd        The file descriptor.
 * @param ret       Return code from SSL operation if error is SSL_ERROR_SYSCALL
 * @return          -1 if an error found, 0 if no error found
 */
int DCB::log_errors_SSL(int ret)
{
    char errbuf[MXS_STRERROR_BUFLEN];
    unsigned long ssl_errno;

    ssl_errno = ERR_get_error();
    if (0 == ssl_errno || m_silence_errors)
    {
        return 0;
    }
    if (ret || ssl_errno)
    {
        MXS_ERROR("SSL operation failed, %s at '%s' in state "
                  "%s fd %d return code %d. More details may follow.",
<<<<<<< HEAD
                  mxs::to_string(m_role),
                  mxs::to_string(m_state),
                  m_fd,
=======
                  dcb->type(),
                  dcb->remote ? dcb->remote : "<no remote>",
                  STRDCBSTATE(dcb->state),
                  dcb->fd,
>>>>>>> 136d0271
                  ret);
    }
    if (ret && !ssl_errno)
    {
        int local_errno = errno;
        MXS_ERROR("SSL error caused by TCP error %d %s",
                  local_errno,
                  mxs_strerror(local_errno));
    }
    else
    {
        while (ssl_errno != 0)
        {
            ERR_error_string_n(ssl_errno, errbuf, MXS_STRERROR_BUFLEN);
            MXS_ERROR("%s", errbuf);
            ssl_errno = ERR_get_error();
        }
    }
    return -1;
}

bool DCB::writeq_append(GWBUF* queue, Drain drain)
{
    mxb_assert(this->owner == RoutingWorker::get_current());
    m_writeqlen += gwbuf_length(queue);
    // The following guarantees that queue is not NULL
    if (!dcb_write_parameter_check(this, m_fd, queue))
    {
        return 0;
    }

    m_writeq = gwbuf_append(m_writeq, queue);
    m_stats.n_buffered++;

    if (drain == Drain::YES)
    {
        writeq_drain();
    }

    if (DCB_ABOVE_HIGH_WATER(this) && !m_high_water_reached)
    {
        call_callback(Reason::HIGH_WATER);
        m_high_water_reached = true;
        m_stats.n_high_water++;
    }

    return 1;
}

/**
 * Check the parameters for dcb_write
 *
 * @param dcb   The DCB of the client
 * @param fd    The file descriptor.
 * @param queue Queue of buffers to write
 * @return true if parameters acceptable, false otherwise
 */
static inline bool dcb_write_parameter_check(DCB* dcb, int fd, GWBUF* queue)
{
    if (queue == NULL)
    {
        return false;
    }

    if (fd == DCB::FD_CLOSED)
    {
        MXS_ERROR("Write failed, dcb is closed.");
        gwbuf_free(queue);
        return false;
    }

    if (dcb->session() == NULL || dcb->session()->state() != MXS_SESSION::State::STOPPING)
    {
        /**
         * MXS_SESSION::State::STOPPING means that one of the backends is closing
         * the router session. Some backends may have not completed
         * authentication yet and thus they have no information about router
         * being closed. Session state is changed to MXS_SESSION::State::STOPPING
         * before router's closeSession is called and that tells that DCB may
         * still be writable.
         */
        if (dcb->state() != DCB::State::CREATED
            && dcb->state() != DCB::State::POLLING
            && dcb->state() != DCB::State::NOPOLLING)
        {
            MXS_DEBUG("Write aborted to dcb %p because it is in state %s",
                      dcb,
                      mxs::to_string(dcb->state()));
            gwbuf_free(queue);
            return false;
        }
    }
    return true;
}

int DCB::writeq_drain()
{
    mxb_assert(this->owner == RoutingWorker::get_current());

    if (m_encryption.read_want_write)
    {
        /** The SSL library needs to write more data */
        this->trigger_read_event();
    }

    int total_written = 0;
    GWBUF* local_writeq = m_writeq;
    m_writeq = NULL;

    while (local_writeq)
    {
        int written;
        bool stop_writing = false;
        /* The value put into written will be >= 0 */
        if (m_encryption.handle)
        {
            written = socket_write_SSL(local_writeq, &stop_writing);
        }
        else
        {
            written = socket_write(local_writeq, &stop_writing);
        }
        /*
         * If the stop_writing boolean is set, writing has become blocked,
         * so the remaining data is put back at the front of the write
         * queue.
         */
        if (written)
        {
            m_last_write = mxs_clock();
        }
        if (stop_writing)
        {
            m_writeq = m_writeq ? gwbuf_append(local_writeq, m_writeq) : local_writeq;
            local_writeq = NULL;
        }
        else
        {
            /** Consume the bytes we have written from the list of buffers,
             * and increment the total bytes written. */
            local_writeq = gwbuf_consume(local_writeq, written);
            total_written += written;
        }
    }

    if (m_writeq == NULL)
    {
        /* The write queue has drained, potentially need to call a callback function */
        call_callback(Reason::DRAINED);
    }

    mxb_assert(m_writeqlen >= (uint32_t)total_written);
    m_writeqlen -= total_written;

    if (m_high_water_reached && DCB_BELOW_LOW_WATER(this))
    {
        call_callback(Reason::LOW_WATER);
        m_high_water_reached = false;
        m_stats.n_low_water++;
    }

    return total_written;
}

/**
 * Closes a client/backend dcb, which in the former case always means that
 * the corrsponding socket fd is closed and the dcb itself is freed, and in
 * latter case either the same as in the former or that the dcb is put into
 * the persistent pool.
 *
 * @param dcb The DCB to close
 */
// static
void DCB::close(DCB* dcb)
{
    mxb_assert(dcb->m_state != State::DISCONNECTED);
#if defined (SS_DEBUG)
    RoutingWorker* current = RoutingWorker::get_current();
    RoutingWorker* owner = static_cast<RoutingWorker*>(dcb->owner);
    if (current && (current != owner))
    {
        MXS_ALERT("DCB::close(%p) called by %d, owned by %d.",
                  dcb,
                  current->id(),
                  owner->id());
        mxb_assert(owner == RoutingWorker::get_current());
    }
#endif

    /**
     * DCB::close may be called for freshly created dcb, in which case
     * it only needs to be freed.
     */
    if (dcb->state() == State::CREATED && dcb->m_fd == FD_CLOSED)
    {
        // A freshly created dcb that was closed before it was taken into use.
        DCB::free(dcb);
    }

    if (dcb->prepare_for_destruction())
    {
        if (dcb->m_nClose == 0)
        {
            dcb->m_nClose = 1;

            if (dcb->m_manager)
            {
                dcb->m_manager->destroy(dcb);
            }
            else
            {
                dcb->destroy();
            }
        }
        else
        {
            ++dcb->m_nClose;
            // TODO: Will this happen on a regular basis?
            MXS_WARNING("DCB::close(%p) called %u times.", dcb, dcb->m_nClose);
            mxb_assert(!true);
        }
    }
}

void DCB::destroy()
{
#if defined (SS_DEBUG)
    RoutingWorker* current = RoutingWorker::get_current();
    RoutingWorker* owner = static_cast<RoutingWorker*>(this->owner);
    if (current && (current != owner))
    {
        MXS_ALERT("dcb_final_close(%p) called by %d, owned by %d.",
                  this,
                  current->id(),
                  owner->id());
        mxb_assert(owner == current);
    }
#endif
    mxb_assert(m_nClose != 0);

    if (m_state == State::POLLING)
    {
        stop_polling_and_shutdown();
    }

    if (m_fd != FD_CLOSED)
    {
        // TODO: How could we get this far with a dcb->m_fd <= 0?

        if (::close(m_fd) < 0)
        {
            int eno = errno;
            errno = 0;
            MXS_ERROR("Failed to close socket %d on dcb %p: %d, %s",
                      m_fd,
                      this,
                      eno,
                      mxs_strerror(eno));
        }
        else
        {
            MXS_DEBUG("Closed socket %d on dcb %p.", m_fd, this);
        }

        m_fd = FD_CLOSED;
    }

    m_state = State::DISCONNECTED;
    DCB::free(this);
}

/**
 * Write data to a DCB socket through an SSL structure. The SSL structure is
 * linked from the DCB. All communication is encrypted and done via the SSL
 * structure. Data is written from the DCB write queue.
 *
 * @param dcb           The DCB having an SSL connection
 * @param writeq        A buffer list containing the data to be written
 * @param stop_writing  Set to true if the caller should stop writing, false otherwise
 * @return              Number of written bytes
 */
int DCB::socket_write_SSL(GWBUF* writeq, bool* stop_writing)
{
    int written;

    written = SSL_write(m_encryption.handle, GWBUF_DATA(writeq), GWBUF_LENGTH(writeq));

    *stop_writing = false;
    switch ((SSL_get_error(m_encryption.handle, written)))
    {
    case SSL_ERROR_NONE:
        /* Successful write */
        m_encryption.write_want_read = false;
        m_encryption.write_want_write = false;
        break;

    case SSL_ERROR_ZERO_RETURN:
        /* react to the SSL connection being closed */
        *stop_writing = true;
        trigger_hangup_event();
        break;

    case SSL_ERROR_WANT_READ:
        /* Prevent SSL I/O on connection until retried, return to poll loop */
        *stop_writing = true;
        m_encryption.write_want_read = true;
        m_encryption.write_want_write = false;
        break;

    case SSL_ERROR_WANT_WRITE:
        /* Prevent SSL I/O on connection until retried, return to poll loop */
        *stop_writing = true;
        m_encryption.write_want_read = false;
        m_encryption.write_want_write = true;
        break;

    case SSL_ERROR_SYSCALL:
        *stop_writing = true;
        if (log_errors_SSL(written) < 0)
        {
            trigger_hangup_event();
        }
        break;

    default:
        /* Report error(s) and shutdown the connection */
        *stop_writing = true;
        if (log_errors_SSL(written) < 0)
        {
            trigger_hangup_event();
        }
        break;
    }

    return written > 0 ? written : 0;
}

/**
 * Write data to a DCB. The data is taken from the DCB's write queue.
 *
 * @param dcb           The DCB to write buffer
 * @param writeq        A buffer list containing the data to be written
 * @param stop_writing  Set to true if the caller should stop writing, false otherwise
 * @return              Number of written bytes
 */
int DCB::socket_write(GWBUF* writeq, bool* stop_writing)
{
    int written = 0;
    int fd = m_fd;
    size_t nbytes = GWBUF_LENGTH(writeq);
    void* buf = GWBUF_DATA(writeq);
    int saved_errno;

    errno = 0;

    if (fd != FD_CLOSED)
    {
        written = ::write(fd, buf, nbytes);
    }

    saved_errno = errno;
    errno = 0;

    if (written < 0)
    {
        *stop_writing = true;
        if (saved_errno != EAGAIN && saved_errno != EWOULDBLOCK && saved_errno != EPIPE && !m_silence_errors)
        {
            MXS_ERROR("Write to %s %s in state %s failed: %d, %s",
                      mxs::to_string(m_role),
                      m_remote.c_str(),
                      mxs::to_string(m_state),
                      saved_errno,
                      mxs_strerror(saved_errno));
        }
    }
    else
    {
        *stop_writing = false;
    }

    return written > 0 ? written : 0;
}

bool DCB::add_callback(Reason reason,
                       int (* callback)(DCB*, Reason, void*),
                       void* userdata)
{
    CALLBACK* cb;
    CALLBACK* ptr;
    CALLBACK* lastcb = NULL;

    if ((ptr = (CALLBACK*)MXS_MALLOC(sizeof(CALLBACK))) == NULL)
    {
        return false;
    }
    ptr->reason = reason;
    ptr->cb = callback;
    ptr->userdata = userdata;
    ptr->next = NULL;
    cb = m_callbacks;

    while (cb)
    {
        if (cb->reason == reason && cb->cb == callback
            && cb->userdata == userdata)
        {
            /* Callback is a duplicate, abandon it */
            MXS_FREE(ptr);
            return false;
        }
        lastcb = cb;
        cb = cb->next;
    }
    if (NULL == lastcb)
    {
        m_callbacks = ptr;
    }
    else
    {
        lastcb->next = ptr;
    }

    return true;
}

bool DCB::remove_callback(Reason reason,
                          int (* callback)(DCB*, Reason, void*),
                          void* userdata)
{
    bool rval = false;

    CALLBACK* pcb = NULL;
    CALLBACK* cb = m_callbacks;

    while (cb)
    {
        if (cb->reason == reason
            && cb->cb == callback
            && cb->userdata == userdata)
        {
            if (pcb != NULL)
            {
                pcb->next = cb->next;
            }
            else
            {
                m_callbacks = cb->next;
            }

            MXS_FREE(cb);
            rval = true;
            break;
        }
        pcb = cb;
        cb = cb->next;
    }

    return rval;
}

void DCB::remove_callbacks()
{
    while (m_callbacks)
    {
        CALLBACK* cb = m_callbacks;
        m_callbacks = m_callbacks->next;
        MXS_FREE(cb);
    }
}

/**
 * Call the set of callbacks registered for a particular reason.
 *
 * @param dcb           The DCB to call the callbacks regarding
 * @param reason        The reason that has triggered the call
 */
void DCB::call_callback(Reason reason)
{
    CALLBACK* cb;
    CALLBACK* nextcb;
    cb = m_callbacks;

    while (cb)
    {
        if (cb->reason == reason)
        {
            nextcb = cb->next;
            cb->cb(this, reason, cb->userdata);
            cb = nextcb;
        }
        else
        {
            cb = cb->next;
        }
    }
}

struct dcb_role_count
{
    int       count;
    DCB::Role role;
};

bool count_by_role_cb(DCB* dcb, void* data)
{
    struct dcb_role_count* d = (struct dcb_role_count*)data;

    if (dcb->role() == d->role)
    {
        d->count++;
    }

    return true;
}

/**
 * Create the SSL structure for this DCB.
 * This function creates the SSL structure for the given SSL context.
 * This context should be the context of the service.
 * @param       dcb
 * @return      True on success, false on error.
 */
bool DCB::create_SSL(const mxs::SSLContext& ssl)
{
    m_encryption.verify_host = ssl.config().verify_host;
    m_encryption.handle = ssl.open();
    if (!m_encryption.handle)
    {
        MXS_ERROR("Failed to initialize SSL for connection.");
        return false;
    }

    if (SSL_set_fd(m_encryption.handle, m_fd) == 0)
    {
        MXS_ERROR("Failed to set file descriptor for SSL connection.");
        return false;
    }

    return true;
}

bool DCB::verify_peer_host()
{
    bool rval = true;
#ifdef OPENSSL_1_1
    if (m_encryption.verify_host)
    {
        auto r = remote();
        X509* cert = SSL_get_peer_certificate(m_encryption.handle);

        if (cert)
        {
            if (X509_check_ip_asc(cert, r.c_str(), 0) != 1
                && X509_check_host(cert, r.c_str(), 0, 0, nullptr) != 1)
            {
                char buf[1024] = "";
                X509_NAME_oneline(X509_get_subject_name(cert), buf, sizeof(buf));
                MXS_ERROR("Peer host '%s' does not match certificate: %s", r.c_str(), buf);
                rval = false;
            }

            X509_free(cert);
        }
    }
#endif

    return rval;
}

/**
 * @brief Set socket options, log an error if fails
 *
 * Simply calls the setsockopt function with the same parameters, but also
 * checks for success and logs an error if necessary.
 *
 * @param sockfd  Socket file descriptor
 * @param level   Will always be SOL_SOCKET for socket level operations
 * @param optname Option name
 * @param optval  Option value
 * @param optlen  Length of option value
 * @return 0 if successful, otherwise -1
 */
static int dcb_set_socket_option(int sockfd, int level, int optname, void* optval, socklen_t optlen)
{
    if (setsockopt(sockfd, level, optname, optval, optlen) != 0)
    {
        MXS_ERROR("Failed to set socket options: %d, %s",
                  errno,
                  mxs_strerror(errno));
        return -1;
    }
    return 0;
}

/** Helper class for serial iteration over all DCBs */
class SerialDcbTask : public Worker::Task
{
public:

    SerialDcbTask(bool (*func)(DCB*, void*), void* data)
        : m_func(func)
        , m_data(data)
        , m_more(1)
    {
    }

    void execute(Worker& worker)
    {
        RoutingWorker& rworker = static_cast<RoutingWorker&>(worker);
        const auto& dcbs = rworker.dcbs();

        for (auto it = dcbs.begin();
             it != dcbs.end() && atomic_load_int32(&m_more);
             ++it)
        {
            DCB* dcb = *it;

            if (dcb->session())
            {
                if (!m_func(dcb, m_data))
                {
                    atomic_store_int32(&m_more, 0);
                    break;
                }
            }
            else
            {
                /**
                 *  TODO: Fix this. m_persistentstart is now in BackendDCB.
                 *  mxb_assert_message(dcb->m_persistentstart > 0, "The DCB must be in a connection pool");
                 */
            }
        }
    }

    bool more() const
    {
        return m_more;
    }

private:
    bool (* m_func)(DCB* dcb, void* data);
    void* m_data;
    int   m_more;
};

uint32_t DCB::process_events(uint32_t events)
{
    mxb_assert(static_cast<RoutingWorker*>(this->owner) == RoutingWorker::get_current());

    uint32_t rc = MXB_POLL_NOP;

    /*
     * It isn't obvious that this is impossible
     * mxb_assert(dcb->state() != State::DISCONNECTED);
     */
    if (State::DISCONNECTED == m_state)
    {
        mxb_assert(!true);
        return rc;
    }

    if (m_nClose != 0)
    {
        mxb_assert(!true);
        return rc;
    }

    /**
     * Any of these callbacks might close the DCB. Hence, the value of 'n_close'
     * must be checked after each callback invocation.
     *
     * The order in which the events are processed is meaningful and should not be changed. EPOLLERR is
     * handled first to get the best possible error message in the log message in case EPOLLERR is returned
     * with another event from epoll_wait. EPOLLOUT and EPOLLIN are processed before EPOLLHUP and EPOLLRDHUP
     * so that all client events are processed in case EPOLLIN and EPOLLRDHUP events arrive in the same
     * epoll_wait.
     */

    if ((events & EPOLLERR) && (m_nClose == 0))
    {
        mxb_assert(m_handler);

        rc |= MXB_POLL_ERROR;

        m_handler->error(this);
    }

    if ((events & EPOLLOUT) && (m_nClose == 0))
    {
        mxb_assert(m_handler);

        rc |= MXB_POLL_WRITE;

        m_handler->write_ready(this);
    }

    if ((events & EPOLLIN) && (m_nClose == 0))
    {
        mxb_assert(m_handler);

        rc |= MXB_POLL_READ;

        int return_code = 1;
        /** SSL authentication is still going on, we need to call DCB::ssl_handehake
         * until it return 1 for success or -1 for error */
        if (m_encryption.state == SSLState::HANDSHAKE_REQUIRED)
        {
            return_code = ssl_handshake();
        }
        if (1 == return_code)
        {
            m_handler->ready_for_reading(this);
        }
        else if (-1 == return_code)
        {
            m_handler->error(this);
        }
    }

    if ((events & EPOLLHUP) && (m_nClose == 0))
    {
        mxb_assert(m_handler);

        rc |= MXB_POLL_HUP;

        if (!m_hanged_up)
        {
            m_handler->hangup(this);

            m_hanged_up = true;
        }
    }

#ifdef EPOLLRDHUP
    if ((events & EPOLLRDHUP) && (m_nClose == 0))
    {
        mxb_assert(m_handler);

        rc |= MXB_POLL_HUP;

        if (!m_hanged_up)
        {
            m_handler->hangup(this);

            m_hanged_up = true;
        }
    }
#endif

    if (m_session)
    {
        // By design we don't distinguish between real I/O activity and
        // fake activity. In both cases, the session is busy.
        static_cast<Session*>(m_session)->book_io_activity();
    }

    return rc;
}

// static
uint32_t DCB::event_handler(DCB* dcb, uint32_t events)
{
    this_thread.current_dcb = dcb;
    uint32_t rv = dcb->process_events(events);

    // When all I/O events have been handled, we will immediately
    // process an added fake event. As the handling of a fake event
    // may lead to the addition of another fake event we loop until
    // there is no fake event or the dcb has been closed.

    while ((dcb->m_nClose == 0) && (dcb->m_triggered_event != 0))
    {
        events = dcb->m_triggered_event;
        dcb->m_triggered_event = 0;

        dcb->m_is_fake_event = true;
        rv |= dcb->process_events(events);
        dcb->m_is_fake_event = false;
    }

    this_thread.current_dcb = NULL;

    return rv;
}

// static
uint32_t DCB::poll_handler(MXB_POLL_DATA* data, MXB_WORKER* worker, uint32_t events)
{
    uint32_t rval = 0;
    DCB* dcb = (DCB*)data;

    /**
     * Fake hangup events (e.g. from monitors) can cause a DCB to be closed
     * before the real events are processed. This makes it look like a closed
     * DCB is receiving events when in reality the events were received at the
     * same time the DCB was closed. If a closed DCB receives events they should
     * be ignored.
     *
     * @see FakeEventTask()
     */
    if (dcb->m_nClose == 0)
    {
        rval = DCB::event_handler(dcb, events);
    }

    return rval;
}

class DCB::FakeEventTask : public Worker::DisposableTask
{
public:
    FakeEventTask(const FakeEventTask&) = delete;
    FakeEventTask& operator=(const FakeEventTask&) = delete;

    FakeEventTask(DCB* dcb, uint32_t ev)
        : m_dcb(dcb)
        , m_ev(ev)
        , m_uid(dcb->uid())
    {
    }

    void execute(Worker& worker)
    {
        mxb_assert(&worker == RoutingWorker::get_current());

        RoutingWorker& rworker = static_cast<RoutingWorker&>(worker);

        if (rworker.dcbs().count(m_dcb) != 0    // If the dcb is found in the book-keeping,
            && !m_dcb->is_closed()              // it has not been closed, and
            && m_dcb->uid() == m_uid)           // it really is the one (not another one that just
                                                // happened to get the same address).
        {
            mxb_assert(m_dcb->owner == RoutingWorker::get_current());
            m_dcb->m_is_fake_event = true;
            DCB::event_handler(m_dcb, m_ev);
            m_dcb->m_is_fake_event = false;
        }
    }

private:
    DCB*     m_dcb;
    uint32_t m_ev;
    uint64_t m_uid;     /**< DCB UID guarantees we deliver the event to the correct DCB */
};

void DCB::add_event(uint32_t ev)
{
    if (this == this_thread.current_dcb)
    {
        mxb_assert(this->owner == RoutingWorker::get_current());
        // If the fake event is added to the current DCB, we arrange for
        // it to be handled immediately in DCB::event_handler() when the handling
        // of the current events are done...

        m_triggered_event = ev;
    }
    else
    {
        // ... otherwise we post the fake event using the messaging mechanism.

        FakeEventTask* task = new(std::nothrow) FakeEventTask(this, ev);

        if (task)
        {
            RoutingWorker* worker = static_cast<RoutingWorker*>(this->owner);
            worker->execute(std::unique_ptr<FakeEventTask>(task), Worker::EXECUTE_QUEUED);
        }
        else
        {
            MXS_OOM();
        }
    }
}

void DCB::trigger_read_event()
{
    add_event(EPOLLIN);
}

void DCB::trigger_hangup_event()
{
#ifdef EPOLLRDHUP
    uint32_t ev = EPOLLRDHUP;
#else
    uint32_t ev = EPOLLHUP;
#endif
    add_event(ev);
}

void DCB::trigger_write_event()
{
    add_event(EPOLLOUT);
}

bool DCB::enable_events()
{
    mxb_assert(m_state == State::CREATED || m_state == State::NOPOLLING);

    bool rv = false;
    RoutingWorker* worker = static_cast<RoutingWorker*>(this->owner);
    mxb_assert(worker == RoutingWorker::get_current());

    if (worker->add_fd(m_fd, THIS_UNIT::poll_events, this))
    {
        m_state = State::POLLING;
        // Add old manually triggered events from before event disabling. epoll seems to trigger on its own
        // once enabled.
        m_triggered_event |= m_triggered_event_old;
        m_triggered_event_old = 0;
        rv = true;
    }
    return rv;
}

bool DCB::disable_events()
{
    mxb_assert(m_state == State::POLLING);
    mxb_assert(m_fd != FD_CLOSED);

    bool rv = true;
    RoutingWorker* worker = static_cast<RoutingWorker*>(this->owner);
    mxb_assert(worker == RoutingWorker::get_current());

    // We unconditionally set the state, even if the actual removal might fail.
    m_state = State::NOPOLLING;

    // When BLR creates an internal DCB, it will set its state to
    // State::NOPOLLING and the fd will be FD_CLOSED.
    if (m_fd != FD_CLOSED)
    {
        // Remove any manually added read events, then remove fd from epoll.
        m_triggered_event_old = m_triggered_event;
        m_triggered_event = 0;
        if (!worker->remove_fd(m_fd))
        {
            rv = false;
        }
    }

    return rv;
}

/**
 * @brief DCB callback for upstream throtting
 * Called by any backend dcb when its writeq is above high water mark or
 * it has reached high water mark and now it is below low water mark,
 * Calling `poll_remove_dcb` or `poll_add_dcb' on client dcb to throttle
 * network traffic from client to mxs.
 *
 * @param dcb      Backend dcb
 * @param reason   Why the callback was called
 * @param userdata Data provided when the callback was added
 * @return Always 0
 */
static int upstream_throttle_callback(DCB* dcb, DCB::Reason reason, void* userdata)
{
    auto session = dcb->session();
    auto client_dcb = session->client_connection()->dcb();

    // The fd is removed manually here due to the fact that poll_add_dcb causes the DCB to be added to the
    // worker's list of DCBs but poll_remove_dcb doesn't remove it from it. This is due to the fact that the
    // DCBs are only removed from the list when they are closed.
    if (reason == DCB::Reason::HIGH_WATER)
    {
        MXS_INFO("High water mark hit for '%s'@'%s', not reading data until low water mark is hit",
                 session->user().c_str(), client_dcb->remote().c_str());

        client_dcb->disable_events();
    }
    else if (reason == DCB::Reason::LOW_WATER)
    {
        MXS_INFO("Low water mark hit for '%s'@'%s', accepting new data",
                 session->user().c_str(), client_dcb->remote().c_str());

        if (!client_dcb->enable_events())
        {
            MXS_ERROR("Could not re-enable I/O events for client connection whose I/O events "
                      "earlier were disabled due to the high water mark having been hit. "
                      "Closing session.");
            client_dcb->trigger_hangup_event();
        }
    }

    return 0;
}

bool backend_dcb_remove_func(DCB* dcb, void* data)
{
    MXS_SESSION* session = (MXS_SESSION*)data;

    if (dcb->session() == session && dcb->role() == DCB::Role::BACKEND)
    {
        BackendDCB* backend_dcb = static_cast<BackendDCB*>(dcb);
        MXS_INFO("High water mark hit for connection to '%s' from %s'@'%s', not reading data until low water "
                 "mark is hit", backend_dcb->server()->name(),
                 session->user().c_str(), session->client_remote().c_str());

        backend_dcb->disable_events();
    }

    return true;
}

bool backend_dcb_add_func(DCB* dcb, void* data)
{
    MXS_SESSION* session = (MXS_SESSION*)data;

    if (dcb->session() == session && dcb->role() == DCB::Role::BACKEND)
    {
        BackendDCB* backend_dcb = static_cast<BackendDCB*>(dcb);
        auto client_dcb = session->client_connection()->dcb();
        MXS_INFO("Low water mark hit for connection to '%s' from '%s'@'%s', accepting new data",
                 backend_dcb->server()->name(),
                 session->user().c_str(), client_dcb->remote().c_str());

        if (!backend_dcb->enable_events())
        {
            MXS_ERROR("Could not re-enable I/O events for backend connection whose I/O events "
                      "earlier were disabled due to the high water mark having been hit. "
                      "Closing session.");
            client_dcb->trigger_hangup_event();
        }
    }

    return true;
}

/**
 * @brief DCB callback for downstream throtting
 * Called by client dcb when its writeq is above high water mark or
 * it has reached high water mark and now it is below low water mark,
 * Calling `poll_remove_dcb` or `poll_add_dcb' on all backend dcbs to
 * throttle network traffic from server to mxs.
 *
 * @param dcb      client dcb
 * @param reason   Why the callback was called
 * @param userdata Data provided when the callback was added
 * @return Always 0
 */
static int downstream_throttle_callback(DCB* dcb, DCB::Reason reason, void* userdata)
{
    if (reason == DCB::Reason::HIGH_WATER)
    {
        dcb_foreach_local(backend_dcb_remove_func, dcb->session());
    }
    else if (reason == DCB::Reason::LOW_WATER)
    {
        dcb_foreach_local(backend_dcb_add_func, dcb->session());
    }

    return 0;
}

SERVICE* DCB::service() const
{
    return m_session->service;
}

int32_t DCB::protocol_write(GWBUF* pData)
{
    return protocol()->write(pData);
}

/**
 * ClientDCB
 */
void ClientDCB::shutdown()
{
    // Close protocol and router session
    if ((m_session->state() == MXS_SESSION::State::STARTED
         || m_session->state() == MXS_SESSION::State::STOPPING))
    {
        session_close(m_session);
    }
    m_protocol->finish_connection();
}

ClientDCB::ClientDCB(int fd,
                     const std::string& remote,
                     const sockaddr_storage& ip,
                     MXS_SESSION* session,
                     std::unique_ptr<ClientConnection> protocol,
                     DCB::Manager* manager)
    : ClientDCB(fd,
                remote,
                ip,
                DCB::Role::CLIENT,
                session,
                std::move(protocol),
                manager)
{
}

ClientDCB::ClientDCB(int fd,
                     const std::string& remote,
                     const sockaddr_storage& ip,
                     DCB::Role role,
                     MXS_SESSION* session,
                     std::unique_ptr<ClientConnection> protocol,
                     Manager* manager)
    : DCB(fd, remote, role, session, protocol.get(), manager)
    , m_ip(ip)
    , m_protocol(std::move(protocol))
{
    if (DCB_THROTTLING_ENABLED(this))
    {
        add_callback(Reason::HIGH_WATER, downstream_throttle_callback, NULL);
        add_callback(Reason::LOW_WATER, downstream_throttle_callback, NULL);
    }
}

ClientDCB::ClientDCB(int fd, const std::string& remote, DCB::Role role, MXS_SESSION* session)
    : ClientDCB(fd, remote, sockaddr_storage {}, role, session, nullptr, nullptr)
{
}

ClientDCB::~ClientDCB()
{
    // TODO: move m_data to authenticators so it's freed
}

bool ClientDCB::release_from(MXS_SESSION* session)
{
    /**
     * The client DCB is only freed once all other DCBs that the session
     * uses have been freed. This will guarantee that the authentication
     * data will be usable for all DCBs even if the client DCB has already
     * been closed.
     */
    session_put_ref(session);
    return false;
}

bool ClientDCB::prepare_for_destruction()
{
    mxb_assert(m_fd != FD_CLOSED);
    return true;
}

ClientDCB* ClientDCB::create(int fd,
                             const std::string& remote,
                             const sockaddr_storage& ip,
                             MXS_SESSION* session,
                             std::unique_ptr<ClientConnection> protocol,
                             DCB::Manager* manager)
{
    ClientDCB* dcb = new(std::nothrow) ClientDCB(fd, remote, ip, session, std::move(protocol), manager);
    if (!dcb)
    {
        ::close(fd);
    }

    return dcb;
}

mxs::ClientConnection* ClientDCB::protocol() const
{
    return m_protocol.get();
}

/**
 * Accept a SSL connection and do the SSL authentication handshake.
 * This function accepts a client connection to a DCB. It assumes that the SSL
 * structure has the underlying method of communication set and this method is ready
 * for usage. It then proceeds with the SSL handshake and stops only if an error
 * occurs or the client has not yet written enough data to complete the handshake.
 * @param dcb DCB which should accept the SSL connection
 * @return 1 if the handshake was successfully completed, 0 if the handshake is
 * still ongoing and another call to dcb_SSL_accept should be made or -1 if an
 * error occurred during the handshake and the connection should be terminated.
 */
int ClientDCB::ssl_handshake()
{
    if (!m_session->listener_data()->m_ssl.valid()
        || (!m_encryption.handle && !create_SSL(m_session->listener_data()->m_ssl)))
    {
        return -1;
    }

    int ssl_rval = SSL_accept(m_encryption.handle);

    switch (SSL_get_error(m_encryption.handle, ssl_rval))
    {
    case SSL_ERROR_NONE:
        MXS_DEBUG("SSL_accept done for %s", m_remote.c_str());
        m_encryption.state = SSLState::ESTABLISHED;
        m_encryption.read_want_write = false;
        return verify_peer_host() ? 1 : -1;

    case SSL_ERROR_WANT_READ:
        MXS_DEBUG("SSL_accept ongoing want read for %s", m_remote.c_str());
        return 0;

    case SSL_ERROR_WANT_WRITE:
        MXS_DEBUG("SSL_accept ongoing want write for %s", m_remote.c_str());
        m_encryption.read_want_write = true;
        return 0;

    case SSL_ERROR_ZERO_RETURN:
        MXS_DEBUG("SSL error, shut down cleanly during SSL accept %s", m_remote.c_str());
        log_errors_SSL(0);
        trigger_hangup_event();
        return 0;

    case SSL_ERROR_SYSCALL:
        MXS_DEBUG("SSL connection SSL_ERROR_SYSCALL error during accept %s", m_remote.c_str());
        if (log_errors_SSL(ssl_rval) < 0)
        {
            m_encryption.state = SSLState::HANDSHAKE_FAILED;
            trigger_hangup_event();
            return -1;
        }
        else
        {
            return 0;
        }

    default:
        MXS_DEBUG("SSL connection shut down with error during SSL accept %s", m_remote.c_str());
        if (log_errors_SSL(ssl_rval) < 0)
        {
            m_encryption.state = SSLState::HANDSHAKE_FAILED;
            trigger_hangup_event();
            return -1;
        }
        else
        {
            return 0;
        }
    }
}

int ClientDCB::port() const
{
    int rval = -1;

    if (m_ip.ss_family == AF_INET)
    {
        struct sockaddr_in* ip = (struct sockaddr_in*)&m_ip;
        rval = ntohs(ip->sin_port);
    }
    else if (m_ip.ss_family == AF_INET6)
    {
        struct sockaddr_in6* ip = (struct sockaddr_in6*)&m_ip;
        rval = ntohs(ip->sin6_port);
    }
    else
    {
        mxb_assert(m_ip.ss_family == AF_UNIX);
    }

    return rval;
}

/**
 * BackendDCB
 */
BackendDCB* BackendDCB::connect(SERVER* server, MXS_SESSION* session, DCB::Manager* manager)
{
    BackendDCB* rval = nullptr;
    // Start the watchdog notifier, the getaddrinfo call done by connect_socket() can take a long time in some
    // corner cases.
    session->worker()->start_watchdog_workaround();
    int fd = connect_socket(server->address(), server->port());
    session->worker()->stop_watchdog_workaround();

    if (fd >= 0)
    {
        rval = new(std::nothrow) BackendDCB(server, fd, session, manager);
        if (!rval)
        {
            ::close(fd);
        }
    }
    return rval;
}

void BackendDCB::reset(MXS_SESSION* session)
{
    m_last_read = mxs_clock();
    m_last_write = mxs_clock();
    m_session = session;

    if (DCB_THROTTLING_ENABLED(this))
    {
        // Register upstream throttling callbacks
        add_callback(Reason::HIGH_WATER, upstream_throttle_callback, NULL);
        add_callback(Reason::LOW_WATER, upstream_throttle_callback, NULL);
    }
}

// static
void BackendDCB::hangup_cb(MXB_WORKER* worker, const SERVER* server)
{
    RoutingWorker* rworker = static_cast<RoutingWorker*>(worker);
    DCB* old_current = this_thread.current_dcb;

    for (DCB* dcb : rworker->dcbs())
    {
        if (dcb->state() == State::POLLING && dcb->role() == Role::BACKEND)
        {
            // TODO: Remove the need for downcast.
            BackendDCB* backend_dcb = static_cast<BackendDCB*>(dcb);

            if (backend_dcb->m_server == server && backend_dcb->m_nClose == 0)
            {
                if (!backend_dcb->m_hanged_up)
                {
                    this_thread.current_dcb = backend_dcb;
                    backend_dcb->m_is_fake_event = true;
                    backend_dcb->m_protocol->hangup(dcb);
                    backend_dcb->m_is_fake_event = true;
                    backend_dcb->m_hanged_up = true;
                }
            }
        }
    }

    this_thread.current_dcb = old_current;
}

/**
 * Call all the callbacks on all DCB's that match the server and the reason given
 */
// static
void BackendDCB::hangup(const SERVER* server)
{
    intptr_t arg1 = (intptr_t)&BackendDCB::hangup_cb;
    intptr_t arg2 = (intptr_t)server;

    RoutingWorker::broadcast_message(MXB_WORKER_MSG_CALL, arg1, arg2);
}

mxs::BackendConnection* BackendDCB::protocol() const
{
    return m_protocol.get();
}

/**
 * Initiate an SSL client connection to a server
 *
 * This functions starts an SSL client connection to a server which is expecting
 * an SSL handshake. The DCB should already have a TCP connection to the server and
 * this connection should be in a state that expects an SSL handshake.
 * THIS CODE IS UNUSED AND UNTESTED as at 4 Jan 2016
 * @param dcb DCB to connect
 * @return 1 on success, -1 on error and 0 if the SSL handshake is still ongoing
 */
int BackendDCB::ssl_handshake()
{
    int ssl_rval;
    int return_code;

    if (!m_server->ssl().context() || (!m_encryption.handle && !create_SSL(*m_server->ssl().context())))
    {
        mxb_assert(m_server->ssl().context());
        return -1;
    }
    m_encryption.state = SSLState::HANDSHAKE_REQUIRED;
    ssl_rval = SSL_connect(m_encryption.handle);
    switch (SSL_get_error(m_encryption.handle, ssl_rval))
    {
    case SSL_ERROR_NONE:
        MXS_DEBUG("SSL_connect done for %s", m_remote.c_str());
        m_encryption.state = SSLState::ESTABLISHED;
        m_encryption.read_want_write = false;
        return_code = verify_peer_host() ? 1 : -1;
        break;

    case SSL_ERROR_WANT_READ:
        MXS_DEBUG("SSL_connect ongoing want read for %s", m_remote.c_str());
        return_code = 0;
        break;

    case SSL_ERROR_WANT_WRITE:
        MXS_DEBUG("SSL_connect ongoing want write for %s", m_remote.c_str());
        m_encryption.read_want_write = true;
        return_code = 0;
        break;

    case SSL_ERROR_ZERO_RETURN:
        MXS_DEBUG("SSL error, shut down cleanly during SSL connect %s", m_remote.c_str());
        if (log_errors_SSL(0) < 0)
        {
            trigger_hangup_event();
        }
        return_code = 0;
        break;

    case SSL_ERROR_SYSCALL:
        MXS_DEBUG("SSL connection shut down with SSL_ERROR_SYSCALL during SSL connect %s", m_remote.c_str());
        if (log_errors_SSL(ssl_rval) < 0)
        {
            m_encryption.state = SSLState::HANDSHAKE_FAILED;
            trigger_hangup_event();
            return_code = -1;
        }
        else
        {
            return_code = 0;
        }
        break;

    default:
        MXS_DEBUG("SSL connection shut down with error during SSL connect %s", m_remote.c_str());
        if (log_errors_SSL(ssl_rval) < 0)
        {
            m_encryption.state = SSLState::HANDSHAKE_FAILED;
            trigger_hangup_event();
            return -1;
        }
        else
        {
            return 0;
        }
        break;
    }
    return return_code;
}

BackendDCB::BackendDCB(SERVER* server, int fd, MXS_SESSION* session,
                       DCB::Manager* manager)
    : DCB(fd, server->address(), DCB::Role::BACKEND, session, nullptr, manager)
    , m_server(server)
{
    mxb_assert(m_server);

    if (DCB_THROTTLING_ENABLED(this))
    {
        // Register upstream throttling callbacks
        add_callback(Reason::HIGH_WATER, upstream_throttle_callback, NULL);
        add_callback(Reason::LOW_WATER, upstream_throttle_callback, NULL);
    }
}

void BackendDCB::shutdown()
{
    // Close protocol and router session
    m_protocol->finish_connection();
}

bool BackendDCB::release_from(MXS_SESSION* session)
{
    auto ses = static_cast<Session*>(session);
    ses->unlink_backend_connection(m_protocol.get());
    return true;
}

bool BackendDCB::prepare_for_destruction()
{
    bool prepared = true;

    if (m_manager)
    {
        prepared = static_cast<BackendDCB::Manager*>(m_manager)->can_be_destroyed(this);

        if (!prepared)
        {
            m_nClose = 0;
        }
    }

    return prepared;
}

void BackendDCB::set_connection(std::unique_ptr<mxs::BackendConnection> conn)
{
    m_handler = conn.get();
    m_protocol = std::move(conn);
}

/**
 * Free Functions
 */
namespace maxscale
{

const char* to_string(DCB::Role role)
{
    switch (role)
    {
    case DCB::Role::CLIENT:
        return "Client DCB";

    case DCB::Role::BACKEND:
        return "Backend DCB";

    default:
        mxb_assert(!true);
        return "Unknown DCB";
    }
}

const char* to_string(DCB::State state)
{
    switch (state)
    {
    case DCB::State::CREATED:
        return "DCB::State::CREATED";

    case DCB::State::POLLING:
        return "DCB::State::POLLING";

    case DCB::State::DISCONNECTED:
        return "DCB::State::DISCONNECTED";

    case DCB::State::NOPOLLING:
        return "DCB::State::NOPOLLING";

    default:
        assert(!true);
        return "DCB::State::UNKNOWN";
    }
}
}

int dcb_count_by_role(DCB::Role role)
{
    struct dcb_role_count val = {};
    val.count = 0;
    val.role = role;

    dcb_foreach(count_by_role_cb, &val);

    return val.count;
}

uint64_t dcb_get_session_id(DCB* dcb)
{
    return (dcb && dcb->session()) ? dcb->session()->id() : 0;
}

bool dcb_foreach(bool (* func)(DCB* dcb, void* data), void* data)
{
    mxb_assert(mxs::MainWorker::is_main_worker());
    SerialDcbTask task(func, data);
    RoutingWorker::execute_serially(task);
    return task.more();
}

void dcb_foreach_local(bool (* func)(DCB* dcb, void* data), void* data)
{
    RoutingWorker* worker = RoutingWorker::get_current();
    const auto& dcbs = worker->dcbs();

    for (DCB* dcb : dcbs)
    {
        if (dcb->session())
        {
            if (!func(dcb, data))
            {
                break;
            }
        }
        else
        {
            /**
             *  TODO: Fix this. m_persistentstart is now in BackendDCB.
             *  mxb_assert_message(dcb->m_persistentstart > 0, "The DCB must be in a connection pool");
             */
        }
    }
}

DCB* dcb_get_current()
{
    return this_thread.current_dcb;
}

void mxs::ClientConnectionBase::set_dcb(DCB* dcb)
{
    m_dcb = static_cast<ClientDCB*>(dcb);
}

ClientDCB* mxs::ClientConnectionBase::dcb()
{
    return m_dcb;
}

const ClientDCB* mxs::ClientConnectionBase::dcb() const
{
    return m_dcb;
}

json_t* maxscale::ClientConnectionBase::diagnostics() const
{
    json_t* rval = json_object();   // This is not currently used.
    return rval;
}<|MERGE_RESOLUTION|>--- conflicted
+++ resolved
@@ -573,16 +573,10 @@
     {
         MXS_ERROR("SSL operation failed, %s at '%s' in state "
                   "%s fd %d return code %d. More details may follow.",
-<<<<<<< HEAD
                   mxs::to_string(m_role),
+                  client_remote().c_str(),
                   mxs::to_string(m_state),
                   m_fd,
-=======
-                  dcb->type(),
-                  dcb->remote ? dcb->remote : "<no remote>",
-                  STRDCBSTATE(dcb->state),
-                  dcb->fd,
->>>>>>> 136d0271
                   ret);
     }
     if (ret && !ssl_errno)
