--- conflicted
+++ resolved
@@ -495,7 +495,6 @@
             }
             else if (eno == EINTR)
             {
-<<<<<<< HEAD
                 // Just try again.
             }
             else
@@ -506,14 +505,6 @@
                 keep_reading = false;
                 socket_cleared = true;
                 success = false;
-=======
-                MXS_ERROR("Read failed, dcb %p in state %s fd %d: %d, %s",
-                          this,
-                          mxs::to_string(m_state),
-                          m_fd,
-                          errno,
-                          mxb_strerror(errno));
->>>>>>> 51cdc82d
             }
         }
     }
@@ -964,7 +955,6 @@
         auto res = ::write(m_fd, m_writeq.start, m_writeq.length());
         if (res > 0)
         {
-<<<<<<< HEAD
             m_writeq.consume(res);
             total_written += res;
         }
@@ -998,14 +988,6 @@
 
                 keep_writing = false;
             }
-=======
-            MXS_ERROR("Write to %s %s in state %s failed: %d, %s",
-                      mxs::to_string(m_role),
-                      m_remote.c_str(),
-                      mxs::to_string(m_state),
-                      saved_errno,
-                      mxb_strerror(saved_errno));
->>>>>>> 51cdc82d
         }
     }
 
