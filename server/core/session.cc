/*
 * Copyright (c) 2016 MariaDB Corporation Ab
 * Copyright (c) 2023 MariaDB plc, Finnish Branch
 *
 * Use of this software is governed by the Business Source License included
 * in the LICENSE.TXT file and at www.mariadb.com/bsl11.
 *
 * Change Date: 2028-01-30
 *
 * On the date above, in accordance with the Business Source License, use
 * of this software will be governed by version 2 or later of the General
 * Public License.
 */

/**
 * @file session.c  - A representation of the session within the gateway.
 */
#include "internal/session.hh"

#include <inttypes.h>
#include <stdio.h>
#include <stdlib.h>
#include <string.h>
#include <algorithm>
#include <string>
#include <sstream>
#include <utility>

#include <maxbase/alloc.hh>
#include <maxbase/atomic.hh>
#include <maxbase/format.hh>
#include <maxbase/host.hh>
#include <maxscale/clock.hh>
#include <maxscale/cn_strings.hh>
#include <maxscale/dcb.hh>
#include <maxscale/http.hh>
#include <maxscale/json_api.hh>
#include <maxscale/listener.hh>
#include <maxscale/router.hh>
#include <maxscale/routingworker.hh>
#include <maxscale/service.hh>

#include "internal/dcb.hh"
#include "internal/filter.hh"
#include "internal/server.hh"
#include "internal/service.hh"

using std::string;
using std::stringstream;
using maxbase::Worker;
using namespace maxscale;

namespace
{

struct
{
    /* Global session id counter. Must be updated atomically. Value 0 is reserved for
     *  dummy/unused sessions.
     */
    uint64_t                  next_session_id;
    uint32_t                  retain_last_statements;
    session_dump_statements_t dump_statements;
    uint32_t                  session_trace;
} this_unit =
{
    1,
    0,
    SESSION_DUMP_STATEMENTS_NEVER,
    0
};

struct ThisThread
{
    MXS_SESSION* session = nullptr;
};

thread_local ThisThread this_thread;

uint64_t session_get_next_id()
{
    return mxb::atomic::add(&this_unit.next_session_id, 1, mxb::atomic::RELAXED);
}
}

// static
const int Session::N_LOAD;

MXS_SESSION::MXS_SESSION(const std::string& host, SERVICE* service)
    : mxb::Worker::Callable(mxs::RoutingWorker::get_current())
    , m_state(MXS_SESSION::State::CREATED)
    , m_id(session_get_next_id())
    , m_worker(mxs::RoutingWorker::get_current())
    , m_host(host)
    , m_capabilities(service->capabilities() | RCAP_TYPE_REQUEST_TRACKING)
    , client_dcb(nullptr)
    , stats{time(0)}
    , service(service)
    , refcount(1)
    , response{}
    , close_reason(SESSION_CLOSE_NONE)
{
    mxs::RoutingWorker::get_current()->register_session(this);
}

MXS_SESSION::~MXS_SESSION()
{
    cancel_dcalls();
    mxs::RoutingWorker::get_current()->deregister_session(m_id);
}

void MXS_SESSION::kill(const std::string& errmsg)
{
    if (!m_killed && (m_state == State::CREATED || m_state == State::STARTED))
    {
        mxb_assert(client_connection()->dcb()->is_open());
        m_killed = true;
        close_reason = SESSION_CLOSE_HANDLEERROR_FAILED;

        // Call the protocol kill function before changing the session state
        client_connection()->kill(errmsg);

        if (m_state == State::STARTED)
        {
            // Disable dcalls immediately after the session is killed. This simplifies the logic by removing
            // the need to check if the session is still alive when the dcall is executed. The dcalls cannot
            // be cancelled as it is possible that a dcall calls MXS_SESSION::kill() which ends up deleting
            // the dcall while it's being called.
            if (!dcalls_suspended())
            {
                suspend_dcalls();
            }

            // This signals the rest of the system that the session has started the shutdown procedure.
            // Currently it mainly affects debug assertions inside the protocol code.
            m_state = State::STOPPING;
        }

        ClientDCB::close(client_dcb);
    }
}

mxs::ProtocolData* MXS_SESSION::protocol_data() const
{
    return m_protocol_data.get();
}

void MXS_SESSION::set_protocol_data(std::unique_ptr<mxs::ProtocolData> new_data)
{
    m_protocol_data = std::move(new_data);
}

void Session::link_backend_connection(mxs::BackendConnection* conn)
{
    auto dcb = conn->dcb();
    mxb_assert(dcb->owner() == m_client_conn->dcb()->owner());
    mxb_assert(dcb->role() == DCB::Role::BACKEND);

    mxb::atomic::add(&refcount, 1);
    add_backend_conn(conn);
}

void Session::unlink_backend_connection(mxs::BackendConnection* conn)
{
    remove_backend_conn(conn);
    session_put_ref(this);
}

/**
 * Deallocate the specified session
 *
 * @param session       The session to deallocate
 */
static void session_free(MXS_SESSION* session)
{
    MXB_INFO("Stopped %s client session [%" PRIu64 "]", session->service->name(), session->id());
    Service* service = static_cast<Service*>(session->service);

    delete static_cast<Session*>(session);
}

/**
 * Convert a session state to a string representation
 *
 * @param state         The session state
 * @return A string representation of the session state
 */
const char* session_state_to_string(MXS_SESSION::State state)
{
    switch (state)
    {
    case MXS_SESSION::State::CREATED:
        return "Session created";

    case MXS_SESSION::State::STARTED:
        return "Session started";

    case MXS_SESSION::State::STOPPING:
        return "Stopping session";

    case MXS_SESSION::State::FAILED:
        return "Session creation failed";

    case MXS_SESSION::State::FREE:
        return "Freed session";

    default:
        return "Invalid State";
    }
}

mxb::Json Session::get_memory_statistics() const
{
    mxb::Json memory;

    size_t connection_buffers;
    size_t last_queries;
    size_t variables;

    size_t total = get_memory_statistics(&connection_buffers, &last_queries, &variables);

    mxb::Json cb;
    cb.set_int("total", connection_buffers);

    mxb_assert(m_client_conn && m_client_conn->dcb());
    cb.set_object("client", m_client_conn->dcb()->get_memory_statistics());

    mxb::Json backends;
    for (const auto* conn : m_backends_conns)
    {
        auto* dcb = conn->dcb();
        mxb_assert(dcb);
        backends.set_object(dcb->server()->name(), dcb->get_memory_statistics());
    }

    cb.set_object("backends", std::move(backends));

    memory.set_object("connection_buffers", std::move(cb));

    memory.set_int("last_queries", last_queries);
    memory.set_int("variables", variables);

    const auto* p = protocol_data();

    if (p)
    {
        total += p->amend_memory_statistics(memory.get_json());
    }

    memory.set_int("total", total);

    return memory;
}

size_t Session::static_size() const
{
    return sizeof(*this);
}

size_t Session::varying_size() const
{
    size_t total = get_memory_statistics(nullptr, nullptr, nullptr);

    const auto* p = protocol_data();

    if (p)
    {
        total += p->runtime_size();
    }

    return total;
}

size_t Session::get_memory_statistics(size_t* connection_buffers_size,
                                      size_t* last_queries_size,
                                      size_t* variables_size) const
{
    size_t connection_buffers = 0;
    mxb_assert(m_client_conn);
    connection_buffers += m_client_conn->sizeof_buffers();
    for (const auto* conn : m_backends_conns)
    {
        connection_buffers += conn->sizeof_buffers();
    }

    size_t last_queries = 0;
    for (const auto& qi : m_last_queries)
    {
        last_queries += qi.runtime_size();
    }

    size_t variables = 0;
    for (const auto& kv : m_variables)
    {
        variables += sizeof(kv);
        variables += kv.first.capacity();
    }

    if (connection_buffers_size)
    {
        *connection_buffers_size = connection_buffers;
    }

    if (last_queries_size)
    {
        *last_queries_size = last_queries;
    }

    if (variables_size)
    {
        *variables_size = variables;
    }

    return connection_buffers + last_queries + variables;
}

void Session::deliver_response()
{
    mxb_assert(!response.buffer.empty());

    // The reply will always be complete
    mxs::ReplyRoute route;
    mxs::Reply reply;
    response.up->clientReply(std::move(response.buffer), route, reply);

    response.up = NULL;
    response.buffer.clear();

    // If some filter short-circuits the routing, then there will
    // be no response from a server and we need to ensure that
    // subsequent book-keeping targets the right statement.
    book_last_as_complete();

    mxb_assert(!response.up);
    mxb_assert(response.buffer.empty());
}

static bool ses_find_id(DCB* dcb, void* data)
{
    void** params = (void**)data;
    MXS_SESSION** ses = (MXS_SESSION**)params[0];
    uint64_t* id = (uint64_t*)params[1];
    bool rval = true;

    if (dcb->session()->id() == *id)
    {
        *ses = session_get_ref(dcb->session());
        rval = false;
    }

    return rval;
}

Session* session_get_by_id(uint64_t id)
{
    MXS_SESSION* session = NULL;
    void* params[] = {&session, &id};

    dcb_foreach(ses_find_id, params);

    return static_cast<Session*>(session);
}

MXS_SESSION* session_get_ref(MXS_SESSION* session)
{
    mxb::atomic::add(&session->refcount, 1);
    return session;
}

void session_put_ref(MXS_SESSION* session)
{
    if (session)
    {
        /** Remove one reference. If there are no references left, free session */
        if (mxb::atomic::add(&session->refcount, -1) == 1)
        {
            session_free(session);
        }
    }
}

uint64_t session_max_id()
{
    return mxb::atomic::load(&this_unit.next_session_id, mxb::atomic::RELAXED) - 1;
}

json_t* Session::as_json_resource(const char* host, bool rdns) const
{
    const char CN_SESSIONS[] = "sessions";

    json_t* data = json_object();

    /** ID must be a string */
    stringstream ss;
    ss << id();

    /** ID and type */
    json_object_set_new(data, CN_ID, json_string(ss.str().c_str()));
    json_object_set_new(data, CN_TYPE, json_string(CN_SESSIONS));

    /** Relationships */
    json_t* rel = json_object();

    /** Service relationship (one-to-one) */
    std::string self = std::string(MXS_JSON_API_SESSIONS) + std::to_string(id()) + "/relationships/";
    json_t* services = mxs_json_relationship(host, self + "services", MXS_JSON_API_SERVICES);
    mxs_json_add_relation(services, service->name(), CN_SERVICES);
    json_object_set_new(rel, CN_SERVICES, services);

    if (!m_filters.empty())
    {
        json_t* filters = mxs_json_relationship(host, self + "filters", MXS_JSON_API_FILTERS);

        for (const auto& f : m_filters)
        {
            mxs_json_add_relation(filters, f.filter->name(), CN_FILTERS);
        }
        json_object_set_new(rel, CN_FILTERS, filters);
    }

    json_object_set_new(data, CN_RELATIONSHIPS, rel);

    /** Session attributes */
    json_t* attr = json_object();
    json_object_set_new(attr, "state", json_string(session_state_to_string(state())));

    if (!user().empty())
    {
        json_object_set_new(attr, CN_USER, json_string(user().c_str()));
    }

    string result_address;
    auto client_dcb = client_connection()->dcb();
    auto& remote = client_dcb->remote();
    if (rdns && !mxs::Config::get().skip_name_resolve.get())
    {
        maxbase::reverse_name_lookup(remote, &result_address);
    }
    else
    {
        result_address = remote;
    }

    json_object_set_new(attr, "remote", json_string(result_address.c_str()));
    json_object_set_new(attr, "port", json_integer(client_dcb->port()));

    json_object_set_new(attr, "connected", json_string(http_to_date(stats.connect).c_str()));

    if (client_dcb->state() == DCB::State::POLLING)
    {
        auto idle = client_connection()->is_idle() ? mxb::to_secs(client_dcb->idle_time()) : 0.0;
        json_object_set_new(attr, "idle", json_real(idle));
    }

    mxb::Json memory = get_memory_statistics();
    json_object_set_new(attr, "memory", memory.release());
    json_object_set_new(attr, "io_activity", json_integer(io_activity()));

    json_t* connection_arr = json_array();
    for (auto conn : backend_connections())
    {
        json_array_append_new(connection_arr, conn->diagnostics());
    }

    json_object_set_new(attr, "connections", connection_arr);
    json_object_set_new(attr, "client", client_connection()->diagnostics());
    json_object_set_new(attr, "thread", json_integer(m_worker->index()));

    json_t* queries = queries_as_json();
    json_object_set_new(attr, "queries", queries);

    json_t* log = log_as_json();
    json_object_set_new(attr, "log", log);

    json_t* params = json_object();
#ifdef SS_DEBUG
    json_object_set_new(params, "log_debug", json_boolean(log_is_enabled(LOG_DEBUG)));
#endif
    json_object_set_new(params, "log_info", json_boolean(log_is_enabled(LOG_INFO)));
    json_object_set_new(params, "log_notice", json_boolean(log_is_enabled(LOG_NOTICE)));
    json_object_set_new(params, "log_warning", json_boolean(log_is_enabled(LOG_WARNING)));
    json_object_set_new(params, "log_error", json_boolean(log_is_enabled(LOG_ERR)));
    json_object_set_new(attr, CN_PARAMETERS, params);

    json_object_set_new(data, CN_ATTRIBUTES, attr);
    json_object_set_new(data, CN_LINKS, mxs_json_self_link(host, CN_SESSIONS, ss.str().c_str()));

    return data;
}

bool Session::can_pool_backends() const
{
    return m_can_pool_backends;
}

void Session::set_can_pool_backends(bool value)
{
    if (value)
    {
        if (m_pooling_time >= 0ms)
        {
            // If pooling check was already scheduled, do nothing. This likely only happens when killing
            // an idle session.
            if (m_idle_pool_call_id == mxb::Worker::NO_CALL)
            {
                if (m_pooling_time > 0ms)
                {
                    m_idle_pool_call_id = dcall(m_pooling_time, &Session::pool_backends_cb, this);
                }
                else
                {
                    auto func = [this]() {
                        pool_backends_cb(Worker::Callable::Action::EXECUTE);
                    };
                    m_worker->lcall(std::move(func));
                }
            }
        }
    }
    else if (m_idle_pool_call_id != mxb::Worker::NO_CALL)
    {
        cancel_dcall(m_idle_pool_call_id);
    }

    m_can_pool_backends = value;
}

json_t* session_to_json(const MXS_SESSION* session, const char* host, bool rdns)
{
    stringstream ss;
    ss << MXS_JSON_API_SESSIONS << session->id();
    const Session* s = static_cast<const Session*>(session);
    return mxs_json_resource(host, ss.str().c_str(), s->as_json_resource(host, rdns));
}

struct SessionListData
{
    SessionListData(const char* host, bool rdns)
        : json(json_array())
        , host(host)
        , rdns(rdns)
    {
    }

    json_t*     json {nullptr};
    const char* host {nullptr};
    bool        rdns {false};
};

bool seslist_cb(DCB* dcb, void* data)
{
    if (dcb->role() == DCB::Role::CLIENT)
    {
        SessionListData* d = (SessionListData*)data;
        Session* session = static_cast<Session*>(dcb->session());
        json_array_append_new(d->json, session->as_json_resource(d->host, d->rdns));
    }

    return true;
}

json_t* session_list_to_json(const char* host, bool rdns)
{
    SessionListData data(host, rdns);
    dcb_foreach(seslist_cb, &data);
    return mxs_json_resource(host, MXS_JSON_API_SESSIONS, data.json);
}

MXS_SESSION* session_get_current()
{
    DCB* dcb = dcb_get_current();

    return dcb ? dcb->session() : this_thread.session;
}

uint64_t session_get_current_id()
{
    MXS_SESSION* session = session_get_current();

    return session ? session->id() : 0;
}

MXS_SESSION::Scope::Scope(MXS_SESSION* session)
    : m_prev(std::exchange(this_thread.session, session))
{
}

MXS_SESSION::Scope::~Scope()
{
    this_thread.session = m_prev;
}

void session_set_response(MXS_SESSION* session, mxs::Routable* up, GWBUF&& buffer)
{
    // Valid arguments.
    mxb_assert(session && up);

    // Valid state. Only one filter may terminate the execution and exactly once.
    mxb_assert(!session->response.up && session->response.buffer.empty());

    session->response.up = up;
    session->response.buffer = std::move(buffer);
}

bool session_has_response(MXS_SESSION* session)
{
    return !session->response.buffer.empty();
}

GWBUF session_release_response(MXS_SESSION* session)
{
    mxb_assert(session_has_response(session));

    GWBUF rv(std::move(session->response.buffer));

    session->response.up = nullptr;
    session->response.buffer.clear();

    return rv;
}

void session_set_retain_last_statements(uint32_t n)
{
    this_unit.retain_last_statements = n;
}

uint32_t session_get_retain_last_statements()
{
    return this_unit.retain_last_statements;
}

void session_set_dump_statements(session_dump_statements_t value)
{
    this_unit.dump_statements = value;
}

session_dump_statements_t session_get_dump_statements()
{
    return this_unit.dump_statements;
}

const char* session_get_dump_statements_str()
{
    switch (this_unit.dump_statements)
    {
    case SESSION_DUMP_STATEMENTS_NEVER:
        return "never";

    case SESSION_DUMP_STATEMENTS_ON_CLOSE:
        return "on_close";

    case SESSION_DUMP_STATEMENTS_ON_ERROR:
        return "on_error";

    default:
        mxb_assert(!true);
        return "unknown";
    }
}

void session_set_session_trace(uint32_t value)
{
    this_unit.session_trace = value;
}

uint32_t session_get_session_trace()
{
    return this_unit.session_trace;
}

void Session::delay_routing(mxs::Routable* down, GWBUF&& buffer, std::chrono::milliseconds delay,
                            std::function<bool(GWBUF &&)>&& fn)
{
<<<<<<< HEAD
    auto sbuf = std::make_shared<GWBUF>(std::move(buffer));
    auto cb = [this, fn, sbuf = std::move(sbuf), ep = &down->endpoint()]
        (mxb::Worker::Callable::Action action){
        if (action == mxb::Worker::Callable::EXECUTE && ep->is_open())
=======
    auto session = this;
    std::weak_ptr<mxs::Routable> weak_ref = down->shared_from_this();
    auto cb = [session, fn, buffer, weak_ref](mxb::Worker::Callable::Action action){
        auto ref = weak_ref.lock();
        if (action == mxb::Worker::Callable::EXECUTE && ref)
>>>>>>> 36c42a23
        {
            MXS_SESSION::Scope scope(this);
            mxb_assert(state() == MXS_SESSION::State::STARTED);

            if (!fn(std::move(*sbuf)))
            {
                // Routing failed, send a hangup to the client.
                client_connection()->dcb()->trigger_hangup_event();
            }

            if (!response.buffer.empty())
            {
                // Something interrupted the routing and queued a response
                deliver_response();
            }
        }

        return false;
    };

    dcall(delay + 1ms, std::move(cb));
}

void Session::delay_routing(mxs::Routable* down, GWBUF&& buffer, std::chrono::milliseconds delay)
{
    delay_routing(down, std::move(buffer), delay, [down](GWBUF&& buf){
        return down->routeQuery(std::move(buf));
    });
}

const char* session_get_close_reason(const MXS_SESSION* session)
{
    switch (session->close_reason)
    {
    case SESSION_CLOSE_NONE:
        return "";

    case SESSION_CLOSE_TIMEOUT:
        return "Timed out by MaxScale";

    case SESSION_CLOSE_HANDLEERROR_FAILED:
        return "Router could not recover from connection errors";

    case SESSION_CLOSE_ROUTING_FAILED:
        return "Router could not route query";

    case SESSION_CLOSE_KILLED:
        return "Killed by another connection";

    case SESSION_CLOSE_TOO_MANY_CONNECTIONS:
        return "Too many connections";

    default:
        mxb_assert(!true);
        return "Internal error";
    }
}

Session::Session(std::shared_ptr<const ListenerData> listener_data,
                 std::shared_ptr<const mxs::ConnectionMetadata> metadata,
                 SERVICE* service, const std::string& host)
    : MXS_SESSION(host, service)
    , m_down(static_cast<Service&>(*service).get_connection(this, this))
    , m_routable(this)
    , m_head(&m_routable)
    , m_tail(&m_routable)
    , m_listener_data(std::move(listener_data))
    , m_metadata(std::move(metadata))
{
    const auto& svc_config = *service->config();
    if (svc_config.retain_last_statements != -1)        // Explicitly set for the service
    {
        m_retain_last_statements = svc_config.retain_last_statements;
    }
    else
    {
        m_retain_last_statements = this_unit.retain_last_statements;
    }

    // Connection sharing related settings are pinned at session creation. Service config changes only affect
    // new sessions.
    m_pooling_time = svc_config.idle_session_pool_time;
    m_multiplex_timeout = svc_config.multiplex_timeout;
}

Session::~Session()
{
    mxb_assert(refcount == 0);
    mxb_assert(!m_down->is_open());

    if (m_idle_pool_call_id != mxb::Worker::NO_CALL)
    {
        cancel_dcall(m_idle_pool_call_id);
    }
    if (this_unit.dump_statements == SESSION_DUMP_STATEMENTS_ON_CLOSE)
    {
        dump_statements();
    }

    if (!m_log.empty())
    {
        if (auto re = mxs::Config::get().session_trace_match.get())
        {
            for (const std::string& line : m_log)
            {
                if (re.match(line))
                {
                    dump_session_log();
                    break;
                }
            }
        }
    }

    // dump_statements() above needs the client connection, which is owned by
    // the DCB, so delete the DCB as the last thing.
    if (client_dcb)
    {
        delete client_dcb;
        client_dcb = NULL;
    }

    m_state = MXS_SESSION::State::FREE;
}

void Session::set_client_dcb(ClientDCB* dcb)
{
    mxb_assert(client_dcb == nullptr);
    client_dcb = dcb;
}

namespace
{

void get_cmd_and_stmt(const mxs::Parser::Helper& helper,
                      const GWBUF& buffer, const char** ppCmd, const char** ppStmt, int* pLen)
{
    *ppCmd = nullptr;
    *ppStmt = nullptr;
    *pLen = 0;

    std::string_view sql = helper.get_sql(buffer);

    if (!sql.empty())
    {
        auto cmd = helper.get_command(buffer);
        *ppCmd = helper.client_command_to_string(cmd);
        *ppStmt = sql.data();
        *pLen = sql.length();
    }
}
}

void Session::dump_statements() const
{
    if (m_retain_last_statements)
    {
        int n = m_last_queries.size();

        uint64_t current_id = session_get_current_id();

        if ((current_id != 0) && (current_id != id()))
        {
            MXB_WARNING("Current session is %lu, yet statements are dumped for %lu. "
                        "The session id in the subsequent dumped statements is the wrong one.",
                        current_id, id());
        }

        auto& helper = client_connection()->parser()->helper();
        for (auto i = m_last_queries.rbegin(); i != m_last_queries.rend(); ++i)
        {
            const QueryInfo& info = *i;
            const auto& buffer = info.query();
            timespec ts = info.time_completed();
            struct tm* tm = localtime(&ts.tv_sec);
            char timestamp[20];
            strftime(timestamp, 20, "%Y-%m-%d %H:%M:%S", tm);

            const char* pCmd;
            const char* pStmt;
            int len;
            get_cmd_and_stmt(helper, buffer, &pCmd, &pStmt, &len);

            if (pStmt)
            {
                if (current_id != 0)
                {
                    MXB_NOTICE("Stmt %d(%s): %.*s", n, timestamp, len, pStmt);
                }
                else
                {
                    // We are in a context where we do not have a current session, so we need to
                    // log the session id ourselves.

                    MXB_NOTICE("(%" PRIu64 ") Stmt %d(%s): %.*s", id(), n, timestamp, len, pStmt);
                }
            }

            --n;
        }
    }
}

json_t* Session::queries_as_json() const
{
    json_t* pQueries = json_array();

    const auto& helper = client_connection()->parser()->helper();
    for (auto i = m_last_queries.rbegin(); i != m_last_queries.rend(); ++i)
    {
        const QueryInfo& info = *i;

        json_array_append_new(pQueries, info.as_json(helper));
    }

    return pQueries;
}

json_t* Session::log_as_json() const
{
    json_t* pLog = json_array();

    for (const auto& i : m_log)
    {
        json_array_append_new(pLog, json_string(i.c_str()));
    }

    return pLog;
}

bool Session::add_variable(const char* name, session_variable_handler_t handler, void* context)
{
    bool added = false;

    static const char PREFIX[] = "@MAXSCALE.";

    if (strncasecmp(name, PREFIX, sizeof(PREFIX) - 1) == 0)
    {
        string key(name);

        std::transform(key.begin(), key.end(), key.begin(), tolower);

        if (m_variables.find(key) == m_variables.end())
        {
            SESSION_VARIABLE variable;
            variable.handler = handler;
            variable.context = context;

            m_variables.insert(std::make_pair(key, variable));
            added = true;
        }
        else
        {
            MXB_ERROR("Session variable '%s' has been added already.", name);
        }
    }
    else
    {
        MXB_ERROR("Session variable '%s' is not of the correct format.", name);
    }

    return added;
}

string Session::set_variable_value(const char* name_begin,
                                   const char* name_end,
                                   const char* value_begin,
                                   const char* value_end)
{
    string rv;

    string key(name_begin, name_end - name_begin);

    transform(key.begin(), key.end(), key.begin(), tolower);

    auto it = m_variables.find(key);

    if (it != m_variables.end())
    {
        char* temp = it->second.handler(it->second.context, key.c_str(), value_begin, value_end);
        if (temp)
        {
            rv = temp;
            MXB_FREE(temp);
        }
    }
    else
    {
        const char FORMAT[] = "Attempt to set unknown MaxScale user variable %.*s";
        int name_length = name_end - name_begin;
        rv = mxb::string_printf(FORMAT, name_length, name_begin);
        MXB_WARNING("%s", rv.c_str());
    }

    return rv;
}

bool Session::remove_variable(const char* name, void** context)
{
    bool removed = false;
    string key(name);

    transform(key.begin(), key.end(), key.begin(), toupper);
    auto it = m_variables.find(key);

    if (it != m_variables.end())
    {
        if (context)
        {
            *context = it->second.context;
        }

        m_variables.erase(it);
        removed = true;
    }

    return removed;
}

void Session::retain_statement(const GWBUF& buffer)
{
    if (m_retain_last_statements)
    {
        mxb_assert(m_last_queries.size() <= m_retain_last_statements);
        if (m_last_queries.size() >= m_retain_last_statements)
        {
            m_last_queries.pop_back();
        }
        m_last_queries.emplace_front(buffer.deep_clone());

        if (m_last_queries.size() == 1)
        {
            mxb_assert(m_current_query == -1);
            m_current_query = 0;
        }
        else
        {
            // If requests are streamed, without the response being waited for,
            // then this may cause the index to grow past the length of the array.
            // That's ok and is dealt with in book_server_response() and friends.
            ++m_current_query;
            mxb_assert(m_current_query >= 0);
        }
    }
}

void Session::book_server_response(mxs::Target* pTarget, bool final_response)
{
    if (m_retain_last_statements && !m_last_queries.empty())
    {
        bool found = false;
        for (SERVER* s : static_cast<Service*>(this->service)->reachable_servers())
        {
            if (static_cast<mxs::Target*>(s) == pTarget)
            {
                found = true;
                break;
            }
        }

        if (!found)
        {
            // Not a server
            return;
        }

        SERVER* pServer = static_cast<SERVER*>(pTarget);

        mxb_assert(m_current_query >= 0);

        if (m_current_query < 0)
        {
            MXB_ALERT("Internal logic error, disabling retain_last_statements.");
            m_retain_last_statements = 0;
            return;
        }

        // If enough queries have been sent by the client, without it waiting
        // for the responses, then at this point it may be so that the query
        // object has been popped from the size limited queue. That's apparent
        // by the index pointing past the end of the queue. In that case
        // we simply ignore the result.
        if (m_current_query < static_cast<int>(m_last_queries.size()))
        {
            auto i = m_last_queries.begin() + m_current_query;
            QueryInfo& info = *i;

            mxb_assert(!info.complete());

            info.book_server_response(pServer, final_response);
        }

        if (final_response)
        {
            // In case what is described in the comment above has occurred,
            // this will eventually take the index back into the queue.
            --m_current_query;
            mxb_assert(m_current_query >= -1);
        }
    }
}

void Session::book_last_as_complete()
{
    if (m_retain_last_statements && !m_last_queries.empty())
    {
        mxb_assert(m_current_query >= 0);
        // See comment in book_server_response().
        if (m_current_query < static_cast<int>(m_last_queries.size()))
        {
            auto i = m_last_queries.begin() + m_current_query;
            QueryInfo& info = *i;

            info.book_as_complete();
        }
    }
}

void Session::reset_server_bookkeeping()
{
    if (m_retain_last_statements && !m_last_queries.empty())
    {
        mxb_assert(m_current_query >= 0);
        // See comment in book_server_response().
        if (m_current_query < static_cast<int>(m_last_queries.size()))
        {
            auto i = m_last_queries.begin() + m_current_query;
            QueryInfo& info = *i;
            info.reset_server_bookkeeping();
        }
    }
}

Session::QueryInfo::QueryInfo(GWBUF query)
    : m_query(std::move(query))
{
    clock_gettime(CLOCK_REALTIME_COARSE, &m_received);
    m_completed.tv_sec = 0;
    m_completed.tv_nsec = 0;
}

namespace
{

static const char ISO_TEMPLATE[] = "2018-11-05T16:47:49.123";
static const int ISO_TIME_LEN = sizeof(ISO_TEMPLATE) - 1;

void timespec_to_iso(char* zIso, const timespec& ts)
{
    tm tm;
    localtime_r(&ts.tv_sec, &tm);

    size_t i = strftime(zIso, ISO_TIME_LEN + 1, "%G-%m-%dT%H:%M:%S", &tm);
    mxb_assert(i == 19);
    long int ms = ts.tv_nsec / 1000000;
    i = sprintf(zIso + i, ".%03ld", ts.tv_nsec / 1000000);
    mxb_assert(i == 4);
}
}

json_t* Session::QueryInfo::as_json(const mxs::Parser::Helper& helper) const
{
    json_t* pQuery = json_object();

    const char* pCmd;
    const char* pStmt;
    int len;
    get_cmd_and_stmt(helper, m_query, &pCmd, &pStmt, &len);

    if (pCmd)
    {
        json_object_set_new(pQuery, "command", json_string(pCmd));
    }

    if (pStmt)
    {
        json_object_set_new(pQuery, "statement", json_stringn(pStmt, len));
    }

    char iso_time[ISO_TIME_LEN + 1];

    timespec_to_iso(iso_time, m_received);
    json_object_set_new(pQuery, "received", json_stringn(iso_time, ISO_TIME_LEN));

    if (m_complete)
    {
        timespec_to_iso(iso_time, m_completed);
        json_object_set_new(pQuery, "completed", json_stringn(iso_time, ISO_TIME_LEN));
    }

    json_t* pResponses = json_array();

    for (auto& info : m_server_infos)
    {
        json_t* pResponse = json_object();

        // Calculate and report in milliseconds.
        long int received = m_received.tv_sec * 1000 + m_received.tv_nsec / 1000000;
        long int processed = info.processed.tv_sec * 1000 + info.processed.tv_nsec / 1000000;
        mxb_assert(processed >= received);

        long int duration = processed - received;

        json_object_set_new(pResponse, "server", json_string(info.pServer->name()));
        json_object_set_new(pResponse, "duration", json_integer(duration));

        json_array_append_new(pResponses, pResponse);
    }

    json_object_set_new(pQuery, "responses", pResponses);

    return pQuery;
}

void Session::QueryInfo::book_server_response(SERVER* pServer, bool final_response)
{
    // If the information has been completed, no more information may be provided.
    mxb_assert(!m_complete);
    // A particular server may be reported only exactly once.
    mxb_assert(find_if(m_server_infos.begin(), m_server_infos.end(), [pServer](const ServerInfo& info) {
        return info.pServer == pServer;
    }) == m_server_infos.end());

    timespec now;
    clock_gettime(CLOCK_REALTIME_COARSE, &now);

    m_server_infos.push_back(ServerInfo {pServer, now});

    m_complete = final_response;

    if (m_complete)
    {
        m_completed = now;
    }
}

void Session::QueryInfo::book_as_complete()
{
    timespec now;
    clock_gettime(CLOCK_REALTIME_COARSE, &m_completed);
    m_complete = true;
}

void Session::QueryInfo::reset_server_bookkeeping()
{
    m_server_infos.clear();
    m_completed.tv_sec = 0;
    m_completed.tv_nsec = 0;
    m_complete = false;
}

bool Session::start()
{
    bool rval = false;

    if (m_down->connect())
    {
        rval = true;
        m_state = MXS_SESSION::State::STARTED;

        MXB_INFO("Started %s client session [%" PRIu64 "] for '%s' from %s on '%s'",
                 service->name(), id(),
                 !m_user.empty() ? m_user.c_str() : "<no user>",
                 m_client_conn->dcb()->remote().c_str(),
                 m_worker->name());
    }

    return rval;
}

void Session::close()
{
    cancel_dcalls();
    m_state = State::STOPPING;
    m_down->close();
}

void Session::restart()
{
    m_restart = true;
}

// static
void Session::restart_all()
{
    dcb_foreach([](DCB* dcb, void* data){
        if (dcb->role() == DCB::Role::CLIENT)
        {
            static_cast<Session*>(dcb->session())->restart();
        }

        return true;
    }, nullptr);
}

bool Session::do_restart()
{
    bool ok = false;

    // TODO: This assumes that the session never has delayed calls of its own. This needs to be verified to
    // work with the case where the client protocol is executing a KILL command and is waiting for the
    // responses from the backends.
    cancel_dcalls();

    auto down = static_cast<Service&>(*this->service).get_connection(this, this);

    if (down->connect())
    {
        m_down->close();
        m_down = std::move(down);
        ok = true;
    }

    return ok;
}

void Session::append_session_log(std::string_view msg)
{
    if (!m_dumping_log)
    {
        m_log.emplace_front(msg);

        if (m_log.size() >= this_unit.session_trace)
        {
            m_log.pop_back();
        }
    }
}

void Session::dump_session_log()
{
    // Logging the messages with MXB_NOTICE will cause the in-memory log handler to be called which would end
    // up modifying the log while we iterate over it. Even if it didn't invalidate the iterators, it would
    // still end up replacing the contents with the new messages that are about to be logged.
    m_dumping_log = true;

    for (auto it = m_log.rbegin(); it != m_log.rend(); ++it)
    {
        // Both the original message and this new message will contain the session ID in them. To make it easy
        // to filter the log output to just the original message, a prefix of ### Trace ### is added to all
        // messages. This also helps identify which ones are trace log messages and which ones are other info
        // messages from things like session-level or service-level info logging.
        MXB_NOTICE("### Trace ### %s", it->c_str());
    }

    m_dumping_log = false;
}

bool Session::routeQuery(GWBUF&& buffer)
{
    mxb_assert(buffer);

    if (m_restart || m_rebuild_chain)
    {
        if (std::all_of(m_backends_conns.begin(), m_backends_conns.end(),
                        std::mem_fn(&mxs::BackendConnection::is_idle)))
        {
            if (m_restart && m_client_conn->safe_to_restart())
            {
                do_restart();
                m_restart = false;
            }

            if (m_rebuild_chain)
            {
                m_filters = std::move(m_pending_filters);
                m_pending_filters.clear();
                m_rebuild_chain = false;
                setup_routing_chain();
            }
        }
    }

    mxb_assert(!m_routing);
    MXB_AT_DEBUG(m_routing = true);

    auto rv = m_head->routeQuery(std::move(buffer));

    MXB_AT_DEBUG(m_routing = false);

    if (!response.buffer.empty())
    {
        // Something interrupted the routing and queued a response
        deliver_response();
    }

    return rv;
}

bool Session::clientReply(GWBUF&& buffer, const mxs::ReplyRoute& down, const mxs::Reply& reply)
{
    mxb_assert(!m_routing);
    mxb_assert(buffer);
    return m_tail->clientReply(std::move(buffer), down, reply);
}

bool Session::handleError(mxs::ErrorType type, const std::string& error,
                          Endpoint* down, const mxs::Reply& reply)
{
    // Log the error since it is what caused the session to close
    MXB_ERROR("%s", error.c_str());
    // If the server sent an error that caused the connection to be closed, write it to the client.
    kill(reply.error().message());
    return false;
}

mxs::ClientConnection* Session::client_connection()
{
    return m_client_conn;
}

const mxs::ClientConnection* Session::client_connection() const
{
    return m_client_conn;
}

void Session::set_client_connection(mxs::ClientConnection* client_conn)
{
    m_client_conn = client_conn;
}

void Session::add_backend_conn(mxs::BackendConnection* conn)
{
    mxb_assert(std::find(m_backends_conns.begin(), m_backends_conns.end(), conn) == m_backends_conns.end());
    m_backends_conns.push_back(conn);
}

void Session::remove_backend_conn(mxs::BackendConnection* conn)
{
    auto iter = std::find(m_backends_conns.begin(), m_backends_conns.end(), conn);
    mxb_assert(iter != m_backends_conns.end());
    m_backends_conns.erase(iter);
}

mxs::BackendConnection*
Session::create_backend_connection(Server* server, BackendDCB::Manager* manager, mxs::Component* upstream)
{
    std::unique_ptr<BackendConnection> conn;
    auto proto_module = m_listener_data->m_proto_module.get();
    if (proto_module->capabilities() & mxs::ProtocolModule::CAP_BACKEND)
    {
        conn = proto_module->create_backend_protocol(this, server, upstream);
        if (!conn)
        {
            MXB_ERROR("Failed to create protocol session for backend DCB.");
        }
    }
    else
    {
        MXB_ERROR("Protocol '%s' does not support backend connections.", proto_module->name().c_str());
    }

    BackendDCB* dcb = nullptr;
    mxs::BackendConnection* ret = nullptr;
    if (conn)
    {
        dcb = BackendDCB::connect(server, this, manager);
        if (dcb)
        {
            conn->set_dcb(dcb);
            auto pConn = conn.get();
            link_backend_connection(pConn);
            dcb->set_connection(std::move(conn));
            dcb->reset(this);

            if (dcb->enable_events())
            {
                // The DCB is now connected and added to epoll set. Authentication is done after the EPOLLOUT
                // event that is triggered once the connection is established.
                ret = dcb->protocol();
            }
            else
            {
                unlink_backend_connection(pConn);
                DCB::destroy(dcb);
                dcb = nullptr;
            }
        }
    }
    return ret;
}

void Session::tick(int64_t idle)
{
    Scope scope(this);
    m_client_conn->tick(std::chrono::seconds(idle));

    const auto& svc_config = *service->config();
    if (auto timeout = svc_config.conn_idle_timeout.count())
    {
        if (idle > timeout && is_idle())
        {
            MXB_WARNING("Timing out %s, idle for %ld seconds", user_and_host().c_str(), idle);
            close_reason = SESSION_CLOSE_TIMEOUT;
            kill();
        }
    }

    if (auto net_timeout = svc_config.net_write_timeout.count())
    {
        if (idle > net_timeout && client_dcb->writeq_len() > 0)
        {
            MXB_WARNING("Network write timed out for %s.", user_and_host().c_str());
            close_reason = SESSION_CLOSE_TIMEOUT;
            kill();
        }
    }

    if (auto interval = svc_config.connection_keepalive.count())
    {
        if (svc_config.force_connection_keepalive
            || client_connection()->dcb()->seconds_idle() < interval
            || !client_connection()->is_idle())
        {
            for (const auto& a : backend_connections())
            {
                if (a->dcb()->seconds_idle() > interval && a->is_idle())
                {
                    a->ping();
                }
            }
        }
    }

    if (m_ttl && MXS_CLOCK_TO_SEC(mxs_clock() - m_ttl_start) > m_ttl)
    {
        MXB_WARNING("Killing session %lu, session TTL exceeded.", id());
        kill();
    }
}

void Session::set_ttl(int64_t ttl)
{
    m_ttl = ttl;
    m_ttl_start = mxs_clock();
}

bool Session::is_idle() const
{
    return m_client_conn->is_idle()
           && std::all_of(m_backends_conns.begin(), m_backends_conns.end(),
                          std::mem_fn(&mxs::BackendConnection::is_idle));
}

void Session::update_log_level(json_t* param, const char* key, int level)
{
    if (json_t* log_level = json_object_get(param, key))
    {
        if (json_is_boolean(log_level))
        {
            if (json_boolean_value(log_level))
            {
                m_log_level |= (1 << level);
            }
            else
            {
                m_log_level &= ~(1 << level);
            }
        }
    }
}

bool Session::update(json_t* json)
{
    bool rval = true;

    if (json_t* param = mxb::json_ptr(json, MXS_JSON_PTR_PARAMETERS))
    {
#ifdef SS_DEBUG
        update_log_level(param, "log_debug", LOG_DEBUG);
#endif
        update_log_level(param, "log_info", LOG_INFO);
        update_log_level(param, "log_notice", LOG_NOTICE);
        update_log_level(param, "log_warning", LOG_WARNING);
        update_log_level(param, "log_error", LOG_ERR);
    }

    if (json_t* rel = mxb::json_ptr(json, "/data/relationships/filters/data"))
    {
        decltype(m_filters) new_filters;
        size_t idx;
        json_t* val;

        json_array_foreach(rel, idx, val)
        {
            json_t* name = json_object_get(val, CN_ID);

            if (json_is_string(name))
            {
                const char* filter_name = json_string_value(name);

                if (auto f = filter_find(filter_name))
                {
                    new_filters.emplace_back(f);
                    auto& sf = new_filters.back();
                    sf.session.reset(sf.instance->newSession(this, service));

                    if (!sf.session)
                    {
                        MXB_ERROR("Failed to create filter session for '%s'", sf.filter->name());
                        return false;
                    }
                }
                else
                {
                    MXB_ERROR("Not a valid filter: %s", filter_name);
                    return false;
                }
            }
            else
            {
                MXB_ERROR("Not a JSON string but a %s", mxb::json_type_to_string(name));
                return false;
            }
        }

        if (is_idle())
        {
            m_filters = std::move(new_filters);
            setup_routing_chain();
        }
        else
        {
            m_pending_filters = std::move(new_filters);
            m_rebuild_chain = true;
        }
    }

    return rval;
}

void Session::setup_routing_chain()
{
    mxs::Routable* chain_head = &m_routable;

    for (auto it = m_filters.rbegin(); it != m_filters.rend(); it++)
    {
        it->session->setDownstream(chain_head);
        it->down = chain_head;
        chain_head = it->session.get();
    }

    m_head = chain_head;

    mxs::Routable* chain_tail = &m_routable;

    for (auto it = m_filters.begin(); it != m_filters.end(); it++)
    {
        it->session->setUpstream(chain_tail);
        it->up = chain_tail;
        chain_tail = it->session.get();
    }

    m_tail = chain_tail;

    // TODO: The capabilities of these filters aren't taken into account
}

// static
void Session::foreach(std::function<void(Session*)> func)
{
    mxs::RoutingWorker::execute_concurrently(
        [func]() {
        for (auto kv : mxs::RoutingWorker::get_current()->session_registry())
        {
            func(static_cast<Session*>(kv.second));
        }
    });
}

// static
void Session::kill_all(SERVICE* service)
{
    Session::foreach(
        [service](Session* session) {
        if (session->service == service)
        {
            session->kill();
        }
    });
}

// static
void Session::kill_all(Listener* listener)
{
    Session::foreach(
        [listener](Session* session) {
        if (session->listener_data()->m_listener_name == listener->name())
        {
            session->kill();
        }
    });
}

const ListenerData* Session::listener_data() const
{
    return m_listener_data.get();
}

const mxs::ProtocolModule* Session::protocol() const
{
    return listener_data()->m_proto_module.get();
}

void Session::adjust_io_activity(time_t now) const
{
    int secs = now - m_last_io_activity;
    if (secs <= 0)
    {
        // Session is being frequently used, several updates during one second. The load values need not be
        // adjusted. If the value is negative, the clock has gone backwards and we just have to ignore this.
    }
    else
    {
        // TODO: Change this into two indexes.

        // There has been secs seconds during which the session has not been used.
        if (secs < N_LOAD)
        {
            // If secs is less than 30, then we need to move the values from the
            // beginning as many steps to the right.
            std::copy_backward(m_io_activity.begin(), m_io_activity.end() - secs, m_io_activity.end());
        }

        // And fill from the beginning with zeros. If secs >= 30, the whole
        // array will be zeroed.
        std::fill(m_io_activity.begin(), m_io_activity.begin() + std::min(secs, N_LOAD), 0);
    }
}

void Session::book_io_activity()
{
    time_t now = time(nullptr);
    adjust_io_activity(now);

    ++m_io_activity[0];

    m_last_io_activity = now;
}

int Session::io_activity() const
{
    adjust_io_activity(time(nullptr));

    return std::accumulate(m_io_activity.begin(), m_io_activity.end(), 0);
}

namespace
{

bool enable_events(const std::vector<DCB*>& dcbs)
{
    bool enabled = true;

    for (DCB* pDcb : dcbs)
    {
        if (!pDcb->enable_events())
        {
            MXB_ERROR("Could not re-enable epoll events, session will be terminated.");
            enabled = false;
            break;
        }
    }

    return enabled;
}
}

bool Session::move_to(RoutingWorker* pTo)
{
    mxs::RoutingWorker* pFrom = RoutingWorker::get_current();
    mxb_assert(m_worker == pFrom);
    // TODO: Change to MXB_INFO when everything is ready.
    MXB_NOTICE("Moving session from %d to %d.", pFrom->id(), pTo->id());

    suspend_dcalls();
    set_worker(nullptr);

    std::vector<DCB*> to_be_enabled;

    DCB* pDcb = m_client_conn->dcb();

    if (pDcb->is_polling())
    {
        pDcb->disable_events();
        to_be_enabled.push_back(pDcb);
    }
    pDcb->set_owner(nullptr);
    pDcb->set_manager(nullptr);

    if (m_idle_pool_call_id != mxb::Worker::NO_CALL)
    {
        cancel_dcall(m_idle_pool_call_id);
    }

    for (mxs::BackendConnection* backend_conn : m_backends_conns)
    {
        pDcb = backend_conn->dcb();
        if (pDcb->is_polling())
        {
            pDcb->disable_events();
            to_be_enabled.push_back(pDcb);
        }
        pDcb->set_owner(nullptr);
        pDcb->set_manager(nullptr);
    }

    pFrom->session_registry().remove(id());

    m_worker = pTo;     // Set before the move-operation, see DelayedRoutingTask.

    auto receive_session = [this, pFrom, pTo, to_be_enabled]() {
        pTo->session_registry().add(this);

        m_client_conn->dcb()->set_owner(pTo);
        m_client_conn->dcb()->set_manager(pTo);

        for (mxs::BackendConnection* pBackend_conn : m_backends_conns)
        {
            pBackend_conn->dcb()->set_owner(pTo);
            pBackend_conn->dcb()->set_manager(pTo);
        }

        if (enable_events(to_be_enabled))
        {
            if (m_can_pool_backends)
            {
                // Schedule another check.
                set_can_pool_backends(true);
            }
        }
        else
        {
            kill();
        }

        set_worker(pTo);
        resume_dcalls();

        MXB_NOTICE("Moved session from %d to %d.", pFrom->id(), pTo->id());
    };
    bool posted = pTo->execute(receive_session, mxb::Worker::EXECUTE_QUEUED);

    if (!posted)
    {
        MXB_ERROR("Could not move session from worker %d to worker %d.",
                  pFrom->id(), pTo->id());

        m_worker = pFrom;

        m_client_conn->dcb()->set_owner(pFrom);
        m_client_conn->dcb()->set_manager(pFrom);

        for (mxs::BackendConnection* pBackend_conn : m_backends_conns)
        {
            pBackend_conn->dcb()->set_owner(pFrom);
            pBackend_conn->dcb()->set_manager(pFrom);
        }

        pFrom->session_registry().add(this);

        if (!enable_events(to_be_enabled))
        {
            MXB_ERROR("Could not re-enable epoll events, session will be terminated.");
            kill();
        }

        set_worker(pFrom);
        resume_dcalls();
    }

    return posted;
}

bool Session::is_movable() const
{
    if (m_client_conn && !m_client_conn->is_movable())
    {
        return false;
    }

    for (auto backend_conn : m_backends_conns)
    {
        if (!backend_conn->is_movable())
        {
            return false;
        }
    }

    // Do not move a session which may be waiting for a connection.
    return !idle_pooling_enabled();
}

void Session::notify_userdata_change()
{
    for (auto* subscriber : m_event_subscribers)
    {
        subscriber->userdata_changed();
    }
}

void Session::add_userdata_subscriber(MXS_SESSION::EventSubscriber* obj)
{
    mxb_assert(m_event_subscribers.count(obj) == 0);
    m_event_subscribers.insert(obj);
}

void Session::remove_userdata_subscriber(MXS_SESSION::EventSubscriber* obj)
{
    mxb_assert(m_event_subscribers.count(obj) == 1);
    m_event_subscribers.erase(obj);
}

bool Session::pool_backends_cb(mxb::Worker::Callable::Action action)
{
    // This should only be called by the delayed call mechanism.
    bool call_again = true;
    if (action == Worker::Callable::EXECUTE)
    {
        MXS_SESSION::Scope scope(this);
        // Session has been idle for long enough, check that the connections have not had
        // any activity.
        auto* client = client_dcb;
        if (client->state() == DCB::State::POLLING)
        {
            const auto& backends = backend_connections();
            size_t n_pooled = 0;

            // Pooling modifies the backends-vector. Use a temporary array.
            size_t n_backends = backends.size();
            std::vector<ServerEndpoint*> poolable_eps;

            for (auto& backend : backends)
            {
                if (backend->established() && backend->is_idle())
                {
                    auto pEp = static_cast<ServerEndpoint*>(backend->upstream());
                    if (m_worker->conn_to_server_needed(pEp->server()))
                    {
                        poolable_eps.push_back(pEp);
                    }
                }
            }

            for (auto* pEp : poolable_eps)
            {
                if (pEp->try_to_pool())
                {
                    n_pooled++;
                }
                // TODO: If pooling failed, increase time until next check to reduce rate of
                // pointless pooling attempts.
            }
            if (n_pooled == n_backends)
            {
                // TODO: Think if there is some corner case where a connection is
                // reattached to a session but clientReply is not called.
                call_again = false;
            }
        }

        if (!call_again)
        {
            // Need to remove this manually as cancel-mode is not called.
            m_idle_pool_call_id = mxb::Worker::NO_CALL;
        }
        else if (m_pooling_time < 1s)
        {
            // Returning true means the delayed call will run again after 'm_pooling_time'.
            // This is ok if the time is several seconds, as some connections may not yet have
            // been in a poolable state. This is not so ok if the time is very short. Enforce
            // a minimum delay.

            // TODO: Nicer if delayed call could modify its own timing.
            call_again = false;
            m_idle_pool_call_id = dcall(1000ms, &Session::pool_backends_cb, this);
        }
    }
    else
    {
        m_idle_pool_call_id = mxb::Worker::NO_CALL;
    }
    return call_again;
}

bool Session::idle_pooling_enabled() const
{
    return m_pooling_time >= 0ms;
}

std::chrono::seconds Session::multiplex_timeout() const
{
    return m_multiplex_timeout;
}

MXS_SESSION::EventSubscriber::EventSubscriber(MXS_SESSION* session)
    : m_session(session)
{
    m_session->add_userdata_subscriber(this);
}

MXS_SESSION::EventSubscriber::~EventSubscriber()
{
    m_session->remove_userdata_subscriber(this);
}

bool MXS_SESSION::log_is_enabled(int level) const
{
    return m_log_level & (1 << level) || service->log_is_enabled(level);
}

void MXS_SESSION::set_host(string&& host)
{
    m_host = std::move(host);
}

namespace maxscale
{
void unexpected_situation(const char* msg)
{
    if (MXS_SESSION* ses = session_get_current())
    {
        if (this_unit.session_trace)
        {
            ses->dump_session_log();
        }
        else
        {
            MXB_WARNING("MaxScale has encountered an unexpected situation: %s. Add 'session_trace=200' "
                        "under the [maxscale] section to enable session level tracing to make the "
                        "debugging of this problem easier.", msg);
        }
    }
}
}<|MERGE_RESOLUTION|>--- conflicted
+++ resolved
@@ -671,18 +671,12 @@
 void Session::delay_routing(mxs::Routable* down, GWBUF&& buffer, std::chrono::milliseconds delay,
                             std::function<bool(GWBUF &&)>&& fn)
 {
-<<<<<<< HEAD
     auto sbuf = std::make_shared<GWBUF>(std::move(buffer));
-    auto cb = [this, fn, sbuf = std::move(sbuf), ep = &down->endpoint()]
+    std::weak_ptr<mxs::Routable> weak_ref = down->shared_from_this();
+    auto cb = [this, fn, sbuf = std::move(sbuf), weak_ref]
         (mxb::Worker::Callable::Action action){
-        if (action == mxb::Worker::Callable::EXECUTE && ep->is_open())
-=======
-    auto session = this;
-    std::weak_ptr<mxs::Routable> weak_ref = down->shared_from_this();
-    auto cb = [session, fn, buffer, weak_ref](mxb::Worker::Callable::Action action){
         auto ref = weak_ref.lock();
         if (action == mxb::Worker::Callable::EXECUTE && ref)
->>>>>>> 36c42a23
         {
             MXS_SESSION::Scope scope(this);
             mxb_assert(state() == MXS_SESSION::State::STARTED);
