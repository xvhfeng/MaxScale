/*
 * Copyright (c) 2016 MariaDB Corporation Ab
 * Copyright (c) 2023 MariaDB plc, Finnish Branch
 *
 * Use of this software is governed by the Business Source License included
 * in the LICENSE.TXT file and at www.mariadb.com/bsl11.
 *
 * Change Date: 2026-12-27
 *
 * On the date above, in accordance with the Business Source License, use
 * of this software will be governed by version 2 or later of the General
 * Public License.
 */

/**
 * @file session.c  - A representation of the session within the gateway.
 */
#include <maxscale/session.hh>

#include <inttypes.h>
#include <stdio.h>
#include <stdlib.h>
#include <unistd.h>
#include <string.h>
#include <errno.h>
#include <algorithm>
#include <string>
#include <sstream>
#include <utility>

#include <maxbase/atomic.hh>
#include <maxbase/host.hh>
#include <maxbase/alloc.h>
#include <maxscale/clock.h>
#include <maxscale/cn_strings.hh>
#include <maxscale/dcb.hh>
#include <maxscale/housekeeper.h>
#include <maxscale/json_api.hh>
#include <maxscale/listener.hh>
#include <maxscale/modutil.hh>
#include <maxscale/poll.hh>
#include <maxscale/router.hh>
#include <maxscale/routingworker.hh>
#include <maxscale/service.hh>
#include <maxscale/utils.h>
#include <maxscale/protocol/mariadb/mysql.hh>

#include "internal/dcb.hh"
#include "internal/filter.hh"
#include "internal/session.hh"
#include "internal/server.hh"
#include "internal/service.hh"
#include "internal/listener.hh"

using std::string;
using std::stringstream;
using maxbase::Worker;
using namespace maxscale;

namespace
{

struct
{
    /* Global session id counter. Must be updated atomically. Value 0 is reserved for
     *  dummy/unused sessions.
     */
    uint64_t                  next_session_id;
    uint32_t                  retain_last_statements;
    session_dump_statements_t dump_statements;
    uint32_t                  session_trace;
} this_unit =
{
    1,
    0,
    SESSION_DUMP_STATEMENTS_NEVER,
    0
};

struct ThisThread
{
    MXS_SESSION* session = nullptr;
};

thread_local ThisThread this_thread;
}

// static
const int Session::N_LOAD;

MXS_SESSION::MXS_SESSION(const std::string& host, SERVICE* service)
    : m_state(MXS_SESSION::State::CREATED)
    , m_id(session_get_next_id())
    , m_worker(mxs::RoutingWorker::get_current())
    , m_host(host)
    , m_capabilities(service->capabilities() | RCAP_TYPE_REQUEST_TRACKING)
    , client_dcb(nullptr)
    , stats{time(0)}
    , service(service)
    , refcount(1)
    , response{}
    , close_reason(SESSION_CLOSE_NONE)
{
    mxs::RoutingWorker::get_current()->register_session(this);
}

MXS_SESSION::~MXS_SESSION()
{
    mxs::RoutingWorker::get_current()->deregister_session(m_id);
}

void MXS_SESSION::kill(GWBUF* error)
{
    if (!m_killed && (m_state == State::CREATED || m_state == State::STARTED))
    {
        mxb_assert(client_connection()->dcb()->is_open());
        m_killed = true;
        close_reason = SESSION_CLOSE_HANDLEERROR_FAILED;

        // Call the protocol kill function before changing the session state
        client_connection()->kill();

        if (m_state == State::STARTED)
        {
            // This signals the rest of the system that the session has started the shutdown procedure.
            // Currently it mainly affects debug assertions inside the protocol code.
            m_state = State::STOPPING;
        }

        if (error)
        {
            // Write the error to the client before closing the DCB
            client_connection()->write(error);
        }

        ClientDCB::close(client_dcb);
    }
    else
    {
        gwbuf_free(error);
    }
}

MXS_SESSION::ProtocolData* MXS_SESSION::protocol_data() const
{
    return m_protocol_data.get();
}

void MXS_SESSION::set_protocol_data(std::unique_ptr<ProtocolData> new_data)
{
    m_protocol_data = std::move(new_data);
}

void Session::link_backend_connection(mxs::BackendConnection* conn)
{
    auto dcb = conn->dcb();
    mxb_assert(dcb->owner == m_client_conn->dcb()->owner);
    mxb_assert(dcb->role() == DCB::Role::BACKEND);

    mxb::atomic::add(&refcount, 1);
    add_backend_conn(conn);
}

void Session::unlink_backend_connection(mxs::BackendConnection* conn)
{
    remove_backend_conn(conn);
    session_put_ref(this);
}

/**
 * Deallocate the specified session
 *
 * @param session       The session to deallocate
 */
static void session_free(MXS_SESSION* session)
{
    MXS_INFO("Stopped %s client session [%" PRIu64 "]", session->service->name(), session->id());
    Service* service = static_cast<Service*>(session->service);

    delete static_cast<Session*>(session);
}

/**
 * Convert a session state to a string representation
 *
 * @param state         The session state
 * @return A string representation of the session state
 */
const char* session_state_to_string(MXS_SESSION::State state)
{
    switch (state)
    {
    case MXS_SESSION::State::CREATED:
        return "Session created";

    case MXS_SESSION::State::STARTED:
        return "Session started";

    case MXS_SESSION::State::STOPPING:
        return "Stopping session";

    case MXS_SESSION::State::FAILED:
        return "Session creation failed";

    case MXS_SESSION::State::FREE:
        return "Freed session";

    default:
        return "Invalid State";
    }
}

void Session::deliver_response()
{
    mxb_assert(response.buffer);

    // The reply will always be complete
    mxs::ReplyRoute route;
    mxs::Reply reply;
    response.up->clientReply(response.buffer, route, reply);

    response.up = NULL;
    response.buffer = NULL;

    // If some filter short-circuits the routing, then there will
    // be no response from a server and we need to ensure that
    // subsequent book-keeping targets the right statement.
    book_last_as_complete();

    mxb_assert(!response.up);
    mxb_assert(!response.buffer);
}

static bool ses_find_id(DCB* dcb, void* data)
{
    void** params = (void**)data;
    MXS_SESSION** ses = (MXS_SESSION**)params[0];
    uint64_t* id = (uint64_t*)params[1];
    bool rval = true;

    if (dcb->session()->id() == *id)
    {
        *ses = session_get_ref(dcb->session());
        rval = false;
    }

    return rval;
}

Session* session_get_by_id(uint64_t id)
{
    MXS_SESSION* session = NULL;
    void* params[] = {&session, &id};

    dcb_foreach(ses_find_id, params);

    return static_cast<Session*>(session);
}

MXS_SESSION* session_get_ref(MXS_SESSION* session)
{
    mxb::atomic::add(&session->refcount, 1);
    return session;
}

void session_put_ref(MXS_SESSION* session)
{
    if (session)
    {
        /** Remove one reference. If there are no references left, free session */
        if (mxb::atomic::add(&session->refcount, -1) == 1)
        {
            session_free(session);
        }
    }
}

uint64_t session_get_next_id()
{
    return mxb::atomic::add(&this_unit.next_session_id, 1, mxb::atomic::RELAXED);
}

json_t* Session::as_json_resource(const char* host, bool rdns) const
{
    const char CN_SESSIONS[] = "sessions";

    json_t* data = json_object();

    /** ID must be a string */
    stringstream ss;
    ss << id();

    /** ID and type */
    json_object_set_new(data, CN_ID, json_string(ss.str().c_str()));
    json_object_set_new(data, CN_TYPE, json_string(CN_SESSIONS));

    /** Relationships */
    json_t* rel = json_object();

    /** Service relationship (one-to-one) */
    std::string self = std::string(MXS_JSON_API_SESSIONS) + std::to_string(id()) + "/relationships/";
    json_t* services = mxs_json_relationship(host, self + "services", MXS_JSON_API_SERVICES);
    mxs_json_add_relation(services, service->name(), CN_SERVICES);
    json_object_set_new(rel, CN_SERVICES, services);

    if (!m_filters.empty())
    {
        json_t* filters = mxs_json_relationship(host, self + "filters", MXS_JSON_API_FILTERS);

        for (const auto& f : m_filters)
        {
            mxs_json_add_relation(filters, f.filter->name(), CN_FILTERS);
        }
        json_object_set_new(rel, CN_FILTERS, filters);
    }

    json_object_set_new(data, CN_RELATIONSHIPS, rel);

    /** Session attributes */
    json_t* attr = json_object();
    json_object_set_new(attr, "state", json_string(session_state_to_string(state())));

    if (!user().empty())
    {
        json_object_set_new(attr, CN_USER, json_string(user().c_str()));
    }

    string result_address;
    auto client_dcb = client_connection()->dcb();
    auto& remote = client_dcb->remote();
    if (rdns && !mxs::Config::get().skip_name_resolve.get())
    {
        maxbase::reverse_name_lookup(remote, &result_address);
    }
    else
    {
        result_address = remote;
    }

    json_object_set_new(attr, "remote", json_string(result_address.c_str()));
    json_object_set_new(attr, "port", json_integer(client_dcb->port()));

    struct tm result;
    char buf[60];

    asctime_r(localtime_r(&stats.connect, &result), buf);
    mxb::trim(buf);

    json_object_set_new(attr, "connected", json_string(buf));

    if (client_dcb->state() == DCB::State::POLLING)
    {
        json_object_set_new(attr, "idle", json_real(mxb::to_secs(client_dcb->idle_time())));
    }

    json_t* connection_arr = json_array();
    for (auto conn : backend_connections())
    {
        json_array_append_new(connection_arr, conn->diagnostics());
    }

    json_object_set_new(attr, "connections", connection_arr);
    json_object_set_new(attr, "client", client_connection()->diagnostics());

    json_t* queries = queries_as_json();
    json_object_set_new(attr, "queries", queries);

    json_t* log = log_as_json();
    json_object_set_new(attr, "log", log);

    json_t* params = json_object();
#ifdef SS_DEBUG
    json_object_set_new(params, "log_debug", json_boolean(log_is_enabled(LOG_DEBUG)));
#endif
    json_object_set_new(params, "log_info", json_boolean(log_is_enabled(LOG_INFO)));
    json_object_set_new(params, "log_notice", json_boolean(log_is_enabled(LOG_NOTICE)));
    json_object_set_new(params, "log_warning", json_boolean(log_is_enabled(LOG_WARNING)));
    json_object_set_new(params, "log_error", json_boolean(log_is_enabled(LOG_ERR)));
    json_object_set_new(attr, CN_PARAMETERS, params);

    json_object_set_new(data, CN_ATTRIBUTES, attr);
    json_object_set_new(data, CN_LINKS, mxs_json_self_link(host, CN_SESSIONS, ss.str().c_str()));

    return data;
}

bool Session::can_pool_backends() const
{
    return m_can_pool_backends;
}

void Session::set_can_pool_backends(bool value)
{
    if (value)
    {
        if (m_pooling_time >= 0ms)
        {
            // If pooling check was already scheduled, do nothing. This likely only happens when killing
            // an idle session.
            if (m_idle_pool_call_id == mxb::Worker::NO_CALL)
            {
                if (m_pooling_time > 0ms)
                {
                    m_idle_pool_call_id = m_worker->dcall(m_pooling_time, &Session::pool_backends_cb, this);
                }
                else
                {
                    auto func = [this]() {
                        pool_backends_cb(Worker::Call::action_t::EXECUTE);
                    };
                    m_worker->lcall(std::move(func));
                }
            }
        }
    }
    else if (m_idle_pool_call_id != mxb::Worker::NO_CALL)
    {
        m_worker->cancel_dcall(m_idle_pool_call_id);
    }

    m_can_pool_backends = value;
}

json_t* session_to_json(const MXS_SESSION* session, const char* host, bool rdns)
{
    stringstream ss;
    ss << MXS_JSON_API_SESSIONS << session->id();
    const Session* s = static_cast<const Session*>(session);
    return mxs_json_resource(host, ss.str().c_str(), s->as_json_resource(host, rdns));
}

struct SessionListData
{
    SessionListData(const char* host, bool rdns)
        : json(json_array())
        , host(host)
        , rdns(rdns)
    {
    }

    json_t*     json {nullptr};
    const char* host {nullptr};
    bool        rdns {false};
};

bool seslist_cb(DCB* dcb, void* data)
{
    if (dcb->role() == DCB::Role::CLIENT)
    {
        SessionListData* d = (SessionListData*)data;
        Session* session = static_cast<Session*>(dcb->session());
        json_array_append_new(d->json, session->as_json_resource(d->host, d->rdns));
    }

    return true;
}

json_t* session_list_to_json(const char* host, bool rdns)
{
    SessionListData data(host, rdns);
    dcb_foreach(seslist_cb, &data);
    return mxs_json_resource(host, MXS_JSON_API_SESSIONS, data.json);
}

MXS_SESSION* session_get_current()
{
    DCB* dcb = dcb_get_current();

    return dcb ? dcb->session() : this_thread.session;
}

uint64_t session_get_current_id()
{
    MXS_SESSION* session = session_get_current();

    return session ? session->id() : 0;
}

MXS_SESSION::Scope::Scope(MXS_SESSION* session)
    : m_prev(std::exchange(this_thread.session, session))
{
}

MXS_SESSION::Scope::~Scope()
{
    this_thread.session = m_prev;
}

void session_set_response(MXS_SESSION* session, SERVICE* service, mxs::Routable* up, GWBUF* buffer)
{
    // Valid arguments.
    mxb_assert(session && up && buffer);

    // Valid state. Only one filter may terminate the execution and exactly once.
    mxb_assert(!session->response.up && !session->response.buffer);

    session->response.up = up;
    session->response.buffer = buffer;
    session->response.service = service;
}

void session_set_retain_last_statements(uint32_t n)
{
    this_unit.retain_last_statements = n;
}

uint32_t session_get_retain_last_statements()
{
    return this_unit.retain_last_statements;
}

void session_set_dump_statements(session_dump_statements_t value)
{
    this_unit.dump_statements = value;
}

session_dump_statements_t session_get_dump_statements()
{
    return this_unit.dump_statements;
}

const char* session_get_dump_statements_str()
{
    switch (this_unit.dump_statements)
    {
    case SESSION_DUMP_STATEMENTS_NEVER:
        return "never";

    case SESSION_DUMP_STATEMENTS_ON_CLOSE:
        return "on_close";

    case SESSION_DUMP_STATEMENTS_ON_ERROR:
        return "on_error";

    default:
        mxb_assert(!true);
        return "unknown";
    }
}

<<<<<<< HEAD
=======
void session_retain_statement(MXS_SESSION* pSession, GWBUF* pBuffer)
{
    static_cast<Session*>(pSession)->retain_statement(pBuffer);
}

void session_book_server_response(MXS_SESSION* pSession, mxs::Target* pServer, bool final_response)
{
    static_cast<Session*>(pSession)->book_server_response(pServer, final_response);
}

void session_reset_server_bookkeeping(MXS_SESSION* pSession)
{
    static_cast<Session*>(pSession)->reset_server_bookkeeping();
}

void session_dump_statements(MXS_SESSION* session)
{
    Session* pSession = static_cast<Session*>(session);
    pSession->dump_statements();
}

>>>>>>> 2e321599
void session_set_session_trace(uint32_t value)
{
    this_unit.session_trace = value;
}

uint32_t session_get_session_trace()
{
    return this_unit.session_trace;
}

class DelayedRoutingTask
{
    DelayedRoutingTask(const DelayedRoutingTask&) = delete;
    DelayedRoutingTask& operator=(const DelayedRoutingTask&) = delete;

public:
    DelayedRoutingTask(MXS_SESSION* session, mxs::Routable* down, GWBUF* buffer)
        : m_session(session_get_ref(session))
        , m_down(down)
        , m_endpoint(down->endpoint())
        , m_buffer(buffer)
    {
    }

    ~DelayedRoutingTask()
    {
        session_put_ref(m_session);
        gwbuf_free(m_buffer);
    }

    enum Action
    {
        DISPOSE,
        RETAIN
    };

    Action execute()
    {
        MXS_SESSION::Scope scope(m_session);
        Action action = DISPOSE;

        if (m_session->state() == MXS_SESSION::State::STARTED && m_endpoint.is_open())
        {
            if (mxs::RoutingWorker::get_current() == m_session->worker())
            {
                MXS_SESSION::Scope scope(m_session);
                GWBUF* buffer = m_buffer;
                m_buffer = NULL;

                int rc = m_down->routeQuery(buffer);

                if (rc == 0)
                {
                    // Routing failed, send a hangup to the client.
                    m_session->client_connection()->dcb()->trigger_hangup_event();
                }
            }
            else
            {
                // Ok, so the session was moved during the delayed call. We need
                // to send the task to that worker.

                DelayedRoutingTask* task = this;

                m_session->worker()->execute([task]() {
                                                 if (task->execute() == DISPOSE)
                                                 {
                                                     delete task;
                                                 }
                                             }, mxb::Worker::EXECUTE_QUEUED);

                action = RETAIN;
            }
        }

        return action;
    }

private:
    MXS_SESSION*         m_session;
    mxs::Routable*       m_down;
    const mxs::Endpoint& m_endpoint;
    GWBUF*               m_buffer;
};

static bool delayed_routing_cb(Worker::Call::action_t action, DelayedRoutingTask* task)
{
    DelayedRoutingTask::Action next_step = DelayedRoutingTask::DISPOSE;

    if (action == Worker::Call::EXECUTE)
    {
        next_step = task->execute();
    }

    if (next_step == DelayedRoutingTask::DISPOSE)
    {
        delete task;
    }

    return false;
}

bool session_delay_routing(MXS_SESSION* session, mxs::Routable* down, GWBUF* buffer, int seconds)
{
    bool success = false;

    try
    {
        Worker* worker = Worker::get_current();
        mxb_assert(worker == session->client_connection()->dcb()->owner);
        std::unique_ptr<DelayedRoutingTask> task(new DelayedRoutingTask(session, down, buffer));

        // Delay the routing for at least a millisecond
        int32_t delay = 1 + seconds * 1000;
        worker->dcall(delay, delayed_routing_cb, task.release());

        success = true;
    }
    catch (std::bad_alloc&)
    {
        MXS_OOM();
    }

    return success;
}

const char* session_get_close_reason(const MXS_SESSION* session)
{
    switch (session->close_reason)
    {
    case SESSION_CLOSE_NONE:
        return "";

    case SESSION_CLOSE_TIMEOUT:
        return "Timed out by MaxScale";

    case SESSION_CLOSE_HANDLEERROR_FAILED:
        return "Router could not recover from connection errors";

    case SESSION_CLOSE_ROUTING_FAILED:
        return "Router could not route query";

    case SESSION_CLOSE_KILLED:
        return "Killed by another connection";

    case SESSION_CLOSE_TOO_MANY_CONNECTIONS:
        return "Too many connections";

    default:
        mxb_assert(!true);
        return "Internal error";
    }
}

Session::Session(std::shared_ptr<const ListenerData> listener_data,
                 const std::string& host)
    : MXS_SESSION(host, &listener_data->m_service)
    , m_down(static_cast<Service&>(listener_data->m_service).get_connection(this, this))
    , m_routable(this)
    , m_head(&m_routable)
    , m_tail(&m_routable)
    , m_listener_data(std::move(listener_data))
{
    const auto& svc_config = *service->config();
    if (svc_config.retain_last_statements != -1)        // Explicitly set for the service
    {
        m_retain_last_statements = svc_config.retain_last_statements;
    }
    else
    {
        m_retain_last_statements = this_unit.retain_last_statements;
    }

    // Connection sharing related settings are pinned at session creation. Service config changes only affect
    // new sessions.
    m_pooling_time = svc_config.idle_session_pool_time;
    m_multiplex_timeout = svc_config.multiplex_timeout;
}

Session::~Session()
{
    mxb_assert(refcount == 0);
    mxb_assert(!m_down->is_open());

    if (client_dcb)
    {
        delete client_dcb;
        client_dcb = NULL;
    }

    if (m_idle_pool_call_id != mxb::Worker::NO_CALL)
    {
        m_worker->cancel_dcall(m_idle_pool_call_id);
    }
    if (this_unit.dump_statements == SESSION_DUMP_STATEMENTS_ON_CLOSE)
    {
        dump_statements();
    }

    m_state = MXS_SESSION::State::FREE;
}

void Session::set_client_dcb(ClientDCB* dcb)
{
    mxb_assert(client_dcb == nullptr);
    client_dcb = dcb;
}

namespace
{

bool get_cmd_and_stmt(GWBUF* pBuffer, const char** ppCmd, char** ppStmt, int* pLen)
{
    *ppCmd = nullptr;
    *ppStmt = nullptr;
    *pLen = 0;

    bool deallocate = false;
    int len = gwbuf_length(pBuffer);

    if (len > MYSQL_HEADER_LEN)
    {
        uint8_t header[MYSQL_HEADER_LEN + 1];
        uint8_t* pHeader = NULL;

        if (gwbuf_link_length(pBuffer) > MYSQL_HEADER_LEN)
        {
            pHeader = GWBUF_DATA(pBuffer);
        }
        else
        {
            gwbuf_copy_data(pBuffer, 0, MYSQL_HEADER_LEN + 1, header);
            pHeader = header;
        }

        int cmd = MYSQL_GET_COMMAND(pHeader);

        *ppCmd = STRPACKETTYPE(cmd);

        if (cmd == MXS_COM_QUERY)
        {
            if (gwbuf_is_contiguous(pBuffer))
            {
                modutil_extract_SQL(pBuffer, ppStmt, pLen);
            }
            else
            {
                *ppStmt = modutil_get_SQL(pBuffer);
                *pLen = strlen(*ppStmt);
                deallocate = true;
            }
        }
    }

    return deallocate;
}
}

void Session::dump_statements() const
{
    if (m_retain_last_statements)
    {
        int n = m_last_queries.size();

        uint64_t current_id = session_get_current_id();

        if ((current_id != 0) && (current_id != id()))
        {
            MXS_WARNING("Current session is %lu, yet statements are dumped for %lu. "
                        "The session id in the subsequent dumped statements is the wrong one.",
                        current_id, id());
        }

        for (auto i = m_last_queries.rbegin(); i != m_last_queries.rend(); ++i)
        {
            const QueryInfo& info = *i;
            GWBUF* pBuffer = info.query().get();
            timespec ts = info.time_completed();
            struct tm* tm = localtime(&ts.tv_sec);
            char timestamp[20];
            strftime(timestamp, 20, "%Y-%m-%d %H:%M:%S", tm);

            const char* pCmd;
            char* pStmt;
            int len;
            bool deallocate = get_cmd_and_stmt(pBuffer, &pCmd, &pStmt, &len);

            if (pStmt)
            {
                if (current_id != 0)
                {
                    MXS_NOTICE("Stmt %d(%s): %.*s", n, timestamp, len, pStmt);
                }
                else
                {
                    // We are in a context where we do not have a current session, so we need to
                    // log the session id ourselves.

                    MXS_NOTICE("(%" PRIu64 ") Stmt %d(%s): %.*s", id(), n, timestamp, len, pStmt);
                }

                if (deallocate)
                {
                    MXB_FREE(pStmt);
                }
            }

            --n;
        }
    }
}

json_t* Session::queries_as_json() const
{
    json_t* pQueries = json_array();

    for (auto i = m_last_queries.rbegin(); i != m_last_queries.rend(); ++i)
    {
        const QueryInfo& info = *i;

        json_array_append_new(pQueries, info.as_json());
    }

    return pQueries;
}

json_t* Session::log_as_json() const
{
    json_t* pLog = json_array();

    for (const auto& i : m_log)
    {
        json_array_append_new(pLog, json_string(i.c_str()));
    }

    return pLog;
}

bool Session::add_variable(const char* name, session_variable_handler_t handler, void* context)
{
    bool added = false;

    static const char PREFIX[] = "@MAXSCALE.";

    if (strncasecmp(name, PREFIX, sizeof(PREFIX) - 1) == 0)
    {
        string key(name);

        std::transform(key.begin(), key.end(), key.begin(), tolower);

        if (m_variables.find(key) == m_variables.end())
        {
            SESSION_VARIABLE variable;
            variable.handler = handler;
            variable.context = context;

            m_variables.insert(std::make_pair(key, variable));
            added = true;
        }
        else
        {
            MXS_ERROR("Session variable '%s' has been added already.", name);
        }
    }
    else
    {
        MXS_ERROR("Session variable '%s' is not of the correct format.", name);
    }

    return added;
}

char* Session::set_variable_value(const char* name_begin,
                                  const char* name_end,
                                  const char* value_begin,
                                  const char* value_end)
{
    char* rv = NULL;

    string key(name_begin, name_end - name_begin);

    transform(key.begin(), key.end(), key.begin(), tolower);

    auto it = m_variables.find(key);

    if (it != m_variables.end())
    {
        rv = it->second.handler(it->second.context, key.c_str(), value_begin, value_end);
    }
    else
    {
        const char FORMAT[] = "Attempt to set unknown MaxScale user variable %.*s";

        int name_length = name_end - name_begin;
        int len = snprintf(NULL, 0, FORMAT, name_length, name_begin);

        rv = static_cast<char*>(MXB_MALLOC(len + 1));

        if (rv)
        {
            sprintf(rv, FORMAT, name_length, name_begin);
        }

        MXS_WARNING(FORMAT, name_length, name_begin);
    }

    return rv;
}

bool Session::remove_variable(const char* name, void** context)
{
    bool removed = false;
    string key(name);

    transform(key.begin(), key.end(), key.begin(), toupper);
    auto it = m_variables.find(key);

    if (it != m_variables.end())
    {
        if (context)
        {
            *context = it->second.context;
        }

        m_variables.erase(it);
        removed = true;
    }

    return removed;
}

void Session::retain_statement(GWBUF* pBuffer)
{
    if (m_retain_last_statements)
    {
        mxb_assert(m_last_queries.size() <= m_retain_last_statements);

        std::shared_ptr<GWBUF> sBuffer(gwbuf_clone(pBuffer), std::default_delete<GWBUF>());

        m_last_queries.push_front(QueryInfo(sBuffer));

        if (m_last_queries.size() > m_retain_last_statements)
        {
            m_last_queries.pop_back();
        }

        if (m_last_queries.size() == 1)
        {
            mxb_assert(m_current_query == -1);
            m_current_query = 0;
        }
        else
        {
            // If requests are streamed, without the response being waited for,
            // then this may cause the index to grow past the length of the array.
            // That's ok and is dealt with in book_server_response() and friends.
            ++m_current_query;
            mxb_assert(m_current_query >= 0);
        }
    }
}

void Session::book_server_response(mxs::Target* pTarget, bool final_response)
{
    if (m_retain_last_statements && !m_last_queries.empty())
    {
        bool found = false;
        for (SERVER* s : static_cast<Service*>(this->service)->reachable_servers())
        {
            if (static_cast<mxs::Target*>(s) == pTarget)
            {
                found = true;
                break;
            }
        }

        if (!found)
        {
            // Not a server
            return;
        }

        SERVER* pServer = static_cast<SERVER*>(pTarget);

        mxb_assert(m_current_query >= 0);

        if (m_current_query < 0)
        {
            MXS_ALERT("Internal logic error, disabling retain_last_statements.");
            m_retain_last_statements = 0;
            return;
        }

        // If enough queries have been sent by the client, without it waiting
        // for the responses, then at this point it may be so that the query
        // object has been popped from the size limited queue. That's apparent
        // by the index pointing past the end of the queue. In that case
        // we simply ignore the result.
        if (m_current_query < static_cast<int>(m_last_queries.size()))
        {
            auto i = m_last_queries.begin() + m_current_query;
            QueryInfo& info = *i;

            mxb_assert(!info.complete());

            info.book_server_response(pServer, final_response);
        }

        if (final_response)
        {
            // In case what is described in the comment above has occurred,
            // this will eventually take the index back into the queue.
            --m_current_query;
            mxb_assert(m_current_query >= -1);
        }
    }
}

void Session::book_last_as_complete()
{
    if (m_retain_last_statements && !m_last_queries.empty())
    {
        mxb_assert(m_current_query >= 0);
        // See comment in book_server_response().
        if (m_current_query < static_cast<int>(m_last_queries.size()))
        {
            auto i = m_last_queries.begin() + m_current_query;
            QueryInfo& info = *i;

            info.book_as_complete();
        }
    }
}

void Session::reset_server_bookkeeping()
{
    if (m_retain_last_statements && !m_last_queries.empty())
    {
        mxb_assert(m_current_query >= 0);
        // See comment in book_server_response().
        if (m_current_query < static_cast<int>(m_last_queries.size()))
        {
            auto i = m_last_queries.begin() + m_current_query;
            QueryInfo& info = *i;
            info.reset_server_bookkeeping();
        }
    }
}

Session::QueryInfo::QueryInfo(const std::shared_ptr<GWBUF>& sQuery)
    : m_sQuery(sQuery)
{
    clock_gettime(CLOCK_REALTIME_COARSE, &m_received);
    m_completed.tv_sec = 0;
    m_completed.tv_nsec = 0;
}

namespace
{

static const char ISO_TEMPLATE[] = "2018-11-05T16:47:49.123";
static const int ISO_TIME_LEN = sizeof(ISO_TEMPLATE) - 1;

void timespec_to_iso(char* zIso, const timespec& ts)
{
    tm tm;
    localtime_r(&ts.tv_sec, &tm);

    size_t i = strftime(zIso, ISO_TIME_LEN + 1, "%G-%m-%dT%H:%M:%S", &tm);
    mxb_assert(i == 19);
    long int ms = ts.tv_nsec / 1000000;
    i = sprintf(zIso + i, ".%03ld", ts.tv_nsec / 1000000);
    mxb_assert(i == 4);
}
}

json_t* Session::QueryInfo::as_json() const
{
    json_t* pQuery = json_object();

    const char* pCmd;
    char* pStmt;
    int len;
    bool deallocate = get_cmd_and_stmt(m_sQuery.get(), &pCmd, &pStmt, &len);

    if (pCmd)
    {
        json_object_set_new(pQuery, "command", json_string(pCmd));
    }

    if (pStmt)
    {
        json_object_set_new(pQuery, "statement", json_stringn(pStmt, len));

        if (deallocate)
        {
            MXB_FREE(pStmt);
        }
    }

    char iso_time[ISO_TIME_LEN + 1];

    timespec_to_iso(iso_time, m_received);
    json_object_set_new(pQuery, "received", json_stringn(iso_time, ISO_TIME_LEN));

    if (m_complete)
    {
        timespec_to_iso(iso_time, m_completed);
        json_object_set_new(pQuery, "completed", json_stringn(iso_time, ISO_TIME_LEN));
    }

    json_t* pResponses = json_array();

    for (auto& info : m_server_infos)
    {
        json_t* pResponse = json_object();

        // Calculate and report in milliseconds.
        long int received = m_received.tv_sec * 1000 + m_received.tv_nsec / 1000000;
        long int processed = info.processed.tv_sec * 1000 + info.processed.tv_nsec / 1000000;
        mxb_assert(processed >= received);

        long int duration = processed - received;

        json_object_set_new(pResponse, "server", json_string(info.pServer->name()));
        json_object_set_new(pResponse, "duration", json_integer(duration));

        json_array_append_new(pResponses, pResponse);
    }

    json_object_set_new(pQuery, "responses", pResponses);

    return pQuery;
}

void Session::QueryInfo::book_server_response(SERVER* pServer, bool final_response)
{
    // If the information has been completed, no more information may be provided.
    mxb_assert(!m_complete);
    // A particular server may be reported only exactly once.
    mxb_assert(find_if(m_server_infos.begin(), m_server_infos.end(), [pServer](const ServerInfo& info) {
                           return info.pServer == pServer;
                       }) == m_server_infos.end());

    timespec now;
    clock_gettime(CLOCK_REALTIME_COARSE, &now);

    m_server_infos.push_back(ServerInfo {pServer, now});

    m_complete = final_response;

    if (m_complete)
    {
        m_completed = now;
    }
}

void Session::QueryInfo::book_as_complete()
{
    timespec now;
    clock_gettime(CLOCK_REALTIME_COARSE, &m_completed);
    m_complete = true;
}

void Session::QueryInfo::reset_server_bookkeeping()
{
    m_server_infos.clear();
    m_completed.tv_sec = 0;
    m_completed.tv_nsec = 0;
    m_complete = false;
}

bool Session::start()
{
    bool rval = false;

    if (m_down->connect())
    {
        rval = true;
        m_state = MXS_SESSION::State::STARTED;

        MXS_INFO("Started %s client session [%" PRIu64 "] for '%s' from %s",
                 service->name(), id(),
                 !m_user.empty() ? m_user.c_str() : "<no user>",
                 m_client_conn->dcb()->remote().c_str());
    }

    return rval;
}

void Session::close()
{
    m_state = State::STOPPING;
    m_down->close();
}

void Session::append_session_log(const std::string& log)
{
    m_log.push_front(log);

    if (m_log.size() >= this_unit.session_trace)
    {
        m_log.pop_back();
    }
}

void Session::dump_session_log()
{
    if (!(m_log.empty()))
    {
        std::string log;

        for (const auto& s : m_log)
        {
            log += s;
        }

        MXS_NOTICE("Session log for session (%" PRIu64 "): \n%s ", id(), log.c_str());
    }
}

bool Session::routeQuery(GWBUF* buffer)
{
    if (m_rebuild_chain
        && std::all_of(m_backends_conns.begin(), m_backends_conns.end(),
                       std::mem_fn(&mxs::BackendConnection::is_idle)))
    {
        m_filters = std::move(m_pending_filters);
        m_rebuild_chain = false;
        setup_routing_chain();
    }

    auto rv = m_head->routeQuery(buffer);

    if (response.buffer)
    {
        // Something interrupted the routing and queued a response
        deliver_response();
    }

    return rv;
}

bool Session::clientReply(GWBUF* buffer, mxs::ReplyRoute& down, const mxs::Reply& reply)
{
    return m_tail->clientReply(buffer, down, reply);
}

bool Session::handleError(mxs::ErrorType type, GWBUF* error, Endpoint* down, const mxs::Reply& reply)
{
    kill(gwbuf_clone(error));
    return false;
}

mxs::ClientConnection* Session::client_connection()
{
    return m_client_conn;
}

const mxs::ClientConnection* Session::client_connection() const
{
    return m_client_conn;
}

void Session::set_client_connection(mxs::ClientConnection* client_conn)
{
    m_client_conn = client_conn;
}

void Session::add_backend_conn(mxs::BackendConnection* conn)
{
    mxb_assert(std::find(m_backends_conns.begin(), m_backends_conns.end(), conn) == m_backends_conns.end());
    m_backends_conns.push_back(conn);
}

void Session::remove_backend_conn(mxs::BackendConnection* conn)
{
    auto iter = std::find(m_backends_conns.begin(), m_backends_conns.end(), conn);
    mxb_assert(iter != m_backends_conns.end());
    m_backends_conns.erase(iter);
}

mxs::BackendConnection*
Session::create_backend_connection(Server* server, BackendDCB::Manager* manager, mxs::Component* upstream)
{
    std::unique_ptr<BackendConnection> conn;
    auto proto_module = m_listener_data->m_proto_module.get();
    if (proto_module->capabilities() & mxs::ProtocolModule::CAP_BACKEND)
    {
        conn = proto_module->create_backend_protocol(this, server, upstream);
        if (!conn)
        {
            MXS_ERROR("Failed to create protocol session for backend DCB.");
        }
    }
    else
    {
        MXB_ERROR("Protocol '%s' does not support backend connections.", proto_module->name().c_str());
    }

    BackendDCB* dcb = nullptr;
    mxs::BackendConnection* ret = nullptr;
    if (conn)
    {
        dcb = BackendDCB::connect(server, this, manager);
        if (dcb)
        {
            conn->set_dcb(dcb);
            auto pConn = conn.get();
            link_backend_connection(pConn);
            dcb->set_connection(std::move(conn));
            dcb->reset(this);

            if (dcb->enable_events())
            {
                // The DCB is now connected and added to epoll set. Authentication is done after the EPOLLOUT
                // event that is triggered once the connection is established.
                ret = dcb->protocol();
            }
            else
            {
                unlink_backend_connection(pConn);
                DCB::destroy(dcb);
                dcb = nullptr;
            }
        }
    }
    return ret;
}

void Session::tick(int64_t idle)
{
    m_client_conn->tick(std::chrono::seconds(idle));

    const auto& svc_config = *service->config();
    if (auto timeout = svc_config.conn_idle_timeout.count())
    {
        if (idle > timeout && is_idle())
        {
            MXS_WARNING("Timing out %s, idle for %ld seconds", user_and_host().c_str(), idle);
            close_reason = SESSION_CLOSE_TIMEOUT;
            kill();
        }
    }

    if (auto net_timeout = svc_config.net_write_timeout.count())
    {
        if (idle > net_timeout && client_dcb->writeq_len() > 0)
        {
            MXS_WARNING("Network write timed out for %s.", user_and_host().c_str());
            close_reason = SESSION_CLOSE_TIMEOUT;
            kill();
        }
    }

    if (auto interval = svc_config.connection_keepalive.count())
    {
        if (client_connection()->dcb()->seconds_idle() < interval || !client_connection()->is_idle())
        {
            for (const auto& a : backend_connections())
            {
                if (a->dcb()->seconds_idle() > interval && a->is_idle())
                {
                    a->ping();
                }
            }
        }
    }

    if (m_ttl && MXS_CLOCK_TO_SEC(mxs_clock() - m_ttl_start) > m_ttl)
    {
        MXS_WARNING("Killing session %lu, session TTL exceeded.", id());
        kill();
    }
}

void Session::set_ttl(int64_t ttl)
{
    m_ttl = ttl;
    m_ttl_start = mxs_clock();
}

bool Session::is_idle() const
{
    return m_client_conn->is_idle()
           && std::all_of(m_backends_conns.begin(), m_backends_conns.end(),
                          std::mem_fn(&mxs::BackendConnection::is_idle));
}

void Session::update_log_level(json_t* param, const char* key, int level)
{
    if (json_t* log_level = json_object_get(param, key))
    {
        if (json_is_boolean(log_level))
        {
            if (json_boolean_value(log_level))
            {
                m_log_level |= (1 << level);
            }
            else
            {
                m_log_level &= ~(1 << level);
            }
        }
    }
}

bool Session::update(json_t* json)
{
    bool rval = true;

    if (json_t* param = mxs_json_pointer(json, MXS_JSON_PTR_PARAMETERS))
    {
#ifdef SS_DEBUG
        update_log_level(param, "log_debug", LOG_DEBUG);
#endif
        update_log_level(param, "log_info", LOG_INFO);
        update_log_level(param, "log_notice", LOG_NOTICE);
        update_log_level(param, "log_warning", LOG_WARNING);
        update_log_level(param, "log_error", LOG_ERR);
    }

    if (json_t* rel = mxs_json_pointer(json, "/data/relationships/filters/data"))
    {
        decltype(m_filters) new_filters;
        size_t idx;
        json_t* val;

        json_array_foreach(rel, idx, val)
        {
            json_t* name = json_object_get(val, CN_ID);

            if (json_is_string(name))
            {
                const char* filter_name = json_string_value(name);

                if (auto f = filter_find(filter_name))
                {
                    new_filters.emplace_back(f);
                    auto& sf = new_filters.back();
                    sf.session.reset(sf.instance->newSession(this, service));

                    if (!sf.session)
                    {
                        MXS_ERROR("Failed to create filter session for '%s'", sf.filter->name());
                        return false;
                    }
                }
                else
                {
                    MXS_ERROR("Not a valid filter: %s", filter_name);
                    return false;
                }
            }
            else
            {
                MXS_ERROR("Not a JSON string but a %s", mxb::json_type_to_string(name));
                return false;
            }
        }

        if (is_idle())
        {
            m_filters = std::move(new_filters);
            setup_routing_chain();
        }
        else
        {
            m_pending_filters = std::move(new_filters);
            m_rebuild_chain = true;
        }
    }

    return rval;
}

void Session::setup_routing_chain()
{
    mxs::Routable* chain_head = &m_routable;

    for (auto it = m_filters.rbegin(); it != m_filters.rend(); it++)
    {
        it->session->setDownstream(chain_head);
        it->down = chain_head;
        chain_head = it->session.get();
    }

    m_head = chain_head;

    mxs::Routable* chain_tail = &m_routable;

    for (auto it = m_filters.begin(); it != m_filters.end(); it++)
    {
        it->session->setUpstream(chain_tail);
        it->up = chain_tail;
        chain_tail = it->session.get();
    }

    m_tail = chain_tail;

    // TODO: The capabilities of these filters aren't taken into account
}

// static
void Session::foreach(std::function<void(Session*)> func)
{
    mxs::RoutingWorker::execute_concurrently(
        [func]() {
            for (auto kv : mxs::RoutingWorker::get_current()->session_registry())
            {
                func(static_cast<Session*>(kv.second));
            }
        });
}

// static
void Session::kill_all(SERVICE* service)
{
    Session::foreach(
        [service](Session* session) {
            if (session->service == service)
            {
                session->kill();
            }
        });
}

// static
void Session::kill_all(Listener* listener)
{
    Session::foreach(
        [listener](Session* session) {
            if (session->listener_data()->m_listener_name == listener->name())
            {
                session->kill();
            }
        });
}

const ListenerData* Session::listener_data()
{
    return m_listener_data.get();
}

void Session::adjust_io_activity(time_t now) const
{
    int secs = now - m_last_io_activity;
    if (secs <= 0)
    {
        // Session is being frequently used, several updates during one second. The load values need not be
        // adjusted. If the value is negative, the clock has gone backwards and we just have to ignore this.
    }
    else
    {
        // TODO: Change this into two indexes.

        // There has been secs seconds during which the session has not been used.
        if (secs < N_LOAD)
        {
            // If secs is less than 30, then we need to move the values from the
            // beginning as many steps to the right.
            std::copy_backward(m_io_activity.begin(), m_io_activity.end() - secs, m_io_activity.end());
        }

        // And fill from the beginning with zeros. If secs >= 30, the whole
        // array will be zeroed.
        std::fill(m_io_activity.begin(), m_io_activity.begin() + std::min(secs, N_LOAD), 0);
    }
}

void Session::book_io_activity()
{
    time_t now = time(nullptr);
    adjust_io_activity(now);

    ++m_io_activity[0];

    m_last_io_activity = now;
}

int Session::io_activity() const
{
    adjust_io_activity(time(nullptr));

    return std::accumulate(m_io_activity.begin(), m_io_activity.end(), 0);
}

namespace
{

bool enable_events(const std::vector<DCB*>& dcbs)
{
    bool enabled = true;

    for (DCB* pDcb : dcbs)
    {
        if (!pDcb->enable_events())
        {
            MXS_ERROR("Could not re-enable epoll events, session will be terminated.");
            enabled = false;
            break;
        }
    }

    return enabled;
}
}

bool Session::move_to(RoutingWorker* pTo)
{
    mxs::RoutingWorker* pFrom = RoutingWorker::get_current();
    mxb_assert(m_worker == pFrom);
    // TODO: Change to MXS_INFO when everything is ready.
    MXS_NOTICE("Moving session from %d to %d.", pFrom->id(), pTo->id());

    std::vector<DCB*> to_be_enabled;

    DCB* pDcb = m_client_conn->dcb();

    if (pDcb->is_polling())
    {
        pDcb->disable_events();
        to_be_enabled.push_back(pDcb);
    }
    pDcb->set_owner(nullptr);
    pDcb->set_manager(nullptr);

    if (m_idle_pool_call_id != mxb::Worker::NO_CALL)
    {
        m_worker->cancel_dcall(m_idle_pool_call_id);
    }

    for (mxs::BackendConnection* backend_conn : m_backends_conns)
    {
        pDcb = backend_conn->dcb();
        if (pDcb->is_polling())
        {
            pDcb->disable_events();
            to_be_enabled.push_back(pDcb);
        }
        pDcb->set_owner(nullptr);
        pDcb->set_manager(nullptr);
    }

    pFrom->session_registry().remove(id());

    m_worker = pTo;     // Set before the move-operation, see DelayedRoutingTask.

    auto receive_session = [this, pFrom, pTo, to_be_enabled]() {
            pTo->session_registry().add(this);

            m_client_conn->dcb()->set_owner(pTo);
            m_client_conn->dcb()->set_manager(pTo);

            for (mxs::BackendConnection* pBackend_conn : m_backends_conns)
            {
                pBackend_conn->dcb()->set_owner(pTo);
                pBackend_conn->dcb()->set_manager(pTo);
            }

            if (enable_events(to_be_enabled))
            {
                if (m_can_pool_backends)
                {
                    // Schedule another check.
                    set_can_pool_backends(true);
                }
            }
            else
            {
                kill();
            }

            MXS_NOTICE("Moved session from %d to %d.", pFrom->id(), pTo->id());
        };
    bool posted = pTo->execute(receive_session, mxb::Worker::EXECUTE_QUEUED);

    if (!posted)
    {
        MXS_ERROR("Could not move session from worker %d to worker %d.",
                  pFrom->id(), pTo->id());

        m_worker = pFrom;

        m_client_conn->dcb()->set_owner(pFrom);
        m_client_conn->dcb()->set_manager(pFrom);

        for (mxs::BackendConnection* pBackend_conn : m_backends_conns)
        {
            pBackend_conn->dcb()->set_owner(pFrom);
            pBackend_conn->dcb()->set_manager(pFrom);
        }

        pFrom->session_registry().add(this);

        if (!enable_events(to_be_enabled))
        {
            MXS_ERROR("Could not re-enable epoll events, session will be terminated.");
            kill();
        }
    }

    return posted;
}

bool Session::is_movable() const
{
    if (m_client_conn && !m_client_conn->is_movable())
    {
        return false;
    }

    for (auto backend_conn : m_backends_conns)
    {
        if (!backend_conn->is_movable())
        {
            return false;
        }
    }

    // Do not move a session which may be waiting for a connection.
    return !idle_pooling_enabled();
}

void Session::notify_userdata_change()
{
    for (auto* subscriber : m_event_subscribers)
    {
        subscriber->userdata_changed();
    }
}

void Session::add_userdata_subscriber(MXS_SESSION::EventSubscriber* obj)
{
    mxb_assert(m_event_subscribers.count(obj) == 0);
    m_event_subscribers.insert(obj);
}

void Session::remove_userdata_subscriber(MXS_SESSION::EventSubscriber* obj)
{
    mxb_assert(m_event_subscribers.count(obj) == 1);
    m_event_subscribers.erase(obj);
}

bool Session::pool_backends_cb(mxb::Worker::Call::action_t action)
{
    // This should only be called by the delayed call mechanism.
    bool call_again = true;
    if (action == Worker::Call::action_t::EXECUTE)
    {
        MXS_SESSION::Scope scope(this);
        // Session has been idle for long enough, check that the connections have not had
        // any activity.
        auto* client = client_dcb;
        if (client->state() == DCB::State::POLLING)
        {
            const auto& backends = backend_connections();
            size_t n_pooled = 0;

            // Pooling modifies the backends-vector. Use a temporary array.
            size_t n_backends = backends.size();
            std::vector<ServerEndpoint*> poolable_eps;

            for (auto& backend : backends)
            {
                if (backend->established() && backend->is_idle())
                {
                    auto pEp = static_cast<ServerEndpoint*>(backend->upstream());
                    if (m_worker->conn_to_server_needed(pEp->server()))
                    {
                        poolable_eps.push_back(pEp);
                    }
                }
            }

            for (auto* pEp : poolable_eps)
            {
                if (pEp->try_to_pool())
                {
                    n_pooled++;
                }
                // TODO: If pooling failed, increase time until next check to reduce rate of
                // pointless pooling attempts.
            }
            if (n_pooled == n_backends)
            {
                // TODO: Think if there is some corner case where a connection is
                // reattached to a session but clientReply is not called.
                call_again = false;
            }
        }

        if (!call_again)
        {
            // Need to remove this manually as cancel-mode is not called.
            m_idle_pool_call_id = mxb::Worker::NO_CALL;
        }
        else if (m_pooling_time < 1s)
        {
            // Returning true means the delayed call will run again after 'm_pooling_time_ms'.
            // This is ok if the time is several seconds, as some connections may not yet have
            // been in a poolable state. This is not so ok if the time is very short. Enforce
            // a minimum delay.

            // TODO: Nicer if delayed call could modify its own timing.
            call_again = false;
            m_idle_pool_call_id = m_worker->dcall(1000, &Session::pool_backends_cb, this);
        }
    }
    else
    {
        m_idle_pool_call_id = mxb::Worker::NO_CALL;
    }
    return call_again;
}

bool Session::idle_pooling_enabled() const
{
    return m_pooling_time >= 0ms;
}

std::chrono::seconds Session::multiplex_timeout() const
{
    return m_multiplex_timeout;
}

MXS_SESSION::EventSubscriber::EventSubscriber(MXS_SESSION* session)
    : m_session(session)
{
    m_session->add_userdata_subscriber(this);
}

MXS_SESSION::EventSubscriber::~EventSubscriber()
{
    m_session->remove_userdata_subscriber(this);
}

bool MXS_SESSION::log_is_enabled(int level) const
{
    return m_log_level & (1 << level) || service->log_is_enabled(level);
}<|MERGE_RESOLUTION|>--- conflicted
+++ resolved
@@ -538,30 +538,6 @@
     }
 }
 
-<<<<<<< HEAD
-=======
-void session_retain_statement(MXS_SESSION* pSession, GWBUF* pBuffer)
-{
-    static_cast<Session*>(pSession)->retain_statement(pBuffer);
-}
-
-void session_book_server_response(MXS_SESSION* pSession, mxs::Target* pServer, bool final_response)
-{
-    static_cast<Session*>(pSession)->book_server_response(pServer, final_response);
-}
-
-void session_reset_server_bookkeeping(MXS_SESSION* pSession)
-{
-    static_cast<Session*>(pSession)->reset_server_bookkeeping();
-}
-
-void session_dump_statements(MXS_SESSION* session)
-{
-    Session* pSession = static_cast<Session*>(session);
-    pSession->dump_statements();
-}
-
->>>>>>> 2e321599
 void session_set_session_trace(uint32_t value)
 {
     this_unit.session_trace = value;
