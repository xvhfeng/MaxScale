--- conflicted
+++ resolved
@@ -1291,15 +1291,9 @@
 
 void Session::append_session_log(std::string_view msg)
 {
-<<<<<<< HEAD
-    m_log.push_front(std::string(msg));
-
-    if (m_log.size() >= this_unit.session_trace)
-=======
     if (!m_dumping_log)
->>>>>>> fb4986a6
-    {
-        m_log.push_front(log);
+    {
+        m_log.emplace_front(msg);
 
         if (m_log.size() >= this_unit.session_trace)
         {
