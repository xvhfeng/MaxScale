--- conflicted
+++ resolved
@@ -452,32 +452,23 @@
 {
     if (value)
     {
-<<<<<<< HEAD
-        if (m_pooling_time > 0ms)
-=======
-        if (m_pooling_time_ms >= 0)
->>>>>>> 8455f5c5
+        if (m_pooling_time >= 0ms)
         {
             // If pooling check was already scheduled, do nothing. This likely only happens when killing
             // an idle session.
             if (m_idle_pool_call_id == mxb::Worker::NO_CALL)
             {
-<<<<<<< HEAD
-                m_idle_pool_call_id = dcall(m_pooling_time, &Session::pool_backends_cb, this);
-=======
-                if (m_pooling_time_ms > 0)
+                if (m_pooling_time > 0ms)
                 {
-                    m_idle_pool_call_id = m_worker->dcall(m_pooling_time_ms, &Session::pool_backends_cb,
-                                                          this);
+                    m_idle_pool_call_id = dcall(m_pooling_time, &Session::pool_backends_cb, this);
                 }
                 else
                 {
                     auto func = [this]() {
-                        pool_backends_cb(Worker::Call::action_t::EXECUTE);
+                        pool_backends_cb(Worker::Callable::Action::EXECUTE);
                     };
                     m_worker->lcall(std::move(func));
                 }
->>>>>>> 8455f5c5
             }
         }
     }
@@ -697,22 +688,11 @@
     }
 
     // Pooling time is pinned at session creation. Service config changes will not affect it.
-<<<<<<< HEAD
     auto pooling_time = svc_config.idle_session_pooling_time;
-    if (pooling_time == 0ms)
-    {
-        m_pooling_time = 1ms;      // Quickly check for idle sessions.
-    }
-    else if (pooling_time > 0ms)
+    if (pooling_time >= 0ms)
     {
         m_pooling_time = pooling_time;
-=======
-    auto pooling_time = svc_config.idle_session_pooling_time.count();
-    if (pooling_time >= 0)
-    {
-        m_pooling_time_ms = pooling_time;
         m_multiplex_timeout = svc_config.multiplex_timeout;
->>>>>>> 8455f5c5
     }
 }
 
@@ -1749,11 +1729,7 @@
     }
 
     // Do not move a session which may be waiting for a connection.
-<<<<<<< HEAD
-    return m_pooling_time == 0ms;
-=======
-    return m_pooling_time_ms < 0;
->>>>>>> 8455f5c5
+    return m_pooling_time < 0ms;
 }
 
 void Session::notify_userdata_change()
