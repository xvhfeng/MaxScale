/*
 * Copyright (c) 2016 MariaDB Corporation Ab
 * Copyright (c) 2023 MariaDB plc, Finnish Branch
 *
 * Use of this software is governed by the Business Source License included
 * in the LICENSE.TXT file and at www.mariadb.com/bsl11.
 *
 * Change Date: 2027-07-24
 *
 * On the date above, in accordance with the Business Source License, use
 * of this software will be governed by version 2 or later of the General
 * Public License.
 */

/**
 * @file session.c  - A representation of the session within the gateway.
 */
#include <maxscale/session.hh>

#include <inttypes.h>
#include <stdio.h>
#include <stdlib.h>
#include <unistd.h>
#include <string.h>
#include <errno.h>
#include <algorithm>
#include <string>
#include <sstream>
#include <utility>

#include <maxbase/atomic.hh>
#include <maxbase/host.hh>
#include <maxbase/alloc.h>
#include <maxscale/clock.h>
#include <maxscale/cn_strings.hh>
#include <maxscale/dcb.hh>
#include <maxscale/housekeeper.h>
#include <maxscale/json_api.hh>
#include <maxscale/listener.hh>
#include <maxscale/modutil.hh>
#include <maxscale/poll.hh>
#include <maxscale/router.hh>
#include <maxscale/routingworker.hh>
#include <maxscale/service.hh>
#include <maxscale/utils.h>
#include <maxscale/protocol/mariadb/mysql.hh>

#include "internal/dcb.hh"
#include "internal/filter.hh"
#include "internal/session.hh"
#include "internal/server.hh"
#include "internal/service.hh"
#include "internal/listener.hh"

using std::string;
using std::stringstream;
using maxbase::Worker;
using namespace maxscale;

namespace
{

struct
{
    /* Global session id counter. Must be updated atomically. Value 0 is reserved for
     *  dummy/unused sessions.
     */
    uint64_t                  next_session_id;
    uint32_t                  retain_last_statements;
    session_dump_statements_t dump_statements;
    uint32_t                  session_trace;
} this_unit =
{
    1,
    0,
    SESSION_DUMP_STATEMENTS_NEVER,
    0
};

struct ThisThread
{
    MXS_SESSION* session = nullptr;
};

thread_local ThisThread this_thread;
}

// static
const int Session::N_LOAD;

MXS_SESSION::MXS_SESSION(const std::string& host, SERVICE* service)
    : m_state(MXS_SESSION::State::CREATED)
    , m_id(session_get_next_id())
    , m_worker(mxs::RoutingWorker::get_current())
    , m_host(host)
    , m_capabilities(service->capabilities() | RCAP_TYPE_REQUEST_TRACKING)
    , client_dcb(nullptr)
    , stats{time(0)}
    , service(service)
    , refcount(1)
    , response{}
    , close_reason(SESSION_CLOSE_NONE)
{
    mxs::RoutingWorker::get_current()->register_session(this);
}

MXS_SESSION::~MXS_SESSION()
{
    mxs::RoutingWorker::get_current()->deregister_session(m_id);
}

void MXS_SESSION::kill(GWBUF* error)
{
    if (!m_killed && (m_state == State::CREATED || m_state == State::STARTED))
    {
        mxb_assert(client_connection()->dcb()->is_open());
        m_killed = true;
        close_reason = SESSION_CLOSE_HANDLEERROR_FAILED;

        // Call the protocol kill function before changing the session state
        client_connection()->kill();

        if (m_state == State::STARTED)
        {
            // This signals the rest of the system that the session has started the shutdown procedure.
            // Currently it mainly affects debug assertions inside the protocol code.
            m_state = State::STOPPING;
        }

        if (error)
        {
            // Write the error to the client before closing the DCB
            client_connection()->write(error);
        }

        ClientDCB::close(client_dcb);
    }
    else
    {
        gwbuf_free(error);
    }
}

MXS_SESSION::ProtocolData* MXS_SESSION::protocol_data() const
{
    return m_protocol_data.get();
}

void MXS_SESSION::set_protocol_data(std::unique_ptr<ProtocolData> new_data)
{
    m_protocol_data = std::move(new_data);
}

void Session::link_backend_connection(mxs::BackendConnection* conn)
{
    auto dcb = conn->dcb();
    mxb_assert(dcb->owner == m_client_conn->dcb()->owner);
    mxb_assert(dcb->role() == DCB::Role::BACKEND);

    mxb::atomic::add(&refcount, 1);
    add_backend_conn(conn);
}

void Session::unlink_backend_connection(mxs::BackendConnection* conn)
{
    remove_backend_conn(conn);
    session_put_ref(this);
}

/**
 * Deallocate the specified session
 *
 * @param session       The session to deallocate
 */
static void session_free(MXS_SESSION* session)
{
    MXS_INFO("Stopped %s client session [%" PRIu64 "]", session->service->name(), session->id());
    Service* service = static_cast<Service*>(session->service);

    delete static_cast<Session*>(session);
}

/**
 * Convert a session state to a string representation
 *
 * @param state         The session state
 * @return A string representation of the session state
 */
const char* session_state_to_string(MXS_SESSION::State state)
{
    switch (state)
    {
    case MXS_SESSION::State::CREATED:
        return "Session created";

    case MXS_SESSION::State::STARTED:
        return "Session started";

    case MXS_SESSION::State::STOPPING:
        return "Stopping session";

    case MXS_SESSION::State::FAILED:
        return "Session creation failed";

    case MXS_SESSION::State::FREE:
        return "Freed session";

    default:
        return "Invalid State";
    }
}

void Session::deliver_response()
{
    mxb_assert(response.buffer);

    // The reply will always be complete
    mxs::ReplyRoute route;
    mxs::Reply reply;
    response.up->clientReply(response.buffer, route, reply);

    response.up = NULL;
    response.buffer = NULL;

    // If some filter short-circuits the routing, then there will
    // be no response from a server and we need to ensure that
    // subsequent book-keeping targets the right statement.
    book_last_as_complete();

    mxb_assert(!response.up);
    mxb_assert(!response.buffer);
}

static bool ses_find_id(DCB* dcb, void* data)
{
    void** params = (void**)data;
    MXS_SESSION** ses = (MXS_SESSION**)params[0];
    uint64_t* id = (uint64_t*)params[1];
    bool rval = true;

    if (dcb->session()->id() == *id)
    {
        *ses = session_get_ref(dcb->session());
        rval = false;
    }

    return rval;
}

Session* session_get_by_id(uint64_t id)
{
    MXS_SESSION* session = NULL;
    void* params[] = {&session, &id};

    dcb_foreach(ses_find_id, params);

    return static_cast<Session*>(session);
}

MXS_SESSION* session_get_ref(MXS_SESSION* session)
{
    mxb::atomic::add(&session->refcount, 1);
    return session;
}

void session_put_ref(MXS_SESSION* session)
{
    if (session)
    {
        /** Remove one reference. If there are no references left, free session */
        if (mxb::atomic::add(&session->refcount, -1) == 1)
        {
            session_free(session);
        }
    }
}

uint64_t session_get_next_id()
{
    return mxb::atomic::add(&this_unit.next_session_id, 1, mxb::atomic::RELAXED);
}

json_t* Session::as_json_resource(const char* host, bool rdns) const
{
    const char CN_SESSIONS[] = "sessions";

    json_t* data = json_object();

    /** ID must be a string */
    stringstream ss;
    ss << id();

    /** ID and type */
    json_object_set_new(data, CN_ID, json_string(ss.str().c_str()));
    json_object_set_new(data, CN_TYPE, json_string(CN_SESSIONS));

    /** Relationships */
    json_t* rel = json_object();

    /** Service relationship (one-to-one) */
    std::string self = std::string(MXS_JSON_API_SESSIONS) + std::to_string(id()) + "/relationships/";
    json_t* services = mxs_json_relationship(host, self + "services", MXS_JSON_API_SERVICES);
    mxs_json_add_relation(services, service->name(), CN_SERVICES);
    json_object_set_new(rel, CN_SERVICES, services);

    if (!m_filters.empty())
    {
        json_t* filters = mxs_json_relationship(host, self + "filters", MXS_JSON_API_FILTERS);

        for (const auto& f : m_filters)
        {
            mxs_json_add_relation(filters, f.filter->name(), CN_FILTERS);
        }
        json_object_set_new(rel, CN_FILTERS, filters);
    }

    json_object_set_new(data, CN_RELATIONSHIPS, rel);

    /** Session attributes */
    json_t* attr = json_object();
    json_object_set_new(attr, "state", json_string(session_state_to_string(state())));

    if (!user().empty())
    {
        json_object_set_new(attr, CN_USER, json_string(user().c_str()));
    }

    string result_address;
    auto client_dcb = client_connection()->dcb();
    auto& remote = client_dcb->remote();
    if (rdns && !mxs::Config::get().skip_name_resolve.get())
    {
        maxbase::reverse_name_lookup(remote, &result_address);
    }
    else
    {
        result_address = remote;
    }

    json_object_set_new(attr, "remote", json_string(result_address.c_str()));
    json_object_set_new(attr, "port", json_integer(client_dcb->port()));

    struct tm result;
    char buf[60];

    asctime_r(localtime_r(&stats.connect, &result), buf);
    mxb::trim(buf);

    json_object_set_new(attr, "connected", json_string(buf));

    if (client_dcb->state() == DCB::State::POLLING)
    {
        auto idle = client_connection()->is_idle() ? mxb::to_secs(client_dcb->idle_time()) : 0.0;
        json_object_set_new(attr, "idle", json_real(idle));
    }

    json_t* connection_arr = json_array();
    for (auto conn : backend_connections())
    {
        json_array_append_new(connection_arr, conn->diagnostics());
    }

    json_object_set_new(attr, "connections", connection_arr);
    json_object_set_new(attr, "client", client_connection()->diagnostics());

    json_t* queries = queries_as_json();
    json_object_set_new(attr, "queries", queries);

    json_t* log = log_as_json();
    json_object_set_new(attr, "log", log);

    json_t* params = json_object();
#ifdef SS_DEBUG
    json_object_set_new(params, "log_debug", json_boolean(log_is_enabled(LOG_DEBUG)));
#endif
    json_object_set_new(params, "log_info", json_boolean(log_is_enabled(LOG_INFO)));
    json_object_set_new(params, "log_notice", json_boolean(log_is_enabled(LOG_NOTICE)));
    json_object_set_new(params, "log_warning", json_boolean(log_is_enabled(LOG_WARNING)));
    json_object_set_new(params, "log_error", json_boolean(log_is_enabled(LOG_ERR)));
    json_object_set_new(attr, CN_PARAMETERS, params);

    json_object_set_new(data, CN_ATTRIBUTES, attr);
    json_object_set_new(data, CN_LINKS, mxs_json_self_link(host, CN_SESSIONS, ss.str().c_str()));

    return data;
}

bool Session::can_pool_backends() const
{
    return m_can_pool_backends;
}

void Session::set_can_pool_backends(bool value)
{
    if (value)
    {
        if (m_pooling_time >= 0ms)
        {
            // If pooling check was already scheduled, do nothing. This likely only happens when killing
            // an idle session.
            if (m_idle_pool_call_id == mxb::Worker::NO_CALL)
            {
                if (m_pooling_time > 0ms)
                {
                    m_idle_pool_call_id = m_worker->dcall(m_pooling_time, &Session::pool_backends_cb, this);
                }
                else
                {
                    auto func = [this]() {
                        pool_backends_cb(Worker::Call::action_t::EXECUTE);
                    };
                    m_worker->lcall(std::move(func));
                }
            }
        }
    }
    else if (m_idle_pool_call_id != mxb::Worker::NO_CALL)
    {
        m_worker->cancel_dcall(m_idle_pool_call_id);
    }

    m_can_pool_backends = value;
}

json_t* session_to_json(const MXS_SESSION* session, const char* host, bool rdns)
{
    stringstream ss;
    ss << MXS_JSON_API_SESSIONS << session->id();
    const Session* s = static_cast<const Session*>(session);
    return mxs_json_resource(host, ss.str().c_str(), s->as_json_resource(host, rdns));
}

struct SessionListData
{
    SessionListData(const char* host, bool rdns)
        : json(json_array())
        , host(host)
        , rdns(rdns)
    {
    }

    json_t*     json {nullptr};
    const char* host {nullptr};
    bool        rdns {false};
};

bool seslist_cb(DCB* dcb, void* data)
{
    if (dcb->role() == DCB::Role::CLIENT)
    {
        SessionListData* d = (SessionListData*)data;
        Session* session = static_cast<Session*>(dcb->session());
        json_array_append_new(d->json, session->as_json_resource(d->host, d->rdns));
    }

    return true;
}

json_t* session_list_to_json(const char* host, bool rdns)
{
    SessionListData data(host, rdns);
    dcb_foreach(seslist_cb, &data);
    return mxs_json_resource(host, MXS_JSON_API_SESSIONS, data.json);
}

MXS_SESSION* session_get_current()
{
    DCB* dcb = dcb_get_current();

    return dcb ? dcb->session() : this_thread.session;
}

uint64_t session_get_current_id()
{
    MXS_SESSION* session = session_get_current();

    return session ? session->id() : 0;
}

MXS_SESSION::Scope::Scope(MXS_SESSION* session)
    : m_prev(std::exchange(this_thread.session, session))
{
}

MXS_SESSION::Scope::~Scope()
{
    this_thread.session = m_prev;
}

void session_set_response(MXS_SESSION* session, SERVICE* service, mxs::Routable* up, GWBUF* buffer)
{
    // Valid arguments.
    mxb_assert(session && up && buffer);

    // Valid state. Only one filter may terminate the execution and exactly once.
    mxb_assert(!session->response.up && !session->response.buffer);

    session->response.up = up;
    session->response.buffer = buffer;
    session->response.service = service;
}

void session_set_retain_last_statements(uint32_t n)
{
    this_unit.retain_last_statements = n;
}

uint32_t session_get_retain_last_statements()
{
    return this_unit.retain_last_statements;
}

void session_set_dump_statements(session_dump_statements_t value)
{
    this_unit.dump_statements = value;
}

session_dump_statements_t session_get_dump_statements()
{
    return this_unit.dump_statements;
}

const char* session_get_dump_statements_str()
{
    switch (this_unit.dump_statements)
    {
    case SESSION_DUMP_STATEMENTS_NEVER:
        return "never";

    case SESSION_DUMP_STATEMENTS_ON_CLOSE:
        return "on_close";

    case SESSION_DUMP_STATEMENTS_ON_ERROR:
        return "on_error";

    default:
        mxb_assert(!true);
        return "unknown";
    }
}

void session_set_session_trace(uint32_t value)
{
    this_unit.session_trace = value;
}

uint32_t session_get_session_trace()
{
    return this_unit.session_trace;
}

class DelayedRoutingTask
{
    DelayedRoutingTask(const DelayedRoutingTask&) = delete;
    DelayedRoutingTask& operator=(const DelayedRoutingTask&) = delete;

public:
    DelayedRoutingTask(MXS_SESSION* session, mxs::Routable* down, GWBUF* buffer)
        : m_session(session_get_ref(session))
        , m_down(down)
        , m_endpoint(down->endpoint())
        , m_buffer(buffer)
    {
    }

    ~DelayedRoutingTask()
    {
        session_put_ref(m_session);
        gwbuf_free(m_buffer);
    }

    enum Action
    {
        DISPOSE,
        RETAIN
    };

    Action execute()
    {
        MXS_SESSION::Scope scope(m_session);
        Action action = DISPOSE;

        if (m_session->state() == MXS_SESSION::State::STARTED && m_endpoint.is_open())
        {
            if (mxs::RoutingWorker::get_current() == m_session->worker())
            {
                MXS_SESSION::Scope scope(m_session);
                GWBUF* buffer = m_buffer;
                m_buffer = NULL;

                int rc = m_down->routeQuery(buffer);

                if (rc == 0)
                {
                    // Routing failed, send a hangup to the client.
                    m_session->client_connection()->dcb()->trigger_hangup_event();
                }
            }
            else
            {
                // Ok, so the session was moved during the delayed call. We need
                // to send the task to that worker.

                DelayedRoutingTask* task = this;

                m_session->worker()->execute([task]() {
                                                 if (task->execute() == DISPOSE)
                                                 {
                                                     delete task;
                                                 }
                                             }, mxb::Worker::EXECUTE_QUEUED);

                action = RETAIN;
            }
        }

        return action;
    }

private:
    MXS_SESSION*         m_session;
    mxs::Routable*       m_down;
    const mxs::Endpoint& m_endpoint;
    GWBUF*               m_buffer;
};

static bool delayed_routing_cb(Worker::Call::action_t action, DelayedRoutingTask* task)
{
    DelayedRoutingTask::Action next_step = DelayedRoutingTask::DISPOSE;

    if (action == Worker::Call::EXECUTE)
    {
        next_step = task->execute();
    }

    if (next_step == DelayedRoutingTask::DISPOSE)
    {
        delete task;
    }

    return false;
}

bool session_delay_routing(MXS_SESSION* session, mxs::Routable* down, GWBUF* buffer, int seconds)
{
    bool success = false;

    try
    {
        Worker* worker = Worker::get_current();
        mxb_assert(worker == session->client_connection()->dcb()->owner);
        std::unique_ptr<DelayedRoutingTask> task(new DelayedRoutingTask(session, down, buffer));

        // Delay the routing for at least a millisecond
        int32_t delay = 1 + seconds * 1000;
        worker->dcall(delay, delayed_routing_cb, task.release());

        success = true;
    }
    catch (std::bad_alloc&)
    {
        MXS_OOM();
    }

    return success;
}

const char* session_get_close_reason(const MXS_SESSION* session)
{
    switch (session->close_reason)
    {
    case SESSION_CLOSE_NONE:
        return "";

    case SESSION_CLOSE_TIMEOUT:
        return "Timed out by MaxScale";

    case SESSION_CLOSE_HANDLEERROR_FAILED:
        return "Router could not recover from connection errors";

    case SESSION_CLOSE_ROUTING_FAILED:
        return "Router could not route query";

    case SESSION_CLOSE_KILLED:
        return "Killed by another connection";

    case SESSION_CLOSE_TOO_MANY_CONNECTIONS:
        return "Too many connections";

    default:
        mxb_assert(!true);
        return "Internal error";
    }
}

Session::Session(std::shared_ptr<const ListenerData> listener_data,
                 const std::string& host)
    : MXS_SESSION(host, &listener_data->m_service)
    , m_down(static_cast<Service&>(listener_data->m_service).get_connection(this, this))
    , m_routable(this)
    , m_head(&m_routable)
    , m_tail(&m_routable)
    , m_listener_data(std::move(listener_data))
{
    const auto& svc_config = *service->config();
    if (svc_config.retain_last_statements != -1)        // Explicitly set for the service
    {
        m_retain_last_statements = svc_config.retain_last_statements;
    }
    else
    {
        m_retain_last_statements = this_unit.retain_last_statements;
    }

    // Connection sharing related settings are pinned at session creation. Service config changes only affect
    // new sessions.
    m_pooling_time = svc_config.idle_session_pool_time;
    m_multiplex_timeout = svc_config.multiplex_timeout;
}

Session::~Session()
{
    mxb_assert(refcount == 0);
    mxb_assert(!m_down->is_open());

    if (client_dcb)
    {
        delete client_dcb;
        client_dcb = NULL;
    }

    if (m_idle_pool_call_id != mxb::Worker::NO_CALL)
    {
        m_worker->cancel_dcall(m_idle_pool_call_id);
    }
    if (this_unit.dump_statements == SESSION_DUMP_STATEMENTS_ON_CLOSE)
    {
        dump_statements();
    }

    m_state = MXS_SESSION::State::FREE;
}

void Session::set_client_dcb(ClientDCB* dcb)
{
    mxb_assert(client_dcb == nullptr);
    client_dcb = dcb;
}

namespace
{

bool get_cmd_and_stmt(GWBUF* pBuffer, const char** ppCmd, char** ppStmt, int* pLen)
{
    *ppCmd = nullptr;
    *ppStmt = nullptr;
    *pLen = 0;

    bool deallocate = false;
    int len = gwbuf_length(pBuffer);

    if (len > MYSQL_HEADER_LEN)
    {
        uint8_t header[MYSQL_HEADER_LEN + 1];
        uint8_t* pHeader = NULL;

        if (gwbuf_link_length(pBuffer) > MYSQL_HEADER_LEN)
        {
            pHeader = GWBUF_DATA(pBuffer);
        }
        else
        {
            gwbuf_copy_data(pBuffer, 0, MYSQL_HEADER_LEN + 1, header);
            pHeader = header;
        }

        int cmd = MYSQL_GET_COMMAND(pHeader);

        *ppCmd = STRPACKETTYPE(cmd);

        if (cmd == MXS_COM_QUERY)
        {
            if (gwbuf_is_contiguous(pBuffer))
            {
                modutil_extract_SQL(pBuffer, ppStmt, pLen);
            }
            else
            {
                *ppStmt = modutil_get_SQL(pBuffer);
                *pLen = strlen(*ppStmt);
                deallocate = true;
            }
        }
    }

    return deallocate;
}
}

void Session::dump_statements() const
{
    if (m_retain_last_statements)
    {
        int n = m_last_queries.size();

        uint64_t current_id = session_get_current_id();

        if ((current_id != 0) && (current_id != id()))
        {
            MXS_WARNING("Current session is %lu, yet statements are dumped for %lu. "
                        "The session id in the subsequent dumped statements is the wrong one.",
                        current_id, id());
        }

        for (auto i = m_last_queries.rbegin(); i != m_last_queries.rend(); ++i)
        {
            const QueryInfo& info = *i;
            GWBUF* pBuffer = info.query().get();
            timespec ts = info.time_completed();
            struct tm* tm = localtime(&ts.tv_sec);
            char timestamp[20];
            strftime(timestamp, 20, "%Y-%m-%d %H:%M:%S", tm);

            const char* pCmd;
            char* pStmt;
            int len;
            bool deallocate = get_cmd_and_stmt(pBuffer, &pCmd, &pStmt, &len);

            if (pStmt)
            {
                if (current_id != 0)
                {
                    MXS_NOTICE("Stmt %d(%s): %.*s", n, timestamp, len, pStmt);
                }
                else
                {
                    // We are in a context where we do not have a current session, so we need to
                    // log the session id ourselves.

                    MXS_NOTICE("(%" PRIu64 ") Stmt %d(%s): %.*s", id(), n, timestamp, len, pStmt);
                }

                if (deallocate)
                {
                    MXB_FREE(pStmt);
                }
            }

            --n;
        }
    }
}

json_t* Session::queries_as_json() const
{
    json_t* pQueries = json_array();

    for (auto i = m_last_queries.rbegin(); i != m_last_queries.rend(); ++i)
    {
        const QueryInfo& info = *i;

        json_array_append_new(pQueries, info.as_json());
    }

    return pQueries;
}

json_t* Session::log_as_json() const
{
    json_t* pLog = json_array();

    for (const auto& i : m_log)
    {
        json_array_append_new(pLog, json_string(i.c_str()));
    }

    return pLog;
}

bool Session::add_variable(const char* name, session_variable_handler_t handler, void* context)
{
    bool added = false;

    static const char PREFIX[] = "@MAXSCALE.";

    if (strncasecmp(name, PREFIX, sizeof(PREFIX) - 1) == 0)
    {
        string key(name);

        std::transform(key.begin(), key.end(), key.begin(), tolower);

        if (m_variables.find(key) == m_variables.end())
        {
            SESSION_VARIABLE variable;
            variable.handler = handler;
            variable.context = context;

            m_variables.insert(std::make_pair(key, variable));
            added = true;
        }
        else
        {
            MXS_ERROR("Session variable '%s' has been added already.", name);
        }
    }
    else
    {
        MXS_ERROR("Session variable '%s' is not of the correct format.", name);
    }

    return added;
}

char* Session::set_variable_value(const char* name_begin,
                                  const char* name_end,
                                  const char* value_begin,
                                  const char* value_end)
{
    char* rv = NULL;

    string key(name_begin, name_end - name_begin);

    transform(key.begin(), key.end(), key.begin(), tolower);

    auto it = m_variables.find(key);

    if (it != m_variables.end())
    {
        rv = it->second.handler(it->second.context, key.c_str(), value_begin, value_end);
    }
    else
    {
        const char FORMAT[] = "Attempt to set unknown MaxScale user variable %.*s";

        int name_length = name_end - name_begin;
        int len = snprintf(NULL, 0, FORMAT, name_length, name_begin);

        rv = static_cast<char*>(MXB_MALLOC(len + 1));

        if (rv)
        {
            sprintf(rv, FORMAT, name_length, name_begin);
        }

        MXS_WARNING(FORMAT, name_length, name_begin);
    }

    return rv;
}

bool Session::remove_variable(const char* name, void** context)
{
    bool removed = false;
    string key(name);

    transform(key.begin(), key.end(), key.begin(), toupper);
    auto it = m_variables.find(key);

    if (it != m_variables.end())
    {
        if (context)
        {
            *context = it->second.context;
        }

        m_variables.erase(it);
        removed = true;
    }

    return removed;
}

void Session::retain_statement(GWBUF* pBuffer)
{
    if (m_retain_last_statements)
    {
        mxb_assert(m_last_queries.size() <= m_retain_last_statements);

        std::shared_ptr<GWBUF> sBuffer(gwbuf_clone(pBuffer), std::default_delete<GWBUF>());

        m_last_queries.push_front(QueryInfo(sBuffer));

        if (m_last_queries.size() > m_retain_last_statements)
        {
            m_last_queries.pop_back();
        }

        if (m_last_queries.size() == 1)
        {
            mxb_assert(m_current_query == -1);
            m_current_query = 0;
        }
        else
        {
            // If requests are streamed, without the response being waited for,
            // then this may cause the index to grow past the length of the array.
            // That's ok and is dealt with in book_server_response() and friends.
            ++m_current_query;
            mxb_assert(m_current_query >= 0);
        }
    }
}

void Session::book_server_response(mxs::Target* pTarget, bool final_response)
{
    if (m_retain_last_statements && !m_last_queries.empty())
    {
        bool found = false;
        for (SERVER* s : static_cast<Service*>(this->service)->reachable_servers())
        {
            if (static_cast<mxs::Target*>(s) == pTarget)
            {
                found = true;
                break;
            }
        }

        if (!found)
        {
            // Not a server
            return;
        }

        SERVER* pServer = static_cast<SERVER*>(pTarget);

        mxb_assert(m_current_query >= 0);

        if (m_current_query < 0)
        {
            MXS_ALERT("Internal logic error, disabling retain_last_statements.");
            m_retain_last_statements = 0;
            return;
        }

        // If enough queries have been sent by the client, without it waiting
        // for the responses, then at this point it may be so that the query
        // object has been popped from the size limited queue. That's apparent
        // by the index pointing past the end of the queue. In that case
        // we simply ignore the result.
        if (m_current_query < static_cast<int>(m_last_queries.size()))
        {
            auto i = m_last_queries.begin() + m_current_query;
            QueryInfo& info = *i;

            mxb_assert(!info.complete());

            info.book_server_response(pServer, final_response);
        }

        if (final_response)
        {
            // In case what is described in the comment above has occurred,
            // this will eventually take the index back into the queue.
            --m_current_query;
            mxb_assert(m_current_query >= -1);
        }
    }
}

void Session::book_last_as_complete()
{
    if (m_retain_last_statements && !m_last_queries.empty())
    {
        mxb_assert(m_current_query >= 0);
        // See comment in book_server_response().
        if (m_current_query < static_cast<int>(m_last_queries.size()))
        {
            auto i = m_last_queries.begin() + m_current_query;
            QueryInfo& info = *i;

            info.book_as_complete();
        }
    }
}

void Session::reset_server_bookkeeping()
{
    if (m_retain_last_statements && !m_last_queries.empty())
    {
        mxb_assert(m_current_query >= 0);
        // See comment in book_server_response().
        if (m_current_query < static_cast<int>(m_last_queries.size()))
        {
            auto i = m_last_queries.begin() + m_current_query;
            QueryInfo& info = *i;
            info.reset_server_bookkeeping();
        }
    }
}

Session::QueryInfo::QueryInfo(const std::shared_ptr<GWBUF>& sQuery)
    : m_sQuery(sQuery)
{
    clock_gettime(CLOCK_REALTIME_COARSE, &m_received);
    m_completed.tv_sec = 0;
    m_completed.tv_nsec = 0;
}

namespace
{

static const char ISO_TEMPLATE[] = "2018-11-05T16:47:49.123";
static const int ISO_TIME_LEN = sizeof(ISO_TEMPLATE) - 1;

void timespec_to_iso(char* zIso, const timespec& ts)
{
    tm tm;
    localtime_r(&ts.tv_sec, &tm);

    size_t i = strftime(zIso, ISO_TIME_LEN + 1, "%G-%m-%dT%H:%M:%S", &tm);
    mxb_assert(i == 19);
    long int ms = ts.tv_nsec / 1000000;
    i = sprintf(zIso + i, ".%03ld", ts.tv_nsec / 1000000);
    mxb_assert(i == 4);
}
}

json_t* Session::QueryInfo::as_json() const
{
    json_t* pQuery = json_object();

    const char* pCmd;
    char* pStmt;
    int len;
    bool deallocate = get_cmd_and_stmt(m_sQuery.get(), &pCmd, &pStmt, &len);

    if (pCmd)
    {
        json_object_set_new(pQuery, "command", json_string(pCmd));
    }

    if (pStmt)
    {
        json_object_set_new(pQuery, "statement", json_stringn(pStmt, len));

        if (deallocate)
        {
            MXB_FREE(pStmt);
        }
    }

    char iso_time[ISO_TIME_LEN + 1];

    timespec_to_iso(iso_time, m_received);
    json_object_set_new(pQuery, "received", json_stringn(iso_time, ISO_TIME_LEN));

    if (m_complete)
    {
        timespec_to_iso(iso_time, m_completed);
        json_object_set_new(pQuery, "completed", json_stringn(iso_time, ISO_TIME_LEN));
    }

    json_t* pResponses = json_array();

    for (auto& info : m_server_infos)
    {
        json_t* pResponse = json_object();

        // Calculate and report in milliseconds.
        long int received = m_received.tv_sec * 1000 + m_received.tv_nsec / 1000000;
        long int processed = info.processed.tv_sec * 1000 + info.processed.tv_nsec / 1000000;
        mxb_assert(processed >= received);

        long int duration = processed - received;

        json_object_set_new(pResponse, "server", json_string(info.pServer->name()));
        json_object_set_new(pResponse, "duration", json_integer(duration));

        json_array_append_new(pResponses, pResponse);
    }

    json_object_set_new(pQuery, "responses", pResponses);

    return pQuery;
}

void Session::QueryInfo::book_server_response(SERVER* pServer, bool final_response)
{
    // If the information has been completed, no more information may be provided.
    mxb_assert(!m_complete);
    // A particular server may be reported only exactly once.
    mxb_assert(find_if(m_server_infos.begin(), m_server_infos.end(), [pServer](const ServerInfo& info) {
                           return info.pServer == pServer;
                       }) == m_server_infos.end());

    timespec now;
    clock_gettime(CLOCK_REALTIME_COARSE, &now);

    m_server_infos.push_back(ServerInfo {pServer, now});

    m_complete = final_response;

    if (m_complete)
    {
        m_completed = now;
    }
}

void Session::QueryInfo::book_as_complete()
{
    timespec now;
    clock_gettime(CLOCK_REALTIME_COARSE, &m_completed);
    m_complete = true;
}

void Session::QueryInfo::reset_server_bookkeeping()
{
    m_server_infos.clear();
    m_completed.tv_sec = 0;
    m_completed.tv_nsec = 0;
    m_complete = false;
}

bool Session::start()
{
    bool rval = false;

    if (m_down->connect())
    {
        rval = true;
        m_state = MXS_SESSION::State::STARTED;

        MXS_INFO("Started %s client session [%" PRIu64 "] for '%s' from %s",
                 service->name(), id(),
                 !m_user.empty() ? m_user.c_str() : "<no user>",
                 m_client_conn->dcb()->remote().c_str());
    }

    return rval;
}

void Session::close()
{
    m_state = State::STOPPING;
    m_down->close();
}

void Session::append_session_log(const std::string& log)
{
    m_log.push_front(log);

    if (m_log.size() >= this_unit.session_trace)
    {
        m_log.pop_back();
    }
}

void Session::dump_session_log()
{
    if (!(m_log.empty()))
    {
        std::string log;

        for (const auto& s : m_log)
        {
            log += s;
        }

        MXS_NOTICE("Session log for session (%" PRIu64 "): \n%s ", id(), log.c_str());
    }
}

bool Session::routeQuery(GWBUF* buffer)
{
    if (m_rebuild_chain
        && std::all_of(m_backends_conns.begin(), m_backends_conns.end(),
                       std::mem_fn(&mxs::BackendConnection::is_idle)))
    {
        m_filters = std::move(m_pending_filters);
        m_rebuild_chain = false;
        setup_routing_chain();
    }

    auto rv = m_head->routeQuery(buffer);

    if (response.buffer)
    {
        // Something interrupted the routing and queued a response
        deliver_response();
    }

    return rv;
}

bool Session::clientReply(GWBUF* buffer, mxs::ReplyRoute& down, const mxs::Reply& reply)
{
    return m_tail->clientReply(buffer, down, reply);
}

bool Session::handleError(mxs::ErrorType type, GWBUF* error, Endpoint* down, const mxs::Reply& reply)
{
    kill(gwbuf_clone(error));
    return false;
}

mxs::ClientConnection* Session::client_connection()
{
    return m_client_conn;
}

const mxs::ClientConnection* Session::client_connection() const
{
    return m_client_conn;
}

void Session::set_client_connection(mxs::ClientConnection* client_conn)
{
    m_client_conn = client_conn;
}

void Session::add_backend_conn(mxs::BackendConnection* conn)
{
    mxb_assert(std::find(m_backends_conns.begin(), m_backends_conns.end(), conn) == m_backends_conns.end());
    m_backends_conns.push_back(conn);
}

void Session::remove_backend_conn(mxs::BackendConnection* conn)
{
    auto iter = std::find(m_backends_conns.begin(), m_backends_conns.end(), conn);
    mxb_assert(iter != m_backends_conns.end());
    m_backends_conns.erase(iter);
}

mxs::BackendConnection*
Session::create_backend_connection(Server* server, BackendDCB::Manager* manager, mxs::Component* upstream)
{
    std::unique_ptr<BackendConnection> conn;
    auto proto_module = m_listener_data->m_proto_module.get();
    if (proto_module->capabilities() & mxs::ProtocolModule::CAP_BACKEND)
    {
        conn = proto_module->create_backend_protocol(this, server, upstream);
        if (!conn)
        {
            MXS_ERROR("Failed to create protocol session for backend DCB.");
        }
    }
    else
    {
        MXB_ERROR("Protocol '%s' does not support backend connections.", proto_module->name().c_str());
    }

    BackendDCB* dcb = nullptr;
    mxs::BackendConnection* ret = nullptr;
    if (conn)
    {
        dcb = BackendDCB::connect(server, this, manager);
        if (dcb)
        {
            conn->set_dcb(dcb);
            auto pConn = conn.get();
            link_backend_connection(pConn);
            dcb->set_connection(std::move(conn));
            dcb->reset(this);

            if (dcb->enable_events())
            {
                // The DCB is now connected and added to epoll set. Authentication is done after the EPOLLOUT
                // event that is triggered once the connection is established.
                ret = dcb->protocol();
            }
            else
            {
                unlink_backend_connection(pConn);
                DCB::destroy(dcb);
                dcb = nullptr;
            }
        }
    }
    return ret;
}

void Session::tick(int64_t idle)
{
    m_client_conn->tick(std::chrono::seconds(idle));

    const auto& svc_config = *service->config();
    if (auto timeout = svc_config.conn_idle_timeout.count())
    {
        if (idle > timeout && is_idle())
        {
            MXS_WARNING("Timing out %s, idle for %ld seconds", user_and_host().c_str(), idle);
            close_reason = SESSION_CLOSE_TIMEOUT;
            kill();
        }
    }

    if (auto net_timeout = svc_config.net_write_timeout.count())
    {
        if (idle > net_timeout && client_dcb->writeq_len() > 0)
        {
            MXS_WARNING("Network write timed out for %s.", user_and_host().c_str());
            close_reason = SESSION_CLOSE_TIMEOUT;
            kill();
        }
    }

    if (auto interval = svc_config.connection_keepalive.count())
    {
        if (client_connection()->dcb()->seconds_idle() < interval || !client_connection()->is_idle())
        {
            for (const auto& a : backend_connections())
            {
                if (a->dcb()->seconds_idle() > interval && a->is_idle())
                {
                    a->ping();
                }
            }
        }
    }

    if (m_ttl && MXS_CLOCK_TO_SEC(mxs_clock() - m_ttl_start) > m_ttl)
    {
        MXS_WARNING("Killing session %lu, session TTL exceeded.", id());
        kill();
    }
}

void Session::set_ttl(int64_t ttl)
{
    m_ttl = ttl;
    m_ttl_start = mxs_clock();
}

bool Session::is_idle() const
{
<<<<<<< HEAD
    return m_client_conn->is_idle()
           && std::all_of(m_backends_conns.begin(), m_backends_conns.end(),
                          std::mem_fn(&mxs::BackendConnection::is_idle));
}

void Session::update_log_level(json_t* param, const char* key, int level)
{
    if (json_t* log_level = json_object_get(param, key))
=======
    Scope scope(this);

    if (auto timeout = service->config()->conn_idle_timeout)
>>>>>>> 10320540
    {
        if (json_is_boolean(log_level))
        {
            if (json_boolean_value(log_level))
            {
                m_log_level |= (1 << level);
            }
            else
            {
                m_log_level &= ~(1 << level);
            }
        }
    }
}

bool Session::update(json_t* json)
{
    bool rval = true;

    if (json_t* param = mxs_json_pointer(json, MXS_JSON_PTR_PARAMETERS))
    {
#ifdef SS_DEBUG
        update_log_level(param, "log_debug", LOG_DEBUG);
#endif
        update_log_level(param, "log_info", LOG_INFO);
        update_log_level(param, "log_notice", LOG_NOTICE);
        update_log_level(param, "log_warning", LOG_WARNING);
        update_log_level(param, "log_error", LOG_ERR);
    }

    if (json_t* rel = mxs_json_pointer(json, "/data/relationships/filters/data"))
    {
        decltype(m_filters) new_filters;
        size_t idx;
        json_t* val;

        json_array_foreach(rel, idx, val)
        {
            json_t* name = json_object_get(val, CN_ID);

            if (json_is_string(name))
            {
                const char* filter_name = json_string_value(name);

                if (auto f = filter_find(filter_name))
                {
                    new_filters.emplace_back(f);
                    auto& sf = new_filters.back();
                    sf.session.reset(sf.instance->newSession(this, service));

                    if (!sf.session)
                    {
                        MXS_ERROR("Failed to create filter session for '%s'", sf.filter->name());
                        return false;
                    }
                }
                else
                {
                    MXS_ERROR("Not a valid filter: %s", filter_name);
                    return false;
                }
            }
            else
            {
                MXS_ERROR("Not a JSON string but a %s", mxb::json_type_to_string(name));
                return false;
            }
        }

        if (is_idle())
        {
            m_filters = std::move(new_filters);
            setup_routing_chain();
        }
        else
        {
            m_pending_filters = std::move(new_filters);
            m_rebuild_chain = true;
        }
    }

    return rval;
}

void Session::setup_routing_chain()
{
    mxs::Routable* chain_head = &m_routable;

    for (auto it = m_filters.rbegin(); it != m_filters.rend(); it++)
    {
        it->session->setDownstream(chain_head);
        it->down = chain_head;
        chain_head = it->session.get();
    }

    m_head = chain_head;

    mxs::Routable* chain_tail = &m_routable;

    for (auto it = m_filters.begin(); it != m_filters.end(); it++)
    {
        it->session->setUpstream(chain_tail);
        it->up = chain_tail;
        chain_tail = it->session.get();
    }

    m_tail = chain_tail;

    // TODO: The capabilities of these filters aren't taken into account
}

// static
void Session::foreach(std::function<void(Session*)> func)
{
    mxs::RoutingWorker::execute_concurrently(
        [func]() {
            for (auto kv : mxs::RoutingWorker::get_current()->session_registry())
            {
                func(static_cast<Session*>(kv.second));
            }
        });
}

// static
void Session::kill_all(SERVICE* service)
{
    Session::foreach(
        [service](Session* session) {
            if (session->service == service)
            {
                session->kill();
            }
        });
}

// static
void Session::kill_all(Listener* listener)
{
    Session::foreach(
        [listener](Session* session) {
            if (session->listener_data()->m_listener_name == listener->name())
            {
                session->kill();
            }
        });
}

const ListenerData* Session::listener_data()
{
    return m_listener_data.get();
}

void Session::adjust_io_activity(time_t now) const
{
    int secs = now - m_last_io_activity;
    if (secs <= 0)
    {
        // Session is being frequently used, several updates during one second. The load values need not be
        // adjusted. If the value is negative, the clock has gone backwards and we just have to ignore this.
    }
    else
    {
        // TODO: Change this into two indexes.

        // There has been secs seconds during which the session has not been used.
        if (secs < N_LOAD)
        {
            // If secs is less than 30, then we need to move the values from the
            // beginning as many steps to the right.
            std::copy_backward(m_io_activity.begin(), m_io_activity.end() - secs, m_io_activity.end());
        }

        // And fill from the beginning with zeros. If secs >= 30, the whole
        // array will be zeroed.
        std::fill(m_io_activity.begin(), m_io_activity.begin() + std::min(secs, N_LOAD), 0);
    }
}

void Session::book_io_activity()
{
    time_t now = time(nullptr);
    adjust_io_activity(now);

    ++m_io_activity[0];

    m_last_io_activity = now;
}

int Session::io_activity() const
{
    adjust_io_activity(time(nullptr));

    return std::accumulate(m_io_activity.begin(), m_io_activity.end(), 0);
}

namespace
{

bool enable_events(const std::vector<DCB*>& dcbs)
{
    bool enabled = true;

    for (DCB* pDcb : dcbs)
    {
        if (!pDcb->enable_events())
        {
            MXS_ERROR("Could not re-enable epoll events, session will be terminated.");
            enabled = false;
            break;
        }
    }

    return enabled;
}
}

bool Session::move_to(RoutingWorker* pTo)
{
    mxs::RoutingWorker* pFrom = RoutingWorker::get_current();
    mxb_assert(m_worker == pFrom);
    // TODO: Change to MXS_INFO when everything is ready.
    MXS_NOTICE("Moving session from %d to %d.", pFrom->id(), pTo->id());

    std::vector<DCB*> to_be_enabled;

    DCB* pDcb = m_client_conn->dcb();

    if (pDcb->is_polling())
    {
        pDcb->disable_events();
        to_be_enabled.push_back(pDcb);
    }
    pDcb->set_owner(nullptr);
    pDcb->set_manager(nullptr);

    if (m_idle_pool_call_id != mxb::Worker::NO_CALL)
    {
        m_worker->cancel_dcall(m_idle_pool_call_id);
    }

    for (mxs::BackendConnection* backend_conn : m_backends_conns)
    {
        pDcb = backend_conn->dcb();
        if (pDcb->is_polling())
        {
            pDcb->disable_events();
            to_be_enabled.push_back(pDcb);
        }
        pDcb->set_owner(nullptr);
        pDcb->set_manager(nullptr);
    }

    pFrom->session_registry().remove(id());

    m_worker = pTo;     // Set before the move-operation, see DelayedRoutingTask.

    auto receive_session = [this, pFrom, pTo, to_be_enabled]() {
            pTo->session_registry().add(this);

            m_client_conn->dcb()->set_owner(pTo);
            m_client_conn->dcb()->set_manager(pTo);

            for (mxs::BackendConnection* pBackend_conn : m_backends_conns)
            {
                pBackend_conn->dcb()->set_owner(pTo);
                pBackend_conn->dcb()->set_manager(pTo);
            }

            if (enable_events(to_be_enabled))
            {
                if (m_can_pool_backends)
                {
                    // Schedule another check.
                    set_can_pool_backends(true);
                }
            }
            else
            {
                kill();
            }

            MXS_NOTICE("Moved session from %d to %d.", pFrom->id(), pTo->id());
        };
    bool posted = pTo->execute(receive_session, mxb::Worker::EXECUTE_QUEUED);

    if (!posted)
    {
        MXS_ERROR("Could not move session from worker %d to worker %d.",
                  pFrom->id(), pTo->id());

        m_worker = pFrom;

        m_client_conn->dcb()->set_owner(pFrom);
        m_client_conn->dcb()->set_manager(pFrom);

        for (mxs::BackendConnection* pBackend_conn : m_backends_conns)
        {
            pBackend_conn->dcb()->set_owner(pFrom);
            pBackend_conn->dcb()->set_manager(pFrom);
        }

        pFrom->session_registry().add(this);

        if (!enable_events(to_be_enabled))
        {
            MXS_ERROR("Could not re-enable epoll events, session will be terminated.");
            kill();
        }
    }

    return posted;
}

bool Session::is_movable() const
{
    if (m_client_conn && !m_client_conn->is_movable())
    {
        return false;
    }

    for (auto backend_conn : m_backends_conns)
    {
        if (!backend_conn->is_movable())
        {
            return false;
        }
    }

    // Do not move a session which may be waiting for a connection.
    return !idle_pooling_enabled();
}

void Session::notify_userdata_change()
{
    for (auto* subscriber : m_event_subscribers)
    {
        subscriber->userdata_changed();
    }
}

void Session::add_userdata_subscriber(MXS_SESSION::EventSubscriber* obj)
{
    mxb_assert(m_event_subscribers.count(obj) == 0);
    m_event_subscribers.insert(obj);
}

void Session::remove_userdata_subscriber(MXS_SESSION::EventSubscriber* obj)
{
    mxb_assert(m_event_subscribers.count(obj) == 1);
    m_event_subscribers.erase(obj);
}

bool Session::pool_backends_cb(mxb::Worker::Call::action_t action)
{
    // This should only be called by the delayed call mechanism.
    bool call_again = true;
    if (action == Worker::Call::action_t::EXECUTE)
    {
        MXS_SESSION::Scope scope(this);
        // Session has been idle for long enough, check that the connections have not had
        // any activity.
        auto* client = client_dcb;
        if (client->state() == DCB::State::POLLING)
        {
            const auto& backends = backend_connections();
            size_t n_pooled = 0;

            // Pooling modifies the backends-vector. Use a temporary array.
            size_t n_backends = backends.size();
            std::vector<ServerEndpoint*> poolable_eps;

            for (auto& backend : backends)
            {
                if (backend->established() && backend->is_idle())
                {
                    auto pEp = static_cast<ServerEndpoint*>(backend->upstream());
                    if (m_worker->conn_to_server_needed(pEp->server()))
                    {
                        poolable_eps.push_back(pEp);
                    }
                }
            }

            for (auto* pEp : poolable_eps)
            {
                if (pEp->try_to_pool())
                {
                    n_pooled++;
                }
                // TODO: If pooling failed, increase time until next check to reduce rate of
                // pointless pooling attempts.
            }
            if (n_pooled == n_backends)
            {
                // TODO: Think if there is some corner case where a connection is
                // reattached to a session but clientReply is not called.
                call_again = false;
            }
        }

        if (!call_again)
        {
            // Need to remove this manually as cancel-mode is not called.
            m_idle_pool_call_id = mxb::Worker::NO_CALL;
        }
        else if (m_pooling_time < 1s)
        {
            // Returning true means the delayed call will run again after 'm_pooling_time_ms'.
            // This is ok if the time is several seconds, as some connections may not yet have
            // been in a poolable state. This is not so ok if the time is very short. Enforce
            // a minimum delay.

            // TODO: Nicer if delayed call could modify its own timing.
            call_again = false;
            m_idle_pool_call_id = m_worker->dcall(1000, &Session::pool_backends_cb, this);
        }
    }
    else
    {
        m_idle_pool_call_id = mxb::Worker::NO_CALL;
    }
    return call_again;
}

bool Session::idle_pooling_enabled() const
{
    return m_pooling_time >= 0ms;
}

std::chrono::seconds Session::multiplex_timeout() const
{
    return m_multiplex_timeout;
}

MXS_SESSION::EventSubscriber::EventSubscriber(MXS_SESSION* session)
    : m_session(session)
{
    m_session->add_userdata_subscriber(this);
}

MXS_SESSION::EventSubscriber::~EventSubscriber()
{
    m_session->remove_userdata_subscriber(this);
}

bool MXS_SESSION::log_is_enabled(int level) const
{
    return m_log_level & (1 << level) || service->log_is_enabled(level);
}<|MERGE_RESOLUTION|>--- conflicted
+++ resolved
@@ -1371,6 +1371,7 @@
 
 void Session::tick(int64_t idle)
 {
+    Scope scope(this);
     m_client_conn->tick(std::chrono::seconds(idle));
 
     const auto& svc_config = *service->config();
@@ -1423,7 +1424,6 @@
 
 bool Session::is_idle() const
 {
-<<<<<<< HEAD
     return m_client_conn->is_idle()
            && std::all_of(m_backends_conns.begin(), m_backends_conns.end(),
                           std::mem_fn(&mxs::BackendConnection::is_idle));
@@ -1432,11 +1432,6 @@
 void Session::update_log_level(json_t* param, const char* key, int level)
 {
     if (json_t* log_level = json_object_get(param, key))
-=======
-    Scope scope(this);
-
-    if (auto timeout = service->config()->conn_idle_timeout)
->>>>>>> 10320540
     {
         if (json_is_boolean(log_level))
         {
