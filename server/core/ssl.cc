/*
 * Copyright (c) 2016 MariaDB Corporation Ab
 *
 * Use of this software is governed by the Business Source License included
 * in the LICENSE.TXT file and at www.mariadb.com/bsl11.
 *
<<<<<<< HEAD
 * Change Date: 2023-01-01
=======
 * Change Date: 2023-10-29
>>>>>>> 363498ef
 *
 * On the date above, in accordance with the Business Source License, use
 * of this software will be governed by version 2 or later of the General
 * Public License.
 */

/**
 * @file ssl.c  -  SSL generic functions
 *
 * SSL is intended to be available in conjunction with a variety of protocols
 * on either the client or server side.
 *
 * @verbatim
 * Revision History
 *
 * Date         Who                     Description
 * 02/02/16     Martin Brampton         Initial implementation
 *
 * @endverbatim
 */
#include <stdio.h>
#include <stdlib.h>
#include <string.h>
#include <stdbool.h>
#include <sys/ioctl.h>
#include <maxscale/dcb.hh>
#include <maxscale/poll.hh>
#include <maxscale/service.hh>
#include <maxscale/routingworker.hh>

static RSA* rsa_512 = NULL;
static RSA* rsa_1024 = NULL;

const MXS_ENUM_VALUE ssl_version_values[] =
{
    {"MAX",    1},
#ifndef OPENSSL_1_1
    {"TLSv10", 1},
#endif
#ifdef OPENSSL_1_0
    {"TLSv11", 1},
    {"TLSv12", 1},
#endif
    {NULL}
};

static RSA* create_rsa(int bits)
{
#ifdef OPENSSL_1_1
    BIGNUM* bn = BN_new();
    BN_set_word(bn, RSA_F4);
    RSA* rsa = RSA_new();
    RSA_generate_key_ex(rsa, bits, bn, NULL);
    BN_free(bn);
    return rsa;
#else
    return RSA_generate_key(bits, RSA_F4, NULL, NULL);
#endif
}

/**
 * The RSA key generation callback function for OpenSSL.
 * @param s SSL structure
 * @param is_export Not used
 * @param keylength Length of the key
 * @return Pointer to RSA structure
 */
static RSA* tmp_rsa_callback(SSL* s, int is_export, int keylength)
{
    RSA* rsa_tmp = NULL;

    switch (keylength)
    {
    case 512:
        if (rsa_512)
        {
            rsa_tmp = rsa_512;
        }
        else
        {
            /* generate on the fly, should not happen in this example */
            rsa_tmp = create_rsa(keylength);
            rsa_512 = rsa_tmp;      /* Remember for later reuse */
        }
        break;

    case 1024:
        if (rsa_1024)
        {
            rsa_tmp = rsa_1024;
        }
        break;

    default:
        /* Generating a key on the fly is very costly, so use what is there */
        if (rsa_1024)
        {
            rsa_tmp = rsa_1024;
        }
        else
        {
            rsa_tmp = rsa_512;      /* Use at least a shorter key */
        }
    }
    return rsa_tmp;
}

/**
 * Returns an enum ssl_method_type value as string.
 *
 * @param method A method type.
 * @return The method type expressed as a string.
 */
const char* ssl_method_type_to_string(ssl_method_type_t method_type)
{
    switch (method_type)
    {
#ifndef OPENSSL_1_1
    case SERVICE_TLS10:
        return "TLSV10";

#endif
#ifdef OPENSSL_1_0
    case SERVICE_TLS11:
        return "TLSV11";

    case SERVICE_TLS12:
        return "TLSV12";

#endif
    case SERVICE_SSL_MAX:
    case SERVICE_TLS_MAX:
    case SERVICE_SSL_TLS_MAX:
        return "MAX";

    default:
        return "Unknown";
    }
}

ssl_method_type_t string_to_ssl_method_type(const char* str)
{
    if (strcasecmp("MAX", str) == 0)
    {
        return SERVICE_SSL_TLS_MAX;
    }

#ifndef OPENSSL_1_1
    else if (strcasecmp("TLSV10", str) == 0)
    {
        return SERVICE_TLS10;
    }
#endif
#ifdef OPENSSL_1_0
    else if (strcasecmp("TLSV11", str) == 0)
    {
        return SERVICE_TLS11;
    }
    else if (strcasecmp("TLSV12", str) == 0)
    {
        return SERVICE_TLS12;
    }
#endif

    return SERVICE_SSL_UNKNOWN;
}

// thread-local non-POD types are not supported with older versions of GCC
static thread_local std::string* ssl_errbuf;

static const char* get_ssl_errors()
{
    if (ssl_errbuf == NULL)
    {
        ssl_errbuf = new std::string;
    }

    char errbuf[200];   // Enough space according to OpenSSL documentation
    ssl_errbuf->clear();

    for (int err = ERR_get_error(); err; err = ERR_get_error())
    {
        if (!ssl_errbuf->empty())
        {
            ssl_errbuf->append(", ");
        }
        ssl_errbuf->append(ERR_error_string(err, errbuf));
    }

    return ssl_errbuf->c_str();
}

namespace maxscale
{

SSLConfig::SSLConfig(const MXS_CONFIG_PARAMETER& params)
    : key(params.get_string(CN_SSL_KEY))
    , cert(params.get_string(CN_SSL_CERT))
    , ca(params.get_string(CN_SSL_CA_CERT))
    , version((ssl_method_type_t)params.get_enum(CN_SSL_VERSION, ssl_version_values))
    , verify_depth(params.get_integer(CN_SSL_CERT_VERIFY_DEPTH))
    , verify_peer(params.get_bool(CN_SSL_VERIFY_PEER_CERTIFICATE))
{
}

// static
std::unique_ptr<SSLContext> SSLContext::create(const MXS_CONFIG_PARAMETER& params)
{
    mxb_assert(access(params.get_string(CN_SSL_CA_CERT).c_str(), F_OK) == 0);
    mxb_assert(params.get_string(CN_SSL_CERT).empty()
               || access(params.get_string(CN_SSL_CERT).c_str(), F_OK) == 0);
    mxb_assert(params.get_string(CN_SSL_KEY).empty()
               || access(params.get_string(CN_SSL_KEY).c_str(), F_OK) == 0);

    std::unique_ptr<SSLContext> ssl(new(std::nothrow) SSLContext(SSLConfig(params)));

    if (ssl && !ssl->init())
    {
        ssl.reset();
    }

    return ssl;
}

SSLContext::SSLContext(const SSLConfig& cfg)
    : m_cfg(cfg)
{
}

bool SSLContext::init()
{
    bool rval = true;

    switch (m_cfg.version)
    {
#ifndef OPENSSL_1_1
    case SERVICE_TLS10:
        m_method = (SSL_METHOD*)TLSv1_method();
        break;

#endif
#ifdef OPENSSL_1_0
    case SERVICE_TLS11:
        m_method = (SSL_METHOD*)TLSv1_1_method();
        break;

    case SERVICE_TLS12:
        m_method = (SSL_METHOD*)TLSv1_2_method();
        break;

#endif
    /** Rest of these use the maximum available SSL/TLS methods */
    case SERVICE_SSL_MAX:
        m_method = (SSL_METHOD*)SSLv23_method();
        break;

    case SERVICE_TLS_MAX:
        m_method = (SSL_METHOD*)SSLv23_method();
        break;

    case SERVICE_SSL_TLS_MAX:
        m_method = (SSL_METHOD*)SSLv23_method();
        break;

    default:
        m_method = (SSL_METHOD*)SSLv23_method();
        break;
    }

    m_ctx = SSL_CTX_new(m_method);

    if (m_ctx == NULL)
    {
        MXS_ERROR("SSL context initialization failed: %s", get_ssl_errors());
        return false;
    }

    SSL_CTX_set_default_read_ahead(m_ctx, 0);

    /** Enable all OpenSSL bug fixes */
    SSL_CTX_set_options(m_ctx, SSL_OP_ALL);

    /** Disable SSLv3 */
    SSL_CTX_set_options(m_ctx, SSL_OP_NO_SSLv3);

    // Disable session cache
    SSL_CTX_set_session_cache_mode(m_ctx, SSL_SESS_CACHE_OFF);

    //
    // Note: This is not safe if SSL initialization is done concurrently
    //
    /** Generate the 512-bit and 1024-bit RSA keys */
    if (rsa_512 == NULL && (rsa_512 = create_rsa(512)) == NULL)
    {
        MXS_ERROR("512-bit RSA key generation failed.");
        return false;
    }
    else if (rsa_1024 == NULL && (rsa_1024 = create_rsa(1024)) == NULL)
    {
        MXS_ERROR("1024-bit RSA key generation failed.");
        return false;
    }
    else
    {
        mxb_assert(rsa_512 && rsa_1024);
        SSL_CTX_set_tmp_rsa_callback(m_ctx, tmp_rsa_callback);
    }

    mxb_assert(!m_cfg.ca.empty());

    /* Load the CA certificate into the SSL_CTX structure */
    if (!SSL_CTX_load_verify_locations(m_ctx, m_cfg.ca.c_str(), NULL))
    {
        MXS_ERROR("Failed to set Certificate Authority file");
        return false;
    }

    if (!m_cfg.cert.empty() && !m_cfg.key.empty())
    {
        /** Load the server certificate */
        if (SSL_CTX_use_certificate_chain_file(m_ctx, m_cfg.cert.c_str()) <= 0)
        {
            MXS_ERROR("Failed to set server SSL certificate: %s", get_ssl_errors());
            return false;
        }

        /* Load the private-key corresponding to the server certificate */
        if (SSL_CTX_use_PrivateKey_file(m_ctx, m_cfg.key.c_str(), SSL_FILETYPE_PEM) <= 0)
        {
            MXS_ERROR("Failed to set server SSL key: %s", get_ssl_errors());
            return false;
        }

        /* Check if the server certificate and private-key matches */
        if (!SSL_CTX_check_private_key(m_ctx))
        {
            MXS_ERROR("Server SSL certificate and key do not match: %s", get_ssl_errors());
            return false;
        }
    }

    /* Set to require peer (client) certificate verification */
    if (m_cfg.verify_peer)
    {
        SSL_CTX_set_verify(m_ctx, SSL_VERIFY_PEER, NULL);
    }

    /* Set the verification depth */
    SSL_CTX_set_verify_depth(m_ctx, m_cfg.verify_depth);

    return true;
}

SSLContext::~SSLContext()
{
    SSL_CTX_free(m_ctx);
}

SSLProvider::SSLProvider(std::unique_ptr<mxs::SSLContext> context)
    : m_context {std::move(context)}
{
}

mxs::SSLContext* SSLProvider::context() const
{
    mxb_assert_message(mxs::RoutingWorker::get_current(), "Must be used on a RoutingWorker");
    return m_context.get();
}

const mxs::SSLConfig* SSLProvider::config() const
{
    return m_context ? &(m_context->config()) : nullptr;
}

void SSLProvider::set_context(std::unique_ptr<mxs::SSLContext> ssl)
{
    mxb_assert(ssl);
    m_context = std::move(ssl);
}

std::string SSLConfig::to_string() const
{
    std::ostringstream ss;

    ss << "\tSSL initialized:                     yes\n"
       << "\tSSL method type:                     " << ssl_method_type_to_string(version) << "\n"
       << "\tSSL certificate verification depth:  " << verify_depth << "\n"
       << "\tSSL peer verification :              " << (verify_peer ? "true" : "false") << "\n"
       << "\tSSL certificate:                     " << cert << "\n"
       << "\tSSL key:                             " << key << "\n"
       << "\tSSL CA certificate:                  " << ca << "\n";

    return ss.str();
}
}<|MERGE_RESOLUTION|>--- conflicted
+++ resolved
@@ -4,11 +4,7 @@
  * Use of this software is governed by the Business Source License included
  * in the LICENSE.TXT file and at www.mariadb.com/bsl11.
  *
-<<<<<<< HEAD
- * Change Date: 2023-01-01
-=======
  * Change Date: 2023-10-29
->>>>>>> 363498ef
  *
  * On the date above, in accordance with the Business Source License, use
  * of this software will be governed by version 2 or later of the General
