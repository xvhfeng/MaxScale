/*
 * Copyright (c) 2016 MariaDB Corporation Ab
 * Copyright (c) 2023 MariaDB plc, Finnish Branch
 *
 * Use of this software is governed by the Business Source License included
 * in the LICENSE.TXT file and at www.mariadb.com/bsl11.
 *
 * Change Date: 2027-07-24
 *
 * On the date above, in accordance with the Business Source License, use
 * of this software will be governed by version 2 or later of the General
 * Public License.
 */

#include <maxscale/routingworker.hh>

#include <cerrno>
#include <csignal>
#include <unistd.h>
#include <vector>
#include <sstream>
#include <sys/epoll.h>
#include <maxbase/atomic.hh>
#include <maxbase/average.hh>
#include <maxbase/semaphore.hh>
#include <maxscale/cn_strings.hh>
#include <maxscale/config.hh>
#include <maxscale/clock.hh>
#include <maxscale/mainworker.hh>
#include <maxscale/json_api.hh>
#include <maxscale/utils.hh>
#include <maxscale/statistics.hh>

#include "internal/listener.hh"
#include "internal/modules.hh"
#include "internal/server.hh"
#include "internal/session.hh"

#define WORKER_ABSENT_ID (-1)

using maxbase::AverageN;
using maxbase::Semaphore;
using maxbase::Worker;
using maxbase::WorkerLoad;
using maxscale::RoutingWorker;
using maxscale::Closer;
using std::vector;
using std::stringstream;

namespace
{

/**
 * Unit variables.
 */
struct this_unit
{
    bool            initialized;        // Whether the initialization has been performed.
    int             nWorkers;           // How many routing workers there are.
    RoutingWorker** ppWorkers;          // Array of routing worker instances.
    mxb::AverageN** ppWorker_loads;     // Array of load averages for workers.
    int             epoll_listener_fd;  // Shared epoll descriptor for listening descriptors.
    int             id_min_worker;      // The smallest routing worker id.
    int             id_max_worker;      // The largest routing worker id.
    bool            running;            // True if worker threads are running
} this_unit =
{
    false,              // initialized
    0,                  // nWorkers
    nullptr,            // ppWorkers
    nullptr,            // ppWorker_loads
    -1,                 // epoll_listener_fd
    WORKER_ABSENT_ID,   // id_min_worker
    WORKER_ABSENT_ID,   // id_max_worker
    false,
};

thread_local struct this_thread
{
    int current_worker_id;      // The worker id of the current thread
} this_thread =
{
    WORKER_ABSENT_ID
};

bool can_close_dcb(mxs::BackendConnection* b)
{
    mxb_assert(b->dcb()->role() == DCB::Role::BACKEND);
    const int SHOW_SHUTDOWN_TIMEOUT = 2;
    auto idle = MXS_CLOCK_TO_SEC(mxs_clock() - b->dcb()->last_read());
    return idle > SHOW_SHUTDOWN_TIMEOUT || b->can_close();
}
}

namespace maxscale
{

json_t* RoutingWorker::MemoryUsage::to_json() const
{
    json_t* pMu = json_object();

    json_object_set_new(pMu, "query_classifier", json_integer(this->query_classifier));
    json_object_set_new(pMu, "zombies", json_integer(this->zombies));
    json_object_set_new(pMu, "sessions", json_integer(this->sessions));
    json_object_set_new(pMu, "total", json_integer(this->total));

    return pMu;
}

RoutingWorker::ConnPoolEntry::ConnPoolEntry(mxs::BackendConnection* pConn)
    : m_created(time(nullptr))
    , m_pConn(pConn)
{
    mxb_assert(m_pConn);
}

RoutingWorker::ConnPoolEntry::~ConnPoolEntry()
{
    mxb_assert(!m_pConn);
}

RoutingWorker::DCBHandler::DCBHandler(RoutingWorker* pOwner)
    : m_owner(*pOwner)
{
}

// Any activity on a backend DCB that is in the persistent pool, will
// cause the dcb to be evicted.
void RoutingWorker::DCBHandler::ready_for_reading(DCB* pDcb)
{
    m_owner.evict_dcb(static_cast<BackendDCB*>(pDcb));
}

void RoutingWorker::DCBHandler::write_ready(DCB* pDcb)
{
    m_owner.evict_dcb(static_cast<BackendDCB*>(pDcb));
}

void RoutingWorker::DCBHandler::error(DCB* pDcb)
{
    m_owner.evict_dcb(static_cast<BackendDCB*>(pDcb));
}

void RoutingWorker::DCBHandler::hangup(DCB* pDcb)
{
    m_owner.evict_dcb(static_cast<BackendDCB*>(pDcb));
}


RoutingWorker::RoutingWorker(mxb::WatchdogNotifier* pNotifier)
    : mxb::WatchedWorker(pNotifier)
<<<<<<< HEAD
    , m_callable(this)
=======
    , m_id(next_worker_id())
    , m_name(MAKE_STR("Worker-" << std::setw(2) << std::setfill('0') << m_id))
>>>>>>> d25fd1c1
    , m_pool_handler(this)
{
}

RoutingWorker::~RoutingWorker()
{
    remove_pollable(this);
    m_callable.cancel_dcalls();
}

// static
bool RoutingWorker::init(mxb::WatchdogNotifier* pNotifier)
{
    mxb_assert(!this_unit.initialized);

    this_unit.epoll_listener_fd = epoll_create(MAX_EVENTS);

    if (this_unit.epoll_listener_fd != -1)
    {
        int nWorkers = config_threadcount();
        auto max_count = Config::ParamThreadsCount::MAX_COUNT;
        // 0-inited arrays.
        RoutingWorker** ppWorkers = new(std::nothrow) RoutingWorker* [max_count]();
        AverageN** ppWorker_loads = new(std::nothrow) AverageN* [max_count];

        if (ppWorkers && ppWorker_loads)
        {
            int id_min_worker = -1;
            int id_max_worker = 0;

            size_t rebalance_window = mxs::Config::get().rebalance_window.get();

            MXB_AT_DEBUG(int id_prev = -1);
            int i;
            for (i = 0; i < nWorkers; ++i)
            {
                RoutingWorker* pWorker = RoutingWorker::create(pNotifier, this_unit.epoll_listener_fd);
                AverageN* pAverage = new AverageN(rebalance_window);

                if (pWorker && pAverage)
                {
                    int id = pWorker->id();

                    // We require the routing worker ids to be consequtive.
                    mxb_assert(id_prev == -1 || (id_prev + 1 == id));
                    MXB_AT_DEBUG(id_prev = id);

                    if (id_min_worker == -1)
                    {
                        id_min_worker = id;
                    }

                    if (id > id_max_worker)
                    {
                        id_max_worker = id;
                    }

                    ppWorkers[i] = pWorker;
                    ppWorker_loads[i] = pAverage;
                }
                else
                {
                    for (int j = i - 1; j >= 0; --j)
                    {
                        delete ppWorker_loads[j];
                        delete ppWorkers[j];
                    }

                    delete[] ppWorkers;
                    ppWorkers = NULL;
                    break;
                }
            }

            if (ppWorkers && ppWorker_loads)
            {
                this_unit.ppWorkers = ppWorkers;
                this_unit.ppWorker_loads = ppWorker_loads;
                this_unit.nWorkers = nWorkers;
                this_unit.id_min_worker = id_min_worker;
                this_unit.id_max_worker = id_max_worker;

                this_unit.initialized = true;
            }
        }
        else
        {
            MXB_OOM();
            close(this_unit.epoll_listener_fd);
        }
    }
    else
    {
        MXB_ALERT("Could not allocate an epoll instance.");
    }

    return this_unit.initialized;
}

void RoutingWorker::finish()
{
    mxb_assert(this_unit.initialized);

    for (int i = this_unit.nWorkers - 1; i >= 0; --i)
    {
        RoutingWorker* pWorker = this_unit.ppWorkers[i];
        mxb_assert(pWorker);

        delete pWorker;
        this_unit.ppWorkers[i] = NULL;

        mxb::Average* pWorker_load = this_unit.ppWorker_loads[i];
        delete pWorker_load;
    }

    delete[] this_unit.ppWorkers;
    this_unit.ppWorkers = NULL;

    close(this_unit.epoll_listener_fd);
    this_unit.epoll_listener_fd = 0;

    this_unit.initialized = false;
}

// static
bool RoutingWorker::add_listener(Listener* pListener)
{
    bool rv = true;

    int fd = pListener->poll_fd();

    // This must be level-triggered (i.e. the default). Since this is
    // intended for listening sockets and each worker will call accept()
    // just once before going back the epoll_wait(), using EPOLLET would
    // mean that if there are more clients to be accepted than there are
    // threads returning from epoll_wait() for an event, then some clients
    // would be accepted only when a new client has connected, thus causing
    // a new EPOLLIN event.
    uint32_t events = EPOLLIN;
    Pollable* pPollable = pListener;

    struct epoll_event ev;

    ev.events = events;
    ev.data.ptr = pPollable;

    if (epoll_ctl(this_unit.epoll_listener_fd, EPOLL_CTL_ADD, fd, &ev) != 0)
    {
        Worker::resolve_poll_error(fd, errno, EPOLL_CTL_ADD);
        rv = false;
    }

    return rv;
}

// static
bool RoutingWorker::remove_listener(Listener* pListener)
{
    bool rv = true;

    int fd = pListener->poll_fd();

    struct epoll_event ev = {};

    if (epoll_ctl(this_unit.epoll_listener_fd, EPOLL_CTL_DEL, fd, &ev) != 0)
    {
        Worker::resolve_poll_error(fd, errno, EPOLL_CTL_DEL);
        rv = false;
    }

    return rv;
}

RoutingWorker* RoutingWorker::get(int worker_id)
{
    mxb_assert(this_unit.initialized);

    if (worker_id == FIRST)
    {
        worker_id = this_unit.id_min_worker;
    }

    bool valid = (worker_id >= this_unit.id_min_worker && worker_id <= this_unit.id_max_worker);

    return valid ? this_unit.ppWorkers[worker_id  - this_unit.id_min_worker] : nullptr;
}

RoutingWorker* RoutingWorker::get_current()
{
    RoutingWorker* pWorker = NULL;

    int worker_id = get_current_id();

    if (worker_id != WORKER_ABSENT_ID)
    {
        pWorker = RoutingWorker::get(worker_id);
    }

    return pWorker;
}

int RoutingWorker::get_current_id()
{
    return this_thread.current_worker_id;
}

int RoutingWorker::index() const
{
    return id() - this_unit.id_min_worker;
}

// static
RoutingWorker* RoutingWorker::get_by_index(int index)
{
    mxb_assert(index >= 0);
    mxb_assert(index < this_unit.nWorkers);

    return this_unit.ppWorkers[index];
}

// static
bool RoutingWorker::start_workers()
{
    bool rv = true;

    for (int i = 0; i < this_unit.nWorkers; ++i)
    {
        RoutingWorker* pWorker = this_unit.ppWorkers[i];
        mxb_assert(pWorker);
        mxb_assert(pWorker->id() == i);

        if (!pWorker->start(pWorker->m_name))
        {
            MXB_ALERT("Could not start routing worker %d of %d.", i, this_unit.nWorkers);
            rv = false;
            // At startup, so we don't even try to clean up.
            break;
        }
    }

    if (rv)
    {
        this_unit.running = true;
    }

    return rv;
}

// static
bool RoutingWorker::is_running()
{
    return this_unit.running;
}

// static
void RoutingWorker::join_workers()
{
    for (int i = 0; i < this_unit.nWorkers; ++i)
    {
        RoutingWorker* pWorker = this_unit.ppWorkers[i];
        mxb_assert(pWorker);

        pWorker->join();
    }

    this_unit.running = false;
}

// static
bool RoutingWorker::shutdown_complete()
{
    bool rval = true;

    for (int i = 0; i < this_unit.nWorkers; ++i)
    {
        RoutingWorker* pWorker = this_unit.ppWorkers[i];
        mxb_assert(pWorker);

        if (pWorker->state() != Worker::FINISHED && pWorker->state() != Worker::STOPPED)
        {
            rval = false;
        }
    }

    return rval;
}

RoutingWorker::SessionsById& RoutingWorker::session_registry()
{
    return m_sessions;
}

const RoutingWorker::SessionsById& RoutingWorker::session_registry() const
{
    return m_sessions;
}

void RoutingWorker::destroy(DCB* pDcb)
{
    mxb_assert(pDcb->owner() == this);

    m_zombies.push_back(pDcb);
}

/**
 * If a second has passed since last keepalive tick, tick all sessions again.
 * Also checks connection pool for expired connections.
 */
void RoutingWorker::process_timeouts()
{
    auto now = mxs_clock();
    if (now >= m_next_timeout_check)
    {
        /** Because the resolutions of the timeouts is one second, we only need to
         * check them once per second. One heartbeat is 100 milliseconds. */
        m_next_timeout_check = now + 10;

        for (auto& elem : m_sessions)
        {
            auto* pSes = static_cast<Session*>(elem.second);
            ClientDCB* pClient = pSes->client_dcb;
            if (pClient->state() == DCB::State::POLLING)
            {
                auto idle = now - std::max(pClient->last_read(), pClient->last_write());
                pSes->tick(MXS_CLOCK_TO_SEC(idle));
            }
        }
    }
}

void RoutingWorker::delete_zombies()
{
    Zombies slow_zombies;
    // An algorithm cannot be used, as the final closing of a DCB may cause
    // other DCBs to be registered in the zombie queue.

    while (!m_zombies.empty())
    {
        DCB* pDcb = m_zombies.back();
        m_zombies.pop_back();
        MXS_SESSION::Scope scope(pDcb->session());

        bool can_close = true;

        if (pDcb->role() == DCB::Role::CLIENT)
        {
            // Check if any of the backend DCBs isn't ready to be closed. If so, delay the closing of the
            // client DCB until the backend connections have fully established and finished authenticating.
            const auto& dcbs = static_cast<Session*>(pDcb->session())->backend_connections();
            can_close = std::all_of(dcbs.begin(), dcbs.end(), can_close_dcb);
        }

        if (can_close)
        {
            MXB_DEBUG("Ready to close session %lu", pDcb->session() ? pDcb->session()->id() : 0);
            DCB::Manager::call_destroy(pDcb);
        }
        else
        {
            MXB_DEBUG("Delaying destruction of session %lu", pDcb->session() ? pDcb->session()->id() : 0);
            slow_zombies.push_back(pDcb);
        }
    }

    mxb_assert(m_zombies.empty());
    m_zombies.insert(m_zombies.end(), slow_zombies.begin(), slow_zombies.end());
}

void RoutingWorker::add(DCB* pDcb)
{
    MXB_AT_DEBUG(auto rv = ) m_dcbs.insert(pDcb);
    mxb_assert(rv.second);
}

void RoutingWorker::remove(DCB* pDcb)
{
    auto it = m_dcbs.find(pDcb);
    mxb_assert(it != m_dcbs.end());
    m_dcbs.erase(it);
}

RoutingWorker::ConnectionResult
RoutingWorker::get_backend_connection(SERVER* pSrv, MXS_SESSION* pSes, mxs::Component* pUpstream)
{
    auto* pServer = static_cast<Server*>(pSrv);
    auto* pSession = static_cast<Session*>(pSes);

    if (pServer->persistent_conns_enabled() && pServer->is_running())
    {
        auto pool_conn = pool_get_connection(pSrv, pSession, pUpstream);
        if (pool_conn)
        {
            // Connection found from pool, return it.
            return {false, pool_conn};
        }
    }

    ConnectionResult rval;
    const auto max_allowed_conns = pServer->max_routing_connections();
    auto& stats = pServer->stats();

    if (max_allowed_conns > 0)
    {
        // Server has a connection count limit. Check that we are not already at the limit.
        auto curr_conns = stats.n_current_conns() + stats.n_conn_intents();
        if (curr_conns >= max_allowed_conns)
        {
            // Looks like all connection slots are in use. This may be pessimistic in case an intended
            // connection fails in another thread.
            rval.conn_limit_reached = true;
        }
        else
        {
            // Mark intent, then read current conn value again. This is not entirely accurate, but does
            // avoid overshoot (assuming memory orderings are correct).
            auto intents = stats.add_conn_intent();
            if (intents + stats.n_current_conns() <= max_allowed_conns)
            {
                auto new_conn = pSession->create_backend_connection(pServer, this, pUpstream);
                if (new_conn)
                {
                    stats.add_connection();
                    rval.conn = new_conn;
                }
            }
            else
            {
                rval.conn_limit_reached = true;
            }
            stats.remove_conn_intent();
        }
    }
    else
    {
        // No limit, just create new connection.
        auto new_conn = pSession->create_backend_connection(pServer, this, pUpstream);
        if (new_conn)
        {
            stats.add_connection();
            rval.conn = new_conn;
        }
    }

    return rval;
}

std::pair<uint64_t, mxs::BackendConnection*>
RoutingWorker::ConnectionPool::get_connection(MXS_SESSION* session)
{
    mxs::BackendConnection* rval = nullptr;
    uint64_t best_reuse = mxs::BackendConnection::REUSE_NOT_POSSIBLE;
    auto best = m_contents.end();

    for (auto it = m_contents.begin(); it != m_contents.end(); ++it)
    {
        auto current_reuse = it->first->can_reuse(session);

        if (current_reuse > best_reuse)
        {
            best = it;
            best_reuse = current_reuse;

            if (current_reuse == mxs::BackendConnection::OPTIMAL_REUSE)
            {
                break;
            }
        }
    }

    if (best != m_contents.end())
    {
        rval = best->second.release_conn();
        m_contents.erase(best);
        m_stats.times_found++;
    }
    else
    {
        m_stats.times_empty++;
    }

    return {best_reuse, rval};
}

void RoutingWorker::ConnectionPool::set_capacity(int global_capacity)
{
    // Capacity has changed, recalculate local capacity.
    m_capacity = global_capacity / this_unit.nWorkers;
}

mxs::BackendConnection*
RoutingWorker::pool_get_connection(SERVER* pSrv, MXS_SESSION* pSes, mxs::Component* pUpstream)
{
    std::lock_guard<std::mutex> guard(m_pool_lock);

    auto pServer = static_cast<Server*>(pSrv);
    mxb_assert(pServer);
    auto pSession = static_cast<Session*>(pSes);
    bool proxy_protocol = pServer->proxy_protocol();
    mxs::BackendConnection* found_conn = nullptr;

    auto it = m_pool_group.find(pServer);
    if (it != m_pool_group.end())
    {
        ConnectionPool& conn_pool = it->second;

        while (!found_conn)
        {
            auto [reuse, candidate] = conn_pool.get_connection(pSession);

            // If no candidate could be found, stop right away.
            if (!candidate)
            {
                break;
            }

            BackendDCB* pDcb = candidate->dcb();
            mxb_assert(candidate == pDcb->protocol());
            // Put back the original handler.
            pDcb->set_handler(candidate);
            pSession->link_backend_connection(candidate);

            if (candidate->reuse(pSes, pUpstream, reuse))
            {
                found_conn = candidate;
            }
            else
            {
                // Reusing the current candidate failed. Close connection, then try with another candidate.
                pSession->unlink_backend_connection(candidate);
                MXB_WARNING("Failed to reuse a persistent connection.");
                if (pDcb->state() == DCB::State::POLLING)
                {
                    pDcb->disable_events();
                }

                BackendDCB::close(pDcb);
                pServer->stats().remove_connection();
                notify_connection_available(pServer);
            }
        }

        if (found_conn)
        {
            // Put the dcb back to the regular book-keeping.
            mxb_assert(m_dcbs.find(found_conn->dcb()) == m_dcbs.end());
            m_dcbs.insert(found_conn->dcb());
        }
    }
    // else: the server does not have an entry in the pool group.

    return found_conn;
}

bool RoutingWorker::move_to_conn_pool(BackendDCB* pDcb)
{
    std::lock_guard<std::mutex> guard(m_pool_lock);

    bool moved_to_pool = false;
    auto* pServer = static_cast<Server*>(pDcb->server());
    long global_pool_cap = pServer->persistpoolmax();
    // For pooling to be possible, several conditions must be met. Check the most obvious ones first.
    if (global_pool_cap > 0)
    {
        auto* pSession = pDcb->session();
        auto* pConn = pDcb->protocol();
        // Pooling enabled for the server. Check connection, session and server status.
        if (pDcb->state() == DCB::State::POLLING && !pDcb->hanged_up() && pConn->established()
            && pSession && pSession->can_pool_backends()
            && pServer->is_running())
        {
            // All ok. Try to add the connection to pool.
            auto pool_iter = m_pool_group.find(pServer);

            if (pool_iter == m_pool_group.end())
            {
                // First pooled connection for the server.
                ConnectionPool new_pool(this, pServer, global_pool_cap);
                pool_iter = m_pool_group.emplace(pServer, std::move(new_pool)).first;
            }

            auto& pool = pool_iter->second;
            if (pool.has_space())
            {
                pool.add_connection(pConn);
                moved_to_pool = true;
            }

            if (moved_to_pool)
            {
                pConn->set_to_pooled();
                pDcb->clear();
                // Change the handler to one that will close the DCB in case there
                // is any activity on it.
                pDcb->set_handler(&m_pool_handler);

                // Remove the dcb from the regular book-keeping.
                auto it = m_dcbs.find(pDcb);
                mxb_assert(it != m_dcbs.end());
                m_dcbs.erase(it);
            }
        }
    }
    return moved_to_pool;
}

void RoutingWorker::pool_close_all_conns()
{
    for (auto& kv : m_pool_group)
    {
        kv.second.close_all();
    }
    m_pool_group.clear();
}


void RoutingWorker::pool_close_all_conns_by_server(SERVER* pSrv)
{
    std::lock_guard<std::mutex> guard(m_pool_lock);
    auto it = m_pool_group.find(pSrv);
    if (it != m_pool_group.end())
    {
        it->second.close_all();
        m_pool_group.erase(it);
    }
}

void RoutingWorker::ConnectionPool::close_expired()
{
    auto* pServer = static_cast<Server*>(m_target_server);
    auto max_age = pServer->persistmaxtime();

    time_t now = time(nullptr);
    vector<mxs::BackendConnection*> expired_conns;

    // First go through the list and gather the expired connections.
    auto it = m_contents.begin();
    while (it != m_contents.end())
    {
        ConnPoolEntry& entry = it->second;
        if (entry.hanged_up() || (now - entry.created() > max_age))
        {
            expired_conns.push_back(entry.release_conn());
            it = m_contents.erase(it);
        }
        else
        {
            ++it;
        }
    }

    // Check that pool is not over capacity. This can only happen if user reduces capacity via a runtime
    // config modification.
    int64_t over_cap_conns = m_contents.size() - m_capacity;
    if (over_cap_conns > 0)
    {
        // Just take the first extra connections found.
        int conns_removed = 0;
        auto remover_it = m_contents.begin();
        while (conns_removed < over_cap_conns)
        {
            expired_conns.push_back(remover_it->second.release_conn());
            remover_it = m_contents.erase(remover_it);
            conns_removed++;
        }
    }

    for (auto* pConn : expired_conns)
    {
        m_owner->close_pooled_dcb(pConn->dcb());
    }
}

void RoutingWorker::ConnectionPool::remove_and_close(mxs::BackendConnection* conn)
{
    auto it = m_contents.find(conn);
    mxb_assert(it != m_contents.end());
    it->second.release_conn();
    m_contents.erase(it);
    m_owner->close_pooled_dcb(conn->dcb());
}

void RoutingWorker::ConnectionPool::close_all()
{
    // Close all entries in the server-specific pool.
    for (auto& pool_entry : m_contents)
    {
        BackendDCB* dcb = pool_entry.second.release_conn()->dcb();
        m_owner->close_pooled_dcb(dcb);
    }
    m_contents.clear();
}

bool RoutingWorker::ConnectionPool::empty() const
{
    return m_contents.empty();
}

void RoutingWorker::ConnectionPool::add_connection(mxs::BackendConnection* conn)
{
    m_contents.emplace(conn, ConnPoolEntry(conn));
    m_stats.max_size = std::max(m_stats.max_size, m_contents.size());
}

RoutingWorker::ConnectionPool::ConnectionPool(mxs::RoutingWorker* owner, SERVER* target_server,
                                              int global_capacity)
    : m_owner(owner)
    , m_target_server(target_server)
{
    set_capacity(global_capacity);
}

RoutingWorker::ConnectionPool::ConnectionPool(RoutingWorker::ConnectionPool&& rhs)
    : m_contents(std::move(rhs.m_contents))
    , m_owner(rhs.m_owner)
    , m_target_server(rhs.m_target_server)
    , m_capacity(rhs.m_capacity)
    , m_stats(rhs.m_stats)
{
}

bool RoutingWorker::ConnectionPool::has_space() const
{
    return (int)m_contents.size() < m_capacity;
}

RoutingWorker::ConnectionPoolStats RoutingWorker::ConnectionPool::stats() const
{
    m_stats.curr_size = m_contents.size();
    return m_stats;
}

void RoutingWorker::evict_dcb(BackendDCB* pDcb)
{
    std::lock_guard<std::mutex> guard(m_pool_lock);

    auto it = m_pool_group.find(pDcb->server());
    mxb_assert(it != m_pool_group.end());
    ConnectionPool& conn_pool = it->second;
    conn_pool.remove_and_close(pDcb->protocol());
}

void RoutingWorker::close_pooled_dcb(BackendDCB* pDcb)
{
    // Put the DCB back into the regular book-keeping.
    mxb_assert(m_dcbs.find(pDcb) == m_dcbs.end());
    m_dcbs.insert(pDcb);

    if (pDcb->state() == DCB::State::POLLING)
    {
        pDcb->disable_events();
    }

    auto* srv = pDcb->server();
    BackendDCB::close(pDcb);
    srv->stats().remove_connection();
    notify_connection_available(srv);
}

bool RoutingWorker::pre_run()
{
    this_thread.current_worker_id = id();

    bool rv = modules_thread_init() && qc_thread_init(QC_INIT_SELF);

    if (rv)
    {
        // Every second, check connection pool for expired connections. Ideally, every pooled
        // connection would set their own timer.
        auto check_pool_cb = [this](Callable::Action action){
                if (action == Callable::EXECUTE)
                {
                    pool_close_expired();
                }
                return true;
            };
        m_callable.dcall(1s, check_pool_cb);

        // The normal connection availability notification is not fool-proof, as it's only sent to the
        // current worker. Every now and then, each worker should check for connections regardless since
        // some may be available.
        auto activate_eps_cb = [this](Callable::Action action) {
                if (action == Callable::Action::EXECUTE)
                {
                    activate_waiting_endpoints();
                }
                return true;
            };
        m_callable.dcall(5s, activate_eps_cb);

        auto timeout_eps_cb = [this](Callable::Action action) {
                if (action == Callable::Action::EXECUTE)
                {
                    fail_timed_out_endpoints();
                }
                return true;
            };
        m_callable.dcall(10s, timeout_eps_cb);
    }
    else
    {
        MXB_ERROR("Could not perform thread initialization for all modules. Thread exits.");
        this_thread.current_worker_id = WORKER_ABSENT_ID;
    }

    return rv;
}

void RoutingWorker::post_run()
{
    pool_close_all_conns();

    // See MainWorker::post_run for an explanation why this is done here
    m_storage.clear();

    qc_thread_end(QC_INIT_SELF);
    modules_thread_finish();
    // TODO: Add service_thread_finish().
    this_thread.current_worker_id = WORKER_ABSENT_ID;
}

/**
 * Creates a worker instance.
 * - Allocates the structure.
 * - Creates a pipe.
 * - Adds the read descriptor to the polling mechanism.
 *
 * @param pNotifier          The watchdog notifier.
 * @param epoll_listener_fd  The file descriptor of the epoll set to which listening
 *                           sockets will be placed.
 *
 * @return A worker instance if successful, otherwise NULL.
 */
// static
RoutingWorker* RoutingWorker::create(mxb::WatchdogNotifier* pNotifier, int epoll_listener_fd)
{
    RoutingWorker* pThis = new(std::nothrow) RoutingWorker(pNotifier);

    if (pThis)
    {
        // The shared epoll instance descriptor is *not* added using EPOLLET (edge-triggered)
        // because we want it to be level-triggered. That way, as long as there is a single
        // active (accept() can be called) listening socket, epoll_wait() will return an event
        // for it.
        if (pThis->add_pollable(EPOLLIN, pThis))
        {
            MXB_INFO("Epoll instance for listening sockets added to worker epoll instance.");
        }
        else
        {
            MXB_ERROR("Could not add epoll instance for listening sockets to "
                      "epoll instance of worker: %s",
                      mxb_strerror(errno));
            delete pThis;
            pThis = NULL;
        }
    }
    else
    {
        MXB_OOM();
    }

    return pThis;
}

void RoutingWorker::epoll_tick()
{
    process_timeouts();

    delete_zombies();

    for (auto& func : m_epoll_tick_funcs)
    {
        func();
    }

    if (m_rebalance.perform)
    {
        rebalance();
    }
}

int RoutingWorker::poll_fd() const
{
    return this_unit.epoll_listener_fd;
}

/**
 * Handler for events occurring in the shared epoll instance.
 *
 * @param events  The events.
 *
 * @return What actions were performed.
 */
uint32_t RoutingWorker::handle_poll_events(mxb::Worker* pWorker, uint32_t events, Pollable::Context context)
{
    mxb_assert(pWorker == this);

    struct epoll_event epoll_events[1];

    // We extract just one event
    int nfds = epoll_wait(this_unit.epoll_listener_fd, epoll_events, 1, 0);

    uint32_t actions = mxb::poll_action::NOP;

    if (nfds == -1)
    {
        MXB_ERROR("epoll_wait failed: %s", mxb_strerror(errno));
    }
    else if (nfds == 0)
    {
        MXB_DEBUG("No events for worker %d.", id());
    }
    else
    {
        MXB_DEBUG("1 event for routing worker %d.", id());
        Pollable* pPollable = static_cast<Pollable*>(epoll_events[0].data.ptr);

        actions = pPollable->handle_poll_events(this, epoll_events[0].events, Pollable::NEW_CALL);
    }

    return actions;
}

// static
size_t RoutingWorker::broadcast(Task* pTask, Semaphore* pSem)
{
    // No logging here, function must be signal safe.
    size_t n = 0;

    for (int i = 0; i < this_unit.nWorkers; ++i)
    {
        Worker* pWorker = this_unit.ppWorkers[i];
        mxb_assert(pWorker);

        if (pWorker->execute(pTask, pSem, EXECUTE_AUTO))
        {
            ++n;
        }
    }

    return n;
}

// static
size_t RoutingWorker::broadcast(std::unique_ptr<DisposableTask> sTask)
{
    DisposableTask* pTask = sTask.release();
    Worker::inc_ref(pTask);

    size_t n = 0;

    for (int i = 0; i < this_unit.nWorkers; ++i)
    {
        RoutingWorker* pWorker = this_unit.ppWorkers[i];
        mxb_assert(pWorker);

        if (pWorker->post_disposable(pTask, EXECUTE_AUTO))
        {
            ++n;
        }
    }

    Worker::dec_ref(pTask);

    return n;
}

// static
size_t RoutingWorker::broadcast(const std::function<void ()>& func,
                                mxb::Semaphore* pSem,
                                mxb::Worker::execute_mode_t mode)
{
    size_t n = 0;

    for (int i = 0; i < this_unit.nWorkers; ++i)
    {
        RoutingWorker* pWorker = this_unit.ppWorkers[i];
        mxb_assert(pWorker);

        if (pWorker->execute(func, pSem, mode))
        {
            ++n;
        }
    }

    return n;
}

// static
size_t RoutingWorker::execute_serially(Task& task)
{
    Semaphore sem;
    size_t n = 0;

    for (int i = 0; i < this_unit.nWorkers; ++i)
    {
        RoutingWorker* pWorker = this_unit.ppWorkers[i];
        mxb_assert(pWorker);

        if (pWorker->execute(&task, &sem, EXECUTE_AUTO))
        {
            sem.wait();
            ++n;
        }
    }

    return n;
}

// static
size_t RoutingWorker::execute_serially(const std::function<void()>& func)
{
    Semaphore sem;
    size_t n = 0;

    for (int i = 0; i < this_unit.nWorkers; ++i)
    {
        RoutingWorker* pWorker = this_unit.ppWorkers[i];
        mxb_assert(pWorker);

        if (pWorker->execute(func, &sem, EXECUTE_AUTO))
        {
            sem.wait();
            ++n;
        }
    }

    return n;
}

// static
size_t RoutingWorker::execute_concurrently(Task& task)
{
    Semaphore sem;
    return sem.wait_n(RoutingWorker::broadcast(&task, &sem));
}

// static
size_t RoutingWorker::execute_concurrently(const std::function<void()>& func)
{
    Semaphore sem;
    return sem.wait_n(RoutingWorker::broadcast(func, &sem, EXECUTE_AUTO));
}

// static
size_t RoutingWorker::broadcast_message(uint32_t msg_id, intptr_t arg1, intptr_t arg2)
{
    // NOTE: No logging here, this function must be signal safe.

    size_t n = 0;

    for (int i = 0; i < this_unit.nWorkers; ++i)
    {
        Worker* pWorker = this_unit.ppWorkers[i];
        mxb_assert(pWorker);

        if (pWorker->post_message(msg_id, arg1, arg2))
        {
            ++n;
        }
    }

    return n;
}

namespace
{

std::vector<Worker::STATISTICS> get_stats()
{
    std::vector<Worker::STATISTICS> rval;

    for (int i = 0; i < this_unit.nWorkers; ++i)
    {
        RoutingWorker* pWorker = this_unit.ppWorkers[i];
        mxb_assert(pWorker);

        rval.push_back(pWorker->statistics());
    }

    return rval;
}
}

// static
Worker::STATISTICS RoutingWorker::get_statistics()
{
    auto s = get_stats();

    STATISTICS cs;

    cs.n_read = mxs::sum(s, &STATISTICS::n_read);
    cs.n_write = mxs::sum(s, &STATISTICS::n_write);
    cs.n_error = mxs::sum(s, &STATISTICS::n_error);
    cs.n_hup = mxs::sum(s, &STATISTICS::n_hup);
    cs.n_accept = mxs::sum(s, &STATISTICS::n_accept);
    cs.n_polls = mxs::sum(s, &STATISTICS::n_polls);
    cs.n_pollev = mxs::sum(s, &STATISTICS::n_pollev);
    cs.evq_avg = mxs::avg(s, &STATISTICS::evq_avg);
    cs.evq_max = mxs::max(s, &STATISTICS::evq_max);
    cs.maxqtime = mxs::max(s, &STATISTICS::maxqtime);
    cs.maxexectime = mxs::max(s, &STATISTICS::maxexectime);
    cs.n_fds = mxs::sum_element(s, &STATISTICS::n_fds);
    cs.n_fds = mxs::min_element(s, &STATISTICS::n_fds);
    cs.n_fds = mxs::max_element(s, &STATISTICS::n_fds);
    cs.qtimes = mxs::avg_element(s, &STATISTICS::qtimes);
    cs.exectimes = mxs::avg_element(s, &STATISTICS::exectimes);

    return cs;
}

// static
bool RoutingWorker::get_qc_stats_by_index(int index, QC_CACHE_STATS* pStats)
{
    class Task : public Worker::Task
    {
    public:
        Task(QC_CACHE_STATS* pStats)
            : m_stats(*pStats)
        {
        }

        void execute(Worker&) override final
        {
            qc_get_cache_stats(&m_stats);
        }

    private:
        QC_CACHE_STATS& m_stats;
    };

    RoutingWorker* pWorker = RoutingWorker::get_by_index(index);

    if (pWorker)
    {
        Semaphore sem;
        Task task(pStats);
        pWorker->execute(&task, &sem, EXECUTE_AUTO);
        sem.wait();
    }

    return pWorker != nullptr;
}

// static
void RoutingWorker::get_qc_stats(std::vector<QC_CACHE_STATS>& all_stats)
{
    class Task : public Worker::Task
    {
    public:
        Task(std::vector<QC_CACHE_STATS>* pAll_stats)
            : m_all_stats(*pAll_stats)
        {
            m_all_stats.resize(this_unit.nWorkers);
        }

        void execute(Worker& worker) override final
        {
            int index = static_cast<RoutingWorker&>(worker).index();
            mxb_assert(index >= 0 && index < this_unit.nWorkers);

            QC_CACHE_STATS& stats = m_all_stats[index];

            qc_get_cache_stats(&stats);
        }

    private:
        std::vector<QC_CACHE_STATS>& m_all_stats;
    };

    Task task(&all_stats);
    mxs::RoutingWorker::execute_concurrently(task);
}

namespace
{

json_t* qc_stats_to_json(const char* zHost, int id, const QC_CACHE_STATS& stats)
{
    json_t* pStats = json_object();
    json_object_set_new(pStats, "size", json_integer(stats.size));
    json_object_set_new(pStats, "inserts", json_integer(stats.inserts));
    json_object_set_new(pStats, "hits", json_integer(stats.hits));
    json_object_set_new(pStats, "misses", json_integer(stats.misses));
    json_object_set_new(pStats, "evictions", json_integer(stats.evictions));

    json_t* pAttributes = json_object();
    json_object_set_new(pAttributes, "stats", pStats);

    json_t* pSelf = mxs_json_self_link(zHost, "qc_stats", std::to_string(id).c_str());

    json_t* pJson = json_object();
    json_object_set_new(pJson, CN_ID, json_string(std::to_string(id).c_str()));
    json_object_set_new(pJson, CN_TYPE, json_string("qc_stats"));
    json_object_set_new(pJson, CN_ATTRIBUTES, pAttributes);
    json_object_set_new(pJson, CN_LINKS, pSelf);

    return pJson;
}
}

// static
std::unique_ptr<json_t> RoutingWorker::get_qc_stats_as_json_by_index(const char* zHost, int index)
{
    std::unique_ptr<json_t> sStats;

    QC_CACHE_STATS stats;

    if (get_qc_stats_by_index(index, &stats))
    {
        json_t* pJson = qc_stats_to_json(zHost, index, stats);

        stringstream self;
        self << MXS_JSON_API_QC_STATS << index;

        sStats.reset(mxs_json_resource(zHost, self.str().c_str(), pJson));
    }

    return sStats;
}

// static
std::unique_ptr<json_t> RoutingWorker::get_qc_stats_as_json(const char* zHost)
{
    vector<QC_CACHE_STATS> all_stats;

    get_qc_stats(all_stats);

    std::unique_ptr<json_t> sAll_stats(json_array());

    int id = 0;
    for (const auto& stats : all_stats)
    {
        json_t* pJson = qc_stats_to_json(zHost, id, stats);

        json_array_append_new(sAll_stats.get(), pJson);
        ++id;
    }

    return std::unique_ptr<json_t>(mxs_json_resource(zHost, MXS_JSON_API_QC_STATS, sAll_stats.release()));
}

// static
RoutingWorker* RoutingWorker::pick_worker()
{
    static uint32_t id_generator = 0;
    int id = this_unit.id_min_worker
        + (mxb::atomic::add(&id_generator, 1, mxb::atomic::RELAXED) % this_unit.nWorkers);
    return get(id);
}

void RoutingWorker::register_epoll_tick_func(std::function<void ()> func)
{
    m_epoll_tick_funcs.push_back(func);
}

// static
void RoutingWorker::collect_worker_load(size_t count)
{
    for (int i = 0; i < this_unit.nWorkers; ++i)
    {
        auto* pWorker = this_unit.ppWorkers[i];
        auto* pWorker_load = this_unit.ppWorker_loads[i];

        if (pWorker_load->size() != count)
        {
            pWorker_load->resize(count);
        }

        pWorker_load->add_value(pWorker->load(mxb::WorkerLoad::ONE_SECOND));
    }
}

// static
bool RoutingWorker::balance_workers()
{
    bool balancing = false;

    int threshold = mxs::Config::get().rebalance_threshold.get();

    if (threshold != 0)
    {
        balancing = balance_workers(threshold);
    }

    return balancing;
}

// static
bool RoutingWorker::balance_workers(int threshold)
{
    bool balancing = false;

    int min_load = 100;
    int max_load = 0;
    RoutingWorker* pTo = nullptr;
    RoutingWorker* pFrom = nullptr;

    auto rebalance_period = mxs::Config::get().rebalance_period.get();
    // If rebalance_period is != 0, then the average load has been updated
    // and we can use it.
    bool use_average = rebalance_period != std::chrono::milliseconds(0);

    for (int i = 0; i < this_unit.nWorkers; ++i)
    {
        RoutingWorker* pWorker = this_unit.ppWorkers[i];

        int load;

        if (use_average)
        {
            mxb::Average* pLoad = this_unit.ppWorker_loads[i];
            load = pLoad->value();
        }
        else
        {
            // If we can't use the average, we use one second load.
            load = pWorker->load(mxb::WorkerLoad::ONE_SECOND);
        }

        if (load < min_load)
        {
            min_load = load;
            pTo = pWorker;
        }

        if (load > max_load)
        {
            max_load = load;
            pFrom = pWorker;
        }
    }

    int diff_load = max_load - min_load;

    if (diff_load > threshold)
    {
        MXB_NOTICE("Difference in load (%d) between the thread with the maximum load (%d) the thread "
                   "with the minimum load (%d) exceeds the 'rebalance_threshold' value of %d, "
                   "moving work from the latter to the former.",
                   diff_load, max_load, min_load, threshold);
        balancing = true;
    }

    if (balancing)
    {
        mxb_assert(pFrom);
        mxb_assert(pTo);

        if (!pFrom->execute([pFrom, pTo]() {
                                pFrom->rebalance(pTo);
                            }, Worker::EXECUTE_QUEUED))
        {
            MXB_ERROR("Could not post task to worker, worker load balancing will not take place.");
        }
    }

    return balancing;
}

void RoutingWorker::rebalance(RoutingWorker* pTo, int nSessions)
{
    // We can't balance here, because if a single epoll_wait() call returns
    // both the rebalance-message (sent from balance_workers() above) and
    // an event for a DCB that we move to another worker, we would crash.
    // So we only make a note and rebalance in epoll_tick().
    m_rebalance.set(pTo, nSessions);
}

void RoutingWorker::rebalance()
{
    mxb_assert(m_rebalance.pTo);
    mxb_assert(m_rebalance.perform);

    const int n_requested_moves = m_rebalance.nSessions;
    if (n_requested_moves == 1)
    {
        // Just one, move the most active one.
        int max_io_activity = 0;
        Session* pMax_session = nullptr;

        for (auto& kv : m_sessions)
        {
            auto pSession = static_cast<Session*>(kv.second);
            if (pSession->is_movable())
            {
                int io_activity = pSession->io_activity();

                if (io_activity > max_io_activity)
                {
                    max_io_activity = io_activity;
                    pMax_session = pSession;
                }
            }
        }

        if (pMax_session)
        {
            pMax_session->move_to(m_rebalance.pTo);
        }
        else if (!m_sessions.empty())
        {
            MXB_INFO("Could not move any sessions from worker %i because all its sessions are in an "
                     "unmovable state.", id());
        }
    }
    else if (n_requested_moves > 1)
    {
        // TODO: Move all sessions in one message to recipient worker.

        std::vector<Session*> sessions;

        // If more than one, just move enough sessions is arbitrary order.
        for (auto& kv : m_sessions)
        {
            auto pSession = static_cast<Session*>(kv.second);
            if (pSession->is_movable())
            {
                sessions.push_back(pSession);
                if (sessions.size() == (size_t)n_requested_moves)
                {
                    break;
                }
            }
        }

        int n_available_sessions = m_sessions.size();
        int n_movable_sessions = sessions.size();
        if (n_movable_sessions < n_requested_moves && n_available_sessions >= n_requested_moves)
        {
            // Had enough sessions but some were not movable.
            int non_movable = n_available_sessions - n_movable_sessions;
            MXB_INFO("%i session(s) out of %i on worker %i are in an unmovable state.",
                     non_movable, n_available_sessions, id());
        }

        for (auto* pSession : sessions)
        {
            pSession->move_to(m_rebalance.pTo);
        }
    }

    m_rebalance.reset();
}

namespace
{

class MemoryTask : public Worker::Task
{
public:
    MemoryTask(uint32_t nThreads)
        : m_tmus(nThreads)
    {
    }

    void execute(Worker& worker) override final
    {
        auto& rworker = static_cast<RoutingWorker&>(worker);

        m_tmus[rworker.index()] = rworker.calculate_memory_usage();
    }

    void fill(json_t* pStats)
    {
        RoutingWorker::MemoryUsage pmu;

        json_t* pThreads = json_array();

        for (size_t i = 0; i < m_tmus.size(); ++i)
        {
            const auto& tmu = m_tmus[i];

            json_array_append_new(pThreads, tmu.to_json());
            pmu += tmu;
        }

        json_object_set_new(pStats, "process", pmu.to_json());
        json_object_set_new(pStats, "threads", pThreads);
    }

private:
    std::vector<RoutingWorker::MemoryUsage> m_tmus;
};

}

//static
std::unique_ptr<json_t> RoutingWorker::memory_to_json(const char* zHost)
{
    MemoryTask task(this_unit.nWorkers);
    RoutingWorker::execute_concurrently(task);

    json_t* pAttr = json_object();
    task.fill(pAttr);

    json_t* pMemory = json_object();
    json_object_set_new(pMemory, CN_ID, json_string(CN_MEMORY));
    json_object_set_new(pMemory, CN_TYPE, json_string(CN_MEMORY));
    json_object_set_new(pMemory, CN_ATTRIBUTES, pAttr);

    return std::unique_ptr<json_t>(mxs_json_resource(zHost, MXS_JSON_API_MEMORY, pMemory));
}

RoutingWorker::MemoryUsage RoutingWorker::calculate_memory_usage() const
{
    MemoryUsage rv;

    QC_CACHE_STATS qc;
    if (qc_get_cache_stats(&qc))
    {
        rv.query_classifier = qc.size;
    }

    for (const DCB* pZombie : m_zombies)
    {
        rv.zombies += pZombie->runtime_size();
    }

    const Registry<MXS_SESSION>& sessions = session_registry();
    for (const auto& kv : sessions)
    {
        rv.sessions += kv.second->runtime_size();
    }

    rv.total = rv.query_classifier + rv.zombies + rv.sessions;

    return rv;
}

// static
void RoutingWorker::start_shutdown()
{
    broadcast([]() {
                  auto worker = RoutingWorker::get_current();
                  worker->m_callable.dcall(100ms, &RoutingWorker::try_shutdown, worker);
              }, nullptr, EXECUTE_AUTO);
}

bool RoutingWorker::try_shutdown()
{
    pool_close_all_conns();
    bool again = true;

    if (m_sessions.empty())
    {
        shutdown();
        again = false;
    }
    else
    {
        for (const auto& s : m_sessions)
        {
            s.second->kill();
        }
    }

    return again;
}

void RoutingWorker::register_session(MXS_SESSION* ses)
{
    MXB_AT_DEBUG(bool rv = ) m_sessions.add(ses);
    mxb_assert(rv);
}

void RoutingWorker::deregister_session(uint64_t session_id)
{
    MXB_AT_DEBUG(bool rv = ) m_sessions.remove(session_id);
    mxb_assert(rv);
}

void RoutingWorker::pool_set_size(const std::string& srvname, int64_t size)
{
    auto rworker = RoutingWorker::get_current();
    std::lock_guard<std::mutex> guard(rworker->m_pool_lock);
    // Check if the worker has a pool with the given server name and update if found.
    // The pool may not exist if pooling was previously disabled or empty.
    for (auto& kv : rworker->m_pool_group)
    {
        if (kv.first->name() == srvname)
        {
            kv.second.set_capacity(size);
            break;
        }
    }
}

RoutingWorker::ConnectionPoolStats RoutingWorker::pool_get_stats(const SERVER* pSrv)
{
    mxb_assert(mxs::MainWorker::is_main_worker());
    RoutingWorker::ConnectionPoolStats rval;

    for (int i = 0; i < this_unit.nWorkers; ++i)
    {
        rval.add(this_unit.ppWorkers[i]->pool_stats(pSrv));
    }

    return rval;
}

RoutingWorker::ConnectionPoolStats RoutingWorker::pool_stats(const SERVER* pSrv)
{
    ConnectionPoolStats rval;
    std::lock_guard<std::mutex> guard(m_pool_lock);

    auto it = m_pool_group.find(pSrv);

    if (it != m_pool_group.end())
    {
        rval = it->second.stats();
    }

    return rval;
}

void RoutingWorker::add_conn_wait_entry(ServerEndpoint* ep)
{
    m_eps_waiting_for_conn[ep->server()].push_back(ep);
}

void RoutingWorker::erase_conn_wait_entry(ServerEndpoint* ep)
{
    auto map_iter = m_eps_waiting_for_conn.find(ep->server());
    mxb_assert(map_iter != m_eps_waiting_for_conn.end());
    // The element is surely found in both the map and the set.
    auto& ep_deque = map_iter->second;
    // Erasing from the middle of a deque is inefficient, as possibly a large number of elements
    // needs to be moved. TODO: set the element to null and erase later.
    ep_deque.erase(std::find(ep_deque.begin(), ep_deque.end(), ep));

    if (ep_deque.empty())
    {
        m_eps_waiting_for_conn.erase(map_iter);
    }
}

void RoutingWorker::notify_connection_available(SERVER* server)
{
    // A connection to a server should be available, either in the pool or a new one can be created.
    // Cannot be certain due to other threads. Do not activate any connections here, only schedule a check.

    // In the vast majority of cases (whenever idle pooling is disabled) the map is empty.
    if (!m_eps_waiting_for_conn.empty() && !m_ep_activation_scheduled)
    {
        if (m_eps_waiting_for_conn.count(server) > 0)
        {
            // An endpoint is waiting for connection to this server.
            auto func = [this]() {
                    activate_waiting_endpoints();
                    m_ep_activation_scheduled = false;
                    return false;
                };

            // The check will run once execution returns to the event loop.
            execute(func, execute_mode_t::EXECUTE_QUEUED);
            m_ep_activation_scheduled = true;
        }
    }
}

/**
 * A connection slot to at least one server should be available. Add as many connections as possible.
 */
void RoutingWorker::activate_waiting_endpoints()
{
    auto map_iter = m_eps_waiting_for_conn.begin();
    while (map_iter != m_eps_waiting_for_conn.end())
    {
        auto& ep_set = map_iter->second;
        bool keep_activating = true;

        while (keep_activating && !ep_set.empty())
        {
            bool erase_from_set = false;
            auto it_first = ep_set.begin();
            auto* ep = *it_first;
            auto res = ep->continue_connecting();

            switch (res)
            {
            case ServerEndpoint::ContinueRes::SUCCESS:
                // Success, remove from wait list.
                erase_from_set = true;
                break;

            case ServerEndpoint::ContinueRes::WAIT:
                // No connection was available, perhaps connection limit was reached. Continue waiting.
                // Do not try to connect to this server again right now.
                keep_activating = false;
                break;

            case ServerEndpoint::ContinueRes::FAIL:
                // Resuming the connection failed. Either connection was resumed but writing packets failed
                // or something went wrong in creating a new connection. Close the endpoint. The endpoint map
                // must not be modified by the handle_failed_continue call.
                erase_from_set = true;
                ep->handle_failed_continue();
                break;
            }

            if (erase_from_set)
            {
                ep_set.erase(it_first);
            }
        }

        if (ep_set.empty())
        {
            map_iter = m_eps_waiting_for_conn.erase(map_iter);
        }
        else
        {
            map_iter++;
        }
    }
}

void RoutingWorker::fail_timed_out_endpoints()
{
    // Check the oldest endpoints. Fail the ones which have been waiting for too long.
    auto now = epoll_tick_now();
    auto it_map = m_eps_waiting_for_conn.begin();
    while (it_map != m_eps_waiting_for_conn.end())
    {
        auto& ep_deq = it_map->second;
        // The oldest ep:s are at the front of the deque. Close timed out ones until an element is no
        // longer timed out.
        auto it = ep_deq.begin();

        while (it != ep_deq.end())
        {
            auto* ep = *it;
            if (now - ep->conn_wait_start() > ep->session()->multiplex_timeout())
            {
                ep->handle_timed_out_continue();
                it = ep_deq.erase(it);
            }
            else
            {
                break;
            }
        }

        if (ep_deq.empty())
        {
            it_map = m_eps_waiting_for_conn.erase(it_map);
        }
        else
        {
            ++it_map;
        }
    }
}

void RoutingWorker::pool_close_expired()
{
    std::lock_guard<std::mutex> guard(m_pool_lock);

    // Close expired connections in the thread local pool. If the server is down, purge all connections.
    for (auto& kv : m_pool_group)
    {
        auto* pServer = kv.first;
        auto& server_pool = kv.second;

        if (pServer->is_down())
        {
            server_pool.close_all();
        }
        else
        {
            server_pool.close_expired();
        }
    }
}

bool RoutingWorker::conn_to_server_needed(const SERVER* srv) const
{
    return m_eps_waiting_for_conn.find(srv) != m_eps_waiting_for_conn.end();
}

void RoutingWorker::ConnectionPoolStats::add(const ConnectionPoolStats& rhs)
{
    curr_size += rhs.curr_size;
    max_size += rhs.max_size;
    times_found += rhs.times_found;
    times_empty += rhs.times_empty;
}

class RoutingWorker::InfoTask : public Worker::Task
{
public:
    InfoTask(const char* zHost, uint32_t nThreads)
        : m_zHost(zHost)
    {
        m_data.resize(nThreads);
    }

    void execute(Worker& worker) override final
    {
        RoutingWorker& rworker = static_cast<RoutingWorker&>(worker);
        mxb_assert(rworker.is_current());

        json_t* pStats = json_object();

        add_stats(rworker, pStats);

        json_t* pAttr = json_object();
        json_object_set_new(pAttr, "stats", pStats);

        int index = rworker.index();
        stringstream ss;
        ss << index;

        json_t* pJson = json_object();
        json_object_set_new(pJson, CN_ID, json_string(ss.str().c_str())); // Index is the id for the outside.
        json_object_set_new(pJson, CN_TYPE, json_string(CN_THREADS));
        json_object_set_new(pJson, CN_ATTRIBUTES, pAttr);
        json_object_set_new(pJson, CN_LINKS, mxs_json_self_link(m_zHost, CN_THREADS, ss.str().c_str()));

        mxb_assert((size_t)index < m_data.size());
        m_data[index] = pJson;
    }

    json_t* resource()
    {
        json_t* pArr = json_array();

        for (auto it = m_data.begin(); it != m_data.end(); it++)
        {
            json_array_append_new(pArr, *it);
        }

        return mxs_json_resource(m_zHost, MXS_JSON_API_THREADS, pArr);
    }

    json_t* resource(int index)
    {
        stringstream self;
        self << MXS_JSON_API_THREADS << index;
        return mxs_json_resource(m_zHost, self.str().c_str(), m_data[index]);
    }

private:
    static void add_stats(const RoutingWorker& rworker, json_t* pStats)
    {
        const Worker::STATISTICS& s = rworker.statistics();
        json_object_set_new(pStats, "reads", json_integer(s.n_read));
        json_object_set_new(pStats, "writes", json_integer(s.n_write));
        json_object_set_new(pStats, "errors", json_integer(s.n_error));
        json_object_set_new(pStats, "hangups", json_integer(s.n_hup));
        json_object_set_new(pStats, "accepts", json_integer(s.n_accept));
        json_object_set_new(pStats, "avg_event_queue_length", json_integer(s.evq_avg));
        json_object_set_new(pStats, "max_event_queue_length", json_integer(s.evq_max));
        json_object_set_new(pStats, "max_exec_time", json_integer(s.maxexectime));
        json_object_set_new(pStats, "max_queue_time", json_integer(s.maxqtime));

        int64_t nCurrent = rworker.current_fd_count();
        int64_t nTotal = rworker.total_fd_count();
        json_object_set_new(pStats, "current_descriptors", json_integer(nCurrent));
        json_object_set_new(pStats, "total_descriptors", json_integer(nTotal));

        json_t* pLoad = json_object();
        json_object_set_new(pLoad, "last_second", json_integer(rworker.load(Worker::Load::ONE_SECOND)));
        json_object_set_new(pLoad, "last_minute", json_integer(rworker.load(Worker::Load::ONE_MINUTE)));
        json_object_set_new(pLoad, "last_hour", json_integer(rworker.load(Worker::Load::ONE_HOUR)));

        json_object_set_new(pStats, "load", pLoad);

        json_object_set_new(pStats, "query_classifier_cache", qc_get_cache_stats_as_json());

        json_object_set_new(pStats, "sessions", json_integer(rworker.session_registry().size()));
        json_object_set_new(pStats, "zombies", json_integer(rworker.m_zombies.size()));

        RoutingWorker::MemoryUsage mu = rworker.calculate_memory_usage();
        json_object_set_new(pStats, "memory", mu.to_json());
    }

private:
    vector<json_t*> m_data;
    const char*     m_zHost;
};
}

namespace
{

class FunctionTask : public Worker::DisposableTask
{
public:
    FunctionTask(std::function<void ()> cb)
        : m_cb(cb)
    {
    }

    void execute(Worker& worker) override final
    {
        m_cb();
    }

protected:
    std::function<void ()> m_cb;
};
}

json_t* mxs_rworker_to_json(const char* zHost, int index)
{
    Worker* target = RoutingWorker::get_by_index(index);
    RoutingWorker::InfoTask task(zHost, index + 1);
    Semaphore sem;

    target->execute(&task, &sem, Worker::EXECUTE_AUTO);
    sem.wait();

    return task.resource(index);
}

json_t* mxs_rworker_list_to_json(const char* host)
{
    RoutingWorker::InfoTask task(host, this_unit.nWorkers);
    RoutingWorker::execute_concurrently(task);
    return task.resource();
}

namespace
{

class WatchdogTask : public Worker::Task
{
public:
    WatchdogTask()
    {
    }

    void execute(Worker& worker) override final
    {
        // Success if this is called.
    }
};
}

void mxs_rworker_watchdog()
{
    MXB_INFO("MaxScale watchdog called.");
    WatchdogTask task;
    RoutingWorker::execute_concurrently(task);
}<|MERGE_RESOLUTION|>--- conflicted
+++ resolved
@@ -149,12 +149,8 @@
 
 RoutingWorker::RoutingWorker(mxb::WatchdogNotifier* pNotifier)
     : mxb::WatchedWorker(pNotifier)
-<<<<<<< HEAD
+    , m_name(MAKE_STR("Worker-" << std::setw(2) << std::setfill('0') << index()))
     , m_callable(this)
-=======
-    , m_id(next_worker_id())
-    , m_name(MAKE_STR("Worker-" << std::setw(2) << std::setfill('0') << m_id))
->>>>>>> d25fd1c1
     , m_pool_handler(this)
 {
 }
@@ -384,7 +380,7 @@
     {
         RoutingWorker* pWorker = this_unit.ppWorkers[i];
         mxb_assert(pWorker);
-        mxb_assert(pWorker->id() == i);
+        mxb_assert(pWorker->index() == i);
 
         if (!pWorker->start(pWorker->m_name))
         {
