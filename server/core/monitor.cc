--- conflicted
+++ resolved
@@ -1846,14 +1846,9 @@
     bool started = false;
     if (m_checked)
     {
-<<<<<<< HEAD
         // Next tick should happen immediately.
         m_loop_called = get_time_ms() - settings().interval.count();
-        if (!Worker::start())
-=======
-        m_loop_called = get_time_ms() - settings().interval;    // Next tick should happen immediately.
         if (!Worker::start(name()))
->>>>>>> 72810146
         {
             MXS_ERROR("Failed to start worker for monitor '%s'.", name());
         }
