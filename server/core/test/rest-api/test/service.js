<<<<<<< HEAD
require("../utils.js")();

describe("Service", function () {
  before(startMaxScale);

  it("change service parameter", function () {
    return request
      .get(base_url + "/services/RW-Split-Router")
      .then(function (svc) {
        svc.data.attributes.parameters.enable_root_user = true;
        return request.patch(base_url + "/services/RW-Split-Router", { json: svc });
      })
      .then(function (resp) {
        return request.get(base_url + "/services/RW-Split-Router");
      })
      .then(function (svc) {
        svc.data.attributes.parameters.enable_root_user.should.be.true;
      });
  });

  it("missing relationships are not removed", function () {
    return request
      .get(base_url + "/services/RW-Split-Router")
      .then(function (svc) {
        delete svc.data.relationships["servers"];
        return request.patch(base_url + "/services/RW-Split-Router", { json: svc });
      })
      .then(function (resp) {
        return request.get(base_url + "/services/RW-Split-Router");
      })
      .then(function (svc) {
        svc.data.relationships.should.not.be.empty;
      });
  });

  it("remove service relationship", function () {
    return request
      .get(base_url + "/services/RW-Split-Router")
      .then(function (svc) {
        svc.data.relationships.servers.data = null;
        return request.patch(base_url + "/services/RW-Split-Router", { json: svc });
      })
      .then(function (resp) {
        return request.get(base_url + "/services/RW-Split-Router");
      })
      .then(function (svc) {
        svc.data.relationships.should.have.keys("listeners");
      });
  });

  it("add service relationship", function () {
    return request
      .get(base_url + "/services/RW-Split-Router")
      .then(function (svc) {
        svc.data.relationships = {
          servers: {
            data: [
              { id: "server1", type: "servers" },
              { id: "server2", type: "servers" },
              { id: "server3", type: "servers" },
              { id: "server4", type: "servers" },
            ],
          },
        };

        return request.patch(base_url + "/services/RW-Split-Router", { json: svc });
      })
      .then(function (resp) {
        return request.get(base_url + "/services/RW-Split-Router");
      })
      .then(function (svc) {
        svc.data.relationships.servers.data[0].id.should.be.equal("server1");
      });
  });

  it("add service→service relationship", function () {
    return request
      .get(base_url + "/services/RW-Split-Router")
      .then(function (svc) {
        svc.data.relationships.services = {
          data: [{ id: "SchemaRouter-Router", type: "services" }],
        };

        return request.patch(base_url + "/services/RW-Split-Router", { json: svc });
      })
      .then(function (resp) {
        return request.get(base_url + "/services/RW-Split-Router");
      })
      .then(function (svc) {
        svc.data.relationships.services.data[0].id.should.be.equal("SchemaRouter-Router");
      });
  });

  it("remove service→service relationship", function () {
    return request
      .get(base_url + "/services/RW-Split-Router")
      .then(function (svc) {
        svc.data.relationships.services.data = null;
        return request.patch(base_url + "/services/RW-Split-Router", { json: svc });
      })
      .then(function (resp) {
        return request.get(base_url + "/services/RW-Split-Router");
      })
      .then(function (svc) {
        svc.data.relationships.should.not.have.keys("services");
      });
  });

  it("add service→monitor relationship", function () {
    return request
      .get(base_url + "/services/RW-Split-Router")
      .then(function (svc) {
        svc.data.relationships = {
          monitors: { data: [{ id: "MariaDB-Monitor", type: "monitors" }] },
          servers: { data: null },
          services: { data: null },
        };
        return request.patch(base_url + "/services/RW-Split-Router", { json: svc });
      })
      .then(() => request.get(base_url + "/services/RW-Split-Router"))
      .then(function (svc) {
        svc.data.relationships.monitors.data[0].id.should.be.equal("MariaDB-Monitor");
      });
  });

  it("remove service→monitor relationship", function () {
    return request
      .get(base_url + "/services/RW-Split-Router")
      .then(function (svc) {
        svc.data.relationships.monitors.data = null;
        return request.patch(base_url + "/services/RW-Split-Router", { json: svc });
      })
      .then(function (resp) {
        return request.get(base_url + "/services/RW-Split-Router");
      })
      .then(function (svc) {
        svc.data.relationships.should.not.have.keys("monitors");
      });
  });

  it("bad request body with `relationships` endpoint should be rejected", function () {
    return request.patch(base_url + "/services/RW-Split-Router/relationships/servers", {
      json: { servers: null },
    }).should.be.rejected;
  });

  it("remove service→server relationship via `relationships` endpoint", function () {
    return request
      .patch(base_url + "/services/RW-Split-Router/relationships/servers", { json: { data: null } })
      .then(() => request.get(base_url + "/services/RW-Split-Router"))
      .then((res) => {
        res.data.relationships.should.not.have.keys("servers");
      });
  });

  it("add service→server relationship via `relationships` endpoint", function () {
    return request
      .patch(base_url + "/services/RW-Split-Router/relationships/servers", {
        json: {
          data: [
            { id: "server1", type: "servers" },
            { id: "server2", type: "servers" },
            { id: "server3", type: "servers" },
            { id: "server4", type: "servers" },
          ],
        },
      })
      .then(() => request.get(base_url + "/services/RW-Split-Router"))
      .then((res) => {
        res.data.relationships.servers.data.should.have.lengthOf(4);
      });
  });

  it("add service→filter relationship via `relationships` endpoint", function () {
    return request
      .patch(base_url + "/services/RW-Split-Router/relationships/filters", {
        json: { data: [{ id: "QLA", type: "filters" }] },
      })
      .then(() => request.get(base_url + "/services/RW-Split-Router"))
      .then((res) => {
        res.data.relationships.filters.data.should.have.lengthOf(1);
      });
  });

  it("add service→service relationship via `relationships` endpoint", function () {
    return request
      .patch(base_url + "/services/RW-Split-Router/relationships/services", {
        json: { data: [{ id: "SchemaRouter-Router", type: "services" }] },
      })
      .then(() => request.get(base_url + "/services/RW-Split-Router"))
      .then((res) => {
        res.data.relationships.services.data.should.have.lengthOf(1);
      });
  });

  it("remove service→filter relationship via `relationships` endpoint", function () {
    return request
      .patch(base_url + "/services/RW-Split-Router/relationships/filters", { json: { data: null } })
      .then(() => request.get(base_url + "/services/RW-Split-Router"))
      .then((res) => {
        res.data.relationships.should.not.have.keys("filters");
      });
  });

  it("remove service→service relationship via `relationships` endpoint", function () {
    return request
      .patch(base_url + "/services/RW-Split-Router/relationships/services", { json: { data: null } })
      .then(() => request.get(base_url + "/services/RW-Split-Router"))
      .then((res) => {
        res.data.relationships.should.not.have.keys("service");
      });
  });

  it("adding service→monitor relationship via `relationships` endpoint should be rejected when other targets are in use", function () {
    return request.patch(base_url + "/services/RW-Split-Router/relationships/monitors", {
      json: { data: [{ id: "MariaDB-Monitor", type: "monitors" }] },
    }).should.be.rejected;
  });

  it("add service→monitor relationship via `relationships` endpoint", function () {
    var body = {
      data: {
        relationships: { services: { data: null }, servers: { data: null }, monitors: { data: null } },
      },
    };
    return request
      .patch(base_url + "/services/RW-Split-Router/", { json: body })
      .then(() =>
        request.patch(base_url + "/services/RW-Split-Router/relationships/monitors", {
          json: { data: [{ id: "MariaDB-Monitor", type: "monitors" }] },
        })
      )
      .then(() => request.get(base_url + "/services/RW-Split-Router"))
      .then((res) => {
        res.data.relationships.monitors.data[0].id.should.be.equal("MariaDB-Monitor");
      });
  });

  it("remove service→monitor relationship via `relationships` endpoint", function () {
    return request
      .patch(base_url + "/services/RW-Split-Router/relationships/monitors", { json: { data: null } })
      .then(() => request.get(base_url + "/services/RW-Split-Router"))
      .then((res) => {
        res.data.relationships.should.not.have.keys("monitors");
      });
  });

  const listener = {
    links: {
      self: "http://localhost:8989/v1/services/RW-Split-Router/listeners",
    },
    data: {
      attributes: {
        parameters: {
          port: 4012,
          protocol: "MariaDBClient",
          authenticator: "MySQLAuth",
          address: "127.0.0.1",
        },
      },
      id: "RW-Split-Listener-2",
      type: "listeners",
    },
  };

  it("create a listener", function () {
    return request.post(base_url + "/services/RW-Split-Router/listeners", { json: listener }).should.be
      .fulfilled;
  });

  it("create an already existing listener", function () {
    return request.post(base_url + "/services/RW-Split-Router/listeners", { json: listener }).should.be
      .rejected;
  });

  it("does not destroy a listener of a different service ", function () {
    return request.delete(base_url + "/services/Read-Connection-Router/listeners/RW-Split-Listener-2").should
      .be.rejected;
  });

  it("does not return a listener of a different service ", function () {
    return request.get(base_url + "/services/Read-Connection-Router/listeners/RW-Split-Listener-2").should.be
      .rejected;
  });

  it("destroy a listener", function () {
    return request.delete(base_url + "/services/RW-Split-Router/listeners/RW-Split-Listener-2").should.be
      .fulfilled;
  });

  it("destroy a nonexistent listener", function () {
    return request.delete(base_url + "/services/RW-Split-Router/listeners/I-bet-this-listener-exists").should
      .be.rejected;
  });

  it("reload users", function () {
    return request.post(base_url + "/services/RW-Split-Router/reload").should.be.fulfilled;
  });

  it("stop a service", function () {
    return request.put(base_url + "/services/RW-Split-Router/stop").should.be.fulfilled;
  });

  it("start service", function () {
    return request.put(base_url + "/services/RW-Split-Router/start").should.be.fulfilled;
  });

  it("stop a service and close connections", async function () {
    await request.put(base_url + "/services/RW-Split-Router/stop?force=yes");
    await request.put(base_url + "/services/RW-Split-Router/start");
  });

  it("destroy a static listener", function () {
    return request.delete(base_url + "/services/RW-Split-Router/listeners/RW-Split-Listener").should.be
      .fulfilled;
  });

  after(stopMaxScale);
=======
require("../utils.js")()

describe("Service", function() {
    before(startMaxScale)

    it("change service parameter", function() {
        return request.get(base_url + "/services/RW-Split-Router")
            .then(function(resp) {
                var svc = JSON.parse(resp)
                svc.data.attributes.parameters.enable_root_user = true
                return request.patch(base_url + "/services/RW-Split-Router", {json: svc})
            })
            .then(function(resp) {
                return request.get(base_url + "/services/RW-Split-Router")
            })
            .then(function(resp) {
                var svc = JSON.parse(resp)
                svc.data.attributes.parameters.enable_root_user.should.be.true
            })
    });


    it("missing relationships are not removed", function() {
        return request.get(base_url + "/services/RW-Split-Router")
            .then(function(resp) {
                var svc = JSON.parse(resp)
                delete svc.data.relationships["servers"]
                return request.patch(base_url + "/services/RW-Split-Router", {json: svc})
            })
            .then(function(resp) {
                return request.get(base_url + "/services/RW-Split-Router")
            })
            .then(function(resp) {
                var svc = JSON.parse(resp)
                svc.data.relationships.should.not.be.empty
            })
    });

    it("remove service relationship", function() {
        return request.get(base_url + "/services/RW-Split-Router")
            .then(function(resp) {
                var svc = JSON.parse(resp)
                svc.data.relationships.servers.data = null
                return request.patch(base_url + "/services/RW-Split-Router", {json: svc})
            })
            .then(function(resp) {
                return request.get(base_url + "/services/RW-Split-Router")
            })
            .then(function(resp) {
                var svc = JSON.parse(resp)
                svc.data.relationships.should.have.keys("listeners")
            })
    });

    it("add service relationship", function() {
        return request.get(base_url + "/services/RW-Split-Router")
            .then(function(resp) {
                var svc = JSON.parse(resp)
                svc.data.relationships = {
                    servers: {
                        data: [
                            {id: "server1", type: "servers"},
                            {id: "server2", type: "servers"},
                            {id: "server3", type: "servers"},
                            {id: "server4", type: "servers"},
                        ]
                    }
                }

                return request.patch(base_url + "/services/RW-Split-Router", {json: svc})
            })
            .then(function(resp) {
                return request.get(base_url + "/services/RW-Split-Router")
            })
            .then(function(resp) {
                var svc = JSON.parse(resp)
                svc.data.relationships.servers.data[0].id.should.be.equal("server1")
            })
    });

    it("add service→service relationship", function() {
        return request.get(base_url + "/services/RW-Split-Router")
            .then(function(resp) {
                var svc = JSON.parse(resp)

                svc.data.relationships.services = {
                    data: [ {id: "SchemaRouter-Router", type: "services"} ]
                }

                return request.patch(base_url + "/services/RW-Split-Router", {json: svc})
            })
            .then(function(resp) {
                return request.get(base_url + "/services/RW-Split-Router")
            })
            .then(function(resp) {
                var svc = JSON.parse(resp)
                svc.data.relationships.services.data[0].id.should.be.equal("SchemaRouter-Router")
            })
    });

    it("remove service→service relationship", function() {
        return request.get(base_url + "/services/RW-Split-Router")
            .then(function(resp) {
                var svc = JSON.parse(resp)
                svc.data.relationships.services.data = null
                return request.patch(base_url + "/services/RW-Split-Router", {json: svc})
            })
            .then(function(resp) {
                return request.get(base_url + "/services/RW-Split-Router")
            })
            .then(function(resp) {
                var svc = JSON.parse(resp)
                svc.data.relationships.services.data.should.be.empty
            })
    });

    it("add service→monitor relationship", function() {
        return request.get(base_url + "/services/RW-Split-Router")
            .then(function(resp) {
                var svc = JSON.parse(resp)
                svc.data.relationships = {monitors: {data: [{id: "MariaDB-Monitor", type: "monitors"}]}, servers: {data: null}, services: {data: null}}
                return request.patch(base_url + "/services/RW-Split-Router", {json: svc})
            })
            .then(() => request.get(base_url + "/services/RW-Split-Router"))
            .then(function(resp) {
                var svc = JSON.parse(resp)
                svc.data.relationships.monitors.data[0].id.should.be.equal("MariaDB-Monitor")
            })
    });

    it("remove service→monitor relationship", function() {
        return request.get(base_url + "/services/RW-Split-Router")
            .then(function(resp) {
                var svc = JSON.parse(resp)
                svc.data.relationships.monitors.data = null
                return request.patch(base_url + "/services/RW-Split-Router", {json: svc})
            })
            .then(function(resp) {
                return request.get(base_url + "/services/RW-Split-Router")
            })
            .then(function(resp) {
                var svc = JSON.parse(resp)
                svc.data.relationships.should.not.have.keys("monitors")
            })
    });

    it("bad request body with `relationships` endpoint should be rejected", function() {
        return request.patch(base_url + "/services/RW-Split-Router/relationships/servers", {json: {servers: null}})
            .should.be.rejected
    })

    it("remove service→server relationship via `relationships` endpoint", function() {
        return request.patch(base_url + "/services/RW-Split-Router/relationships/servers", { json: {data: null}})
            .then(() => request.get(base_url + "/services/RW-Split-Router", { json: true }))
            .then((res) => {
                res.data.relationships.should.not.have.keys("servers")
            })
    });

    it("add service→server relationship via `relationships` endpoint", function() {
        return request.patch(base_url + "/services/RW-Split-Router/relationships/servers",
                             { json: { data: [
                                 {id: "server1", type: "servers"},
                                 {id: "server2", type: "servers"},
                                 {id: "server3", type: "servers"},
                                 {id: "server4", type: "servers"},
                             ]}})
            .then(() => request.get(base_url + "/services/RW-Split-Router", { json: true}))
            .then((res) => {
                res.data.relationships.servers.data.should.have.lengthOf(4)
            })
    });

    it("add service→filter relationship via `relationships` endpoint", function() {
        return request.patch(base_url + "/services/RW-Split-Router/relationships/filters",
                             { json: { data: [
                                 {id: "QLA", type: "filters"},
                             ]}})
            .then(() => request.get(base_url + "/services/RW-Split-Router", { json: true}))
            .then((res) => {
                res.data.relationships.filters.data.should.have.lengthOf(1)
            })
    });

    it("add service→service relationship via `relationships` endpoint", function() {
        return request.patch(base_url + "/services/RW-Split-Router/relationships/services",
                             { json: { data: [
                                 {id: "SchemaRouter-Router", type: "services"},
                             ]}})
            .then(() => request.get(base_url + "/services/RW-Split-Router", { json: true}))
            .then((res) => {
                res.data.relationships.services.data.should.have.lengthOf(1)
            })
    });

    it("remove service→filter relationship via `relationships` endpoint", function() {
        return request.patch(base_url + "/services/RW-Split-Router/relationships/filters",
                             { json: { data: null}})
            .then(() => request.get(base_url + "/services/RW-Split-Router", { json: true}))
            .then((res) => {
                res.data.relationships.should.not.have.keys("filters")
            })
    });

    it("remove service→service relationship via `relationships` endpoint", function() {
        return request.patch(base_url + "/services/RW-Split-Router/relationships/services",
                             { json: { data: null}})
            .then(() => request.get(base_url + "/services/RW-Split-Router", { json: true}))
            .then((res) => {
                res.data.relationships.services.data.should.be.empty
            })
    });

    it("adding service→monitor relationship via `relationships` endpoint should be rejected when other targets are in use", function() {
        return request.patch(base_url + "/services/RW-Split-Router/relationships/monitors",
                             { json: {data: [{id: "MariaDB-Monitor", type: "monitors"}]}})
            .should.be.rejected
    });

    it("add service→monitor relationship via `relationships` endpoint", function() {
        var body = { data: {relationships:{services: {data:null}, servers: {data:null}, monitors: {data:null}}}}
        return request.patch(base_url + "/services/RW-Split-Router/", {json: body})
            .then(() => request.patch(base_url + "/services/RW-Split-Router/relationships/monitors",
                                      { json: {data: [{id: "MariaDB-Monitor", type: "monitors"}]}}))
            .then(() => request.get(base_url + "/services/RW-Split-Router", { json: true}))
            .then((res) => {
                res.data.relationships.monitors.data[0].id.should.be.equal("MariaDB-Monitor")
            })
    });

    it("remove service→monitor relationship via `relationships` endpoint", function() {
        return request.patch(base_url + "/services/RW-Split-Router/relationships/monitors",
                             { json: { data: null}})
            .then(() => request.get(base_url + "/services/RW-Split-Router", { json: true}))
            .then((res) => {
                res.data.relationships.should.not.have.keys("monitors")
            })
    });

    const listener = {
        "data": {
            "attributes": {
                "parameters": {
                    "port": 4012,
                    "protocol": "MariaDBClient",
                    "authenticator": "MySQLAuth",
                    "address": "127.0.0.1"
                }
            },
            "id": "RW-Split-Listener-2",
            "type": "listeners"
        }
    }

    it("create a listener", function() {
        return request.post(base_url + "/services/RW-Split-Router/listeners", {json: listener})
            .should.be.fulfilled
    });

    it("create an already existing listener", function() {
        return request.post(base_url + "/services/RW-Split-Router/listeners", {json: listener})
            .should.be.rejected
    });

    it("does not destroy a listener of a different service ", function() {
        return request.delete(base_url + "/services/Read-Connection-Router/listeners/RW-Split-Listener-2")
            .should.be.rejected
    });

    it("does not return a listener of a different service ", function() {
        return request.get(base_url + "/services/Read-Connection-Router/listeners/RW-Split-Listener-2")
            .should.be.rejected
    });

    it("destroy a listener", function() {
        return request.delete(base_url + "/services/RW-Split-Router/listeners/RW-Split-Listener-2")
            .should.be.fulfilled
    });

    it("destroy a nonexistent listener", function() {
        return request.delete(base_url + "/services/RW-Split-Router/listeners/I-bet-this-listener-exists")
            .should.be.rejected
    });

    it("destroy a static listener", function() {
        return request.delete(base_url + "/services/RW-Split-Router/listeners/RW-Split-Listener")
            .should.be.fulfilled
    });

    it("reload users", function() {
        return request.post(base_url + "/services/RW-Split-Router/reload")
            .should.be.fulfilled
    });

    after(stopMaxScale)
>>>>>>> 68540576
});<|MERGE_RESOLUTION|>--- conflicted
+++ resolved
@@ -1,4 +1,3 @@
-<<<<<<< HEAD
 require("../utils.js")();
 
 describe("Service", function () {
@@ -247,9 +246,6 @@
   });
 
   const listener = {
-    links: {
-      self: "http://localhost:8989/v1/services/RW-Split-Router/listeners",
-    },
     data: {
       attributes: {
         parameters: {
@@ -317,301 +313,4 @@
   });
 
   after(stopMaxScale);
-=======
-require("../utils.js")()
-
-describe("Service", function() {
-    before(startMaxScale)
-
-    it("change service parameter", function() {
-        return request.get(base_url + "/services/RW-Split-Router")
-            .then(function(resp) {
-                var svc = JSON.parse(resp)
-                svc.data.attributes.parameters.enable_root_user = true
-                return request.patch(base_url + "/services/RW-Split-Router", {json: svc})
-            })
-            .then(function(resp) {
-                return request.get(base_url + "/services/RW-Split-Router")
-            })
-            .then(function(resp) {
-                var svc = JSON.parse(resp)
-                svc.data.attributes.parameters.enable_root_user.should.be.true
-            })
-    });
-
-
-    it("missing relationships are not removed", function() {
-        return request.get(base_url + "/services/RW-Split-Router")
-            .then(function(resp) {
-                var svc = JSON.parse(resp)
-                delete svc.data.relationships["servers"]
-                return request.patch(base_url + "/services/RW-Split-Router", {json: svc})
-            })
-            .then(function(resp) {
-                return request.get(base_url + "/services/RW-Split-Router")
-            })
-            .then(function(resp) {
-                var svc = JSON.parse(resp)
-                svc.data.relationships.should.not.be.empty
-            })
-    });
-
-    it("remove service relationship", function() {
-        return request.get(base_url + "/services/RW-Split-Router")
-            .then(function(resp) {
-                var svc = JSON.parse(resp)
-                svc.data.relationships.servers.data = null
-                return request.patch(base_url + "/services/RW-Split-Router", {json: svc})
-            })
-            .then(function(resp) {
-                return request.get(base_url + "/services/RW-Split-Router")
-            })
-            .then(function(resp) {
-                var svc = JSON.parse(resp)
-                svc.data.relationships.should.have.keys("listeners")
-            })
-    });
-
-    it("add service relationship", function() {
-        return request.get(base_url + "/services/RW-Split-Router")
-            .then(function(resp) {
-                var svc = JSON.parse(resp)
-                svc.data.relationships = {
-                    servers: {
-                        data: [
-                            {id: "server1", type: "servers"},
-                            {id: "server2", type: "servers"},
-                            {id: "server3", type: "servers"},
-                            {id: "server4", type: "servers"},
-                        ]
-                    }
-                }
-
-                return request.patch(base_url + "/services/RW-Split-Router", {json: svc})
-            })
-            .then(function(resp) {
-                return request.get(base_url + "/services/RW-Split-Router")
-            })
-            .then(function(resp) {
-                var svc = JSON.parse(resp)
-                svc.data.relationships.servers.data[0].id.should.be.equal("server1")
-            })
-    });
-
-    it("add service→service relationship", function() {
-        return request.get(base_url + "/services/RW-Split-Router")
-            .then(function(resp) {
-                var svc = JSON.parse(resp)
-
-                svc.data.relationships.services = {
-                    data: [ {id: "SchemaRouter-Router", type: "services"} ]
-                }
-
-                return request.patch(base_url + "/services/RW-Split-Router", {json: svc})
-            })
-            .then(function(resp) {
-                return request.get(base_url + "/services/RW-Split-Router")
-            })
-            .then(function(resp) {
-                var svc = JSON.parse(resp)
-                svc.data.relationships.services.data[0].id.should.be.equal("SchemaRouter-Router")
-            })
-    });
-
-    it("remove service→service relationship", function() {
-        return request.get(base_url + "/services/RW-Split-Router")
-            .then(function(resp) {
-                var svc = JSON.parse(resp)
-                svc.data.relationships.services.data = null
-                return request.patch(base_url + "/services/RW-Split-Router", {json: svc})
-            })
-            .then(function(resp) {
-                return request.get(base_url + "/services/RW-Split-Router")
-            })
-            .then(function(resp) {
-                var svc = JSON.parse(resp)
-                svc.data.relationships.services.data.should.be.empty
-            })
-    });
-
-    it("add service→monitor relationship", function() {
-        return request.get(base_url + "/services/RW-Split-Router")
-            .then(function(resp) {
-                var svc = JSON.parse(resp)
-                svc.data.relationships = {monitors: {data: [{id: "MariaDB-Monitor", type: "monitors"}]}, servers: {data: null}, services: {data: null}}
-                return request.patch(base_url + "/services/RW-Split-Router", {json: svc})
-            })
-            .then(() => request.get(base_url + "/services/RW-Split-Router"))
-            .then(function(resp) {
-                var svc = JSON.parse(resp)
-                svc.data.relationships.monitors.data[0].id.should.be.equal("MariaDB-Monitor")
-            })
-    });
-
-    it("remove service→monitor relationship", function() {
-        return request.get(base_url + "/services/RW-Split-Router")
-            .then(function(resp) {
-                var svc = JSON.parse(resp)
-                svc.data.relationships.monitors.data = null
-                return request.patch(base_url + "/services/RW-Split-Router", {json: svc})
-            })
-            .then(function(resp) {
-                return request.get(base_url + "/services/RW-Split-Router")
-            })
-            .then(function(resp) {
-                var svc = JSON.parse(resp)
-                svc.data.relationships.should.not.have.keys("monitors")
-            })
-    });
-
-    it("bad request body with `relationships` endpoint should be rejected", function() {
-        return request.patch(base_url + "/services/RW-Split-Router/relationships/servers", {json: {servers: null}})
-            .should.be.rejected
-    })
-
-    it("remove service→server relationship via `relationships` endpoint", function() {
-        return request.patch(base_url + "/services/RW-Split-Router/relationships/servers", { json: {data: null}})
-            .then(() => request.get(base_url + "/services/RW-Split-Router", { json: true }))
-            .then((res) => {
-                res.data.relationships.should.not.have.keys("servers")
-            })
-    });
-
-    it("add service→server relationship via `relationships` endpoint", function() {
-        return request.patch(base_url + "/services/RW-Split-Router/relationships/servers",
-                             { json: { data: [
-                                 {id: "server1", type: "servers"},
-                                 {id: "server2", type: "servers"},
-                                 {id: "server3", type: "servers"},
-                                 {id: "server4", type: "servers"},
-                             ]}})
-            .then(() => request.get(base_url + "/services/RW-Split-Router", { json: true}))
-            .then((res) => {
-                res.data.relationships.servers.data.should.have.lengthOf(4)
-            })
-    });
-
-    it("add service→filter relationship via `relationships` endpoint", function() {
-        return request.patch(base_url + "/services/RW-Split-Router/relationships/filters",
-                             { json: { data: [
-                                 {id: "QLA", type: "filters"},
-                             ]}})
-            .then(() => request.get(base_url + "/services/RW-Split-Router", { json: true}))
-            .then((res) => {
-                res.data.relationships.filters.data.should.have.lengthOf(1)
-            })
-    });
-
-    it("add service→service relationship via `relationships` endpoint", function() {
-        return request.patch(base_url + "/services/RW-Split-Router/relationships/services",
-                             { json: { data: [
-                                 {id: "SchemaRouter-Router", type: "services"},
-                             ]}})
-            .then(() => request.get(base_url + "/services/RW-Split-Router", { json: true}))
-            .then((res) => {
-                res.data.relationships.services.data.should.have.lengthOf(1)
-            })
-    });
-
-    it("remove service→filter relationship via `relationships` endpoint", function() {
-        return request.patch(base_url + "/services/RW-Split-Router/relationships/filters",
-                             { json: { data: null}})
-            .then(() => request.get(base_url + "/services/RW-Split-Router", { json: true}))
-            .then((res) => {
-                res.data.relationships.should.not.have.keys("filters")
-            })
-    });
-
-    it("remove service→service relationship via `relationships` endpoint", function() {
-        return request.patch(base_url + "/services/RW-Split-Router/relationships/services",
-                             { json: { data: null}})
-            .then(() => request.get(base_url + "/services/RW-Split-Router", { json: true}))
-            .then((res) => {
-                res.data.relationships.services.data.should.be.empty
-            })
-    });
-
-    it("adding service→monitor relationship via `relationships` endpoint should be rejected when other targets are in use", function() {
-        return request.patch(base_url + "/services/RW-Split-Router/relationships/monitors",
-                             { json: {data: [{id: "MariaDB-Monitor", type: "monitors"}]}})
-            .should.be.rejected
-    });
-
-    it("add service→monitor relationship via `relationships` endpoint", function() {
-        var body = { data: {relationships:{services: {data:null}, servers: {data:null}, monitors: {data:null}}}}
-        return request.patch(base_url + "/services/RW-Split-Router/", {json: body})
-            .then(() => request.patch(base_url + "/services/RW-Split-Router/relationships/monitors",
-                                      { json: {data: [{id: "MariaDB-Monitor", type: "monitors"}]}}))
-            .then(() => request.get(base_url + "/services/RW-Split-Router", { json: true}))
-            .then((res) => {
-                res.data.relationships.monitors.data[0].id.should.be.equal("MariaDB-Monitor")
-            })
-    });
-
-    it("remove service→monitor relationship via `relationships` endpoint", function() {
-        return request.patch(base_url + "/services/RW-Split-Router/relationships/monitors",
-                             { json: { data: null}})
-            .then(() => request.get(base_url + "/services/RW-Split-Router", { json: true}))
-            .then((res) => {
-                res.data.relationships.should.not.have.keys("monitors")
-            })
-    });
-
-    const listener = {
-        "data": {
-            "attributes": {
-                "parameters": {
-                    "port": 4012,
-                    "protocol": "MariaDBClient",
-                    "authenticator": "MySQLAuth",
-                    "address": "127.0.0.1"
-                }
-            },
-            "id": "RW-Split-Listener-2",
-            "type": "listeners"
-        }
-    }
-
-    it("create a listener", function() {
-        return request.post(base_url + "/services/RW-Split-Router/listeners", {json: listener})
-            .should.be.fulfilled
-    });
-
-    it("create an already existing listener", function() {
-        return request.post(base_url + "/services/RW-Split-Router/listeners", {json: listener})
-            .should.be.rejected
-    });
-
-    it("does not destroy a listener of a different service ", function() {
-        return request.delete(base_url + "/services/Read-Connection-Router/listeners/RW-Split-Listener-2")
-            .should.be.rejected
-    });
-
-    it("does not return a listener of a different service ", function() {
-        return request.get(base_url + "/services/Read-Connection-Router/listeners/RW-Split-Listener-2")
-            .should.be.rejected
-    });
-
-    it("destroy a listener", function() {
-        return request.delete(base_url + "/services/RW-Split-Router/listeners/RW-Split-Listener-2")
-            .should.be.fulfilled
-    });
-
-    it("destroy a nonexistent listener", function() {
-        return request.delete(base_url + "/services/RW-Split-Router/listeners/I-bet-this-listener-exists")
-            .should.be.rejected
-    });
-
-    it("destroy a static listener", function() {
-        return request.delete(base_url + "/services/RW-Split-Router/listeners/RW-Split-Listener")
-            .should.be.fulfilled
-    });
-
-    it("reload users", function() {
-        return request.post(base_url + "/services/RW-Split-Router/reload")
-            .should.be.fulfilled
-    });
-
-    after(stopMaxScale)
->>>>>>> 68540576
 });