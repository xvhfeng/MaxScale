--- conflicted
+++ resolved
@@ -186,7 +186,6 @@
         }
     }
 
-<<<<<<< HEAD
     auto algo = s_admin_jwt_algorithm.get(params);
 
     switch (algo)
@@ -207,12 +206,12 @@
             validated = false;
         }
         break;
-=======
+    }
+
     if (s_config_sync_db.get(params).empty())
     {
-        MXS_ERROR("'%s'cannot be empty.", s_config_sync_db.name().c_str());
+        MXB_ERROR("'%s'cannot be empty.", s_config_sync_db.name().c_str());
         validated = false;
->>>>>>> 5bff1227
     }
 
     return validated;
@@ -260,7 +259,7 @@
 
     if (s_config_sync_db.get(pJson).empty())
     {
-        MXS_ERROR("'%s'cannot be empty.", s_config_sync_db.name().c_str());
+        MXB_ERROR("'%s'cannot be empty.", s_config_sync_db.name().c_str());
         ok = false;
     }
 
