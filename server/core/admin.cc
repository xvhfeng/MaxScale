--- conflicted
+++ resolved
@@ -838,18 +838,7 @@
         }
     }
 
-<<<<<<< HEAD
     auto token = mxs::jwt::create(TOKEN_ISSUER, m_user, token_age);
-=======
-    auto now = std::chrono::system_clock::now();
-    auto token = jwt::create()
-        .set_issuer("maxscale")
-        .set_audience(m_user)
-        .set_subject(m_user)
-        .set_issued_at(now)
-        .set_expires_at(now + std::chrono::seconds {token_age})
-        .sign(jwt::algorithm::hs256 {this_unit.sign_key});
->>>>>>> 53e66fc7
 
     if (request.get_option("persist") == "yes")
     {
@@ -872,24 +861,7 @@
 {
     bool rval = false;
 
-<<<<<<< HEAD
-    std::tie(rval, m_user) = mxs::jwt::get_audience(TOKEN_ISSUER, token);
-=======
-    try
-    {
-        auto d = jwt::decode(token);
-        jwt::verify()
-        .allow_algorithm(jwt::algorithm::hs256 {this_unit.sign_key})
-        .with_issuer("maxscale")
-        .verify(d);
-
-        m_user = d.get_subject();
-        rval = true;
-    }
-    catch (const std::exception& e)
-    {
-    }
->>>>>>> 53e66fc7
+    std::tie(rval, m_user) = mxs::jwt::get_subject(TOKEN_ISSUER, token);
 
     return rval;
 }
