--- conflicted
+++ resolved
@@ -112,28 +112,6 @@
     return MHD_YES;
 }
 
-<<<<<<< HEAD
-=======
-MHD_Result cookie_cb(void* cls,
-                     enum MHD_ValueKind kind,
-                     const char* key,
-                     const char* value)
-{
-    std::pair<std::string, std::string>* res = (std::pair<std::string, std::string>*)cls;
-
-    if (key == TOKEN_BODY)
-    {
-        res->first = value;
-    }
-    else if (key == TOKEN_SIG)
-    {
-        res->second = value;
-    }
-
-    return MHD_YES;
-}
-
->>>>>>> 32041edb
 Client::Headers get_headers(MHD_Connection* connection)
 {
     Client::Headers rval;
@@ -623,7 +601,6 @@
     return rval;
 }
 
-<<<<<<< HEAD
 // static
 void Client::handle_ws_upgrade(void* cls, MHD_Connection* connection, void* con_cls,
                                const char* extra_in, size_t extra_in_size,
@@ -656,12 +633,8 @@
     MHD_destroy_response(resp);
 }
 
-int Client::handle(const std::string& url, const std::string& method,
-                   const char* upload_data, size_t* upload_data_size)
-=======
 MHD_Result Client::handle(const std::string& url, const std::string& method,
                           const char* upload_data, size_t* upload_data_size)
->>>>>>> 32041edb
 {
     if (!this_unit.running.load(std::memory_order_relaxed))
     {
@@ -757,7 +730,7 @@
     HttpResponse reply = is_auth_endpoint(m_request) ?
         generate_token(m_request) : resource_handle_request(m_request);
 
-    int rc = MHD_NO;
+    MHD_Result rc = MHD_NO;
 
     if ((m_ws_handler = reply.websocket_handler()))
     {
@@ -784,7 +757,7 @@
     return rc;
 }
 
-int Client::queue_response(const HttpResponse& reply)
+MHD_Result Client::queue_response(const HttpResponse& reply)
 {
     char* data = nullptr;
     size_t len = 0;
@@ -837,15 +810,15 @@
     return rval;
 }
 
-int Client::queue_delayed_response(const HttpResponse::Callback& cb)
+MHD_Result Client::queue_delayed_response(const HttpResponse::Callback& cb)
 {
     MHD_suspend_connection(m_connection);
 
     mxs::thread_pool().execute(
         [cb, this]() {
-            queue_response(cb());
-            MHD_resume_connection(m_connection);
-        }, "mhd_resume");
+        queue_response(cb());
+        MHD_resume_connection(m_connection);
+    }, "mhd_resume");
 
     return MHD_YES;
 }
