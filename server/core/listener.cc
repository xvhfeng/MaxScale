--- conflicted
+++ resolved
@@ -1131,13 +1131,8 @@
         return NULL;
     }
 
-<<<<<<< HEAD
+    MXS_SESSION::Scope session_scope(session);
     auto client_protocol = sdata->m_proto_module->create_client_protocol(session, session);
-=======
-    MXS_SESSION::Scope scope(session);
-
-    auto client_protocol = m_shared_data->m_proto_module->create_client_protocol(session, session);
->>>>>>> 47951d00
     if (!client_protocol)
     {
         delete session;
@@ -1474,7 +1469,7 @@
         {
             if (ClientDCB* dcb = accept_one_dcb(conn.fd, &conn.addr, conn.host, shared_data))
             {
-                MXS_SESSION::Scope scope(dcb->session());
+                MXS_SESSION::Scope session_scope(dcb->session());
 
                 if (!dcb->protocol()->init_connection())
                 {
@@ -1488,7 +1483,7 @@
             worker->execute([this, conn]() {
                 if (ClientDCB* dcb = accept_one_dcb(conn.fd, &conn.addr, conn.host, *m_shared_data))
                 {
-                    MXS_SESSION::Scope scope(dcb->session());
+                    MXS_SESSION::Scope session_scope(dcb->session());
 
                     if (!dcb->protocol()->init_connection())
                     {
