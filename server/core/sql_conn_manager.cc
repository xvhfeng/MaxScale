--- conflicted
+++ resolved
@@ -274,7 +274,7 @@
 void ConnectionManager::cleanup_thread_func()
 {
     // TODO: make configurable?
-    const auto idle_suspect_limit = mxb::from_secs(5 * 60);     // Ping these and close if ping fails.
+    const auto idle_suspect_limit = mxb::from_secs(5 * 60);
     const auto check_interval = mxb::from_secs(5 * 60);
 
     auto should_stop_waiting = [this]() {
@@ -309,16 +309,8 @@
             {
                 // It's possible that the connection was used just after the previous loop, so check again.
                 bool should_close = false;
-<<<<<<< HEAD
                 auto idle_time = now - managed_conn->info().last_query_ended;
-                // TODO: If auto-reconnection is ever enabled on the connector, may need to detect
-                // it happening. To do that, check if mysql thread id changes during 'ping'.
-                if ((idle_time > idle_hard_limit)
-                    || (idle_time > idle_suspect_limit && !managed_conn->ping()))
-=======
-                auto idle_time = now - managed_conn->last_query_time;
-                if (idle_time > idle_suspect_limit && !managed_conn->conn.still_alive())
->>>>>>> 9829e1ce
+                if (idle_time > idle_suspect_limit && !managed_conn->still_alive())
                 {
                     should_close = true;
                 }
@@ -475,9 +467,9 @@
     return m_conn.reconnect();
 }
 
-bool ConnectionManager::MariaDBConnection::ping()
-{
-    return m_conn.ping();
+bool ConnectionManager::MariaDBConnection::still_alive()
+{
+    return m_conn.still_alive();
 }
 
 void ConnectionManager::MariaDBConnection::do_cancel()
@@ -688,8 +680,9 @@
     return m_conn.connect();
 }
 
-bool ConnectionManager::ODBCConnection::ping()
-{
+bool ConnectionManager::ODBCConnection::still_alive()
+{
+    // TODO: This will prevent any idle timeouts like wait_timeout from working
     mxq::NoResult empty;
     return m_conn.query("SELECT 1", &empty);
 }
