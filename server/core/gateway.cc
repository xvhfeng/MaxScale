--- conflicted
+++ resolved
@@ -1766,17 +1766,8 @@
             break;
 
         case '?':
-<<<<<<< HEAD
-            if (check_paths())
-            {
-                usage();
-            }
+            usage();
             return EXIT_SUCCESS;
-=======
-            usage();
-            rc = EXIT_SUCCESS;
-            goto return_main;
->>>>>>> e48c5d11
 
         case 'c':
             cnf.config_check = true;
@@ -1895,25 +1886,21 @@
         return rc;
     }
 
-<<<<<<< HEAD
     atexit(finish_base_libraries);
 
     mxb::WatchdogNotifier watchdog_notifier(systemd_interval);
     MainWorker main_worker(&watchdog_notifier);
 
     if (!config_load_global(cnf_file_path.c_str()))
-=======
+    {
+        rc = MAXSCALE_BADCONFIG;
+        return rc;
+    }
+
     // Try to create the persisted configuration directory. This needs to be done before the path validation
     // done by check_paths() to prevent it from failing. The directory wont' exist if it's the first time
     // MaxScale is starting up with this configuration.
-    mxs_mkdir_all(get_config_persistdir(), S_IRWXU | S_IRWXG | S_IROTH | S_IXOTH);
-
-    if (!check_paths())
->>>>>>> e48c5d11
-    {
-        rc = MAXSCALE_BADCONFIG;
-        return rc;
-    }
+    mxs_mkdir_all(mxs::config_persistdir(), S_IRWXU | S_IRWXG | S_IROTH | S_IXOTH);
 
     if (!check_paths())
     {
