#include <getopt.h>
#include <libgen.h>
#include <stdarg.h>
#include <time.h>
#include <csignal>
#include <iostream>
#include <string>
#include <fstream>
#include <future>
#include <algorithm>

#include <maxbase/assert.hh>
#include <maxbase/format.hh>
#include <maxbase/ini.hh>
#include <maxbase/stacktrace.hh>
#include <maxbase/string.hh>
#include <maxbase/stopwatch.hh>

#include <maxtest/envv.hh>
#include <maxtest/galera_cluster.hh>
#include <maxtest/log.hh>
#include <maxtest/replication_cluster.hh>
#include <maxtest/mariadb_func.hh>
#include <maxtest/sql_t1.hh>
#include <maxtest/testconnections.hh>
#include <maxtest/test_info.hh>

using std::cout;
using std::endl;
using std::string;
using std::move;

namespace
{
// These must match the labels recognized by MDBCI.
const string label_repl_be = "REPL_BACKEND";
const string label_galera_be = "GALERA_BACKEND";
const string label_2nd_mxs = "SECOND_MAXSCALE";
const string label_cs_be = "COLUMNSTORE_BACKEND";
const string label_clx_be = "XPAND_BACKEND";

const StringSet recognized_mdbci_labels =
{label_repl_be, label_galera_be, label_2nd_mxs, label_cs_be, label_clx_be};

const int MDBCI_FAIL = 200;     // Exit code when failure caused by MDBCI non-zero exit
const int BROKEN_VM_FAIL = 201; // Exit code when failure caused by broken VMs
}

namespace maxscale
{

static bool start = true;
static std::string required_repl_version;
static bool restart_galera = false;
static bool require_columnstore = false;
}

static void signal_set(int sig, void (* handler)(int))
{
    struct sigaction sigact = {};
    sigact.sa_handler = handler;

    do
    {
        errno = 0;
        sigaction(sig, &sigact, NULL);
    }
    while (errno == EINTR);
}

static int call_system(const string& command)
{
    int rv = system(command.c_str());
    if (rv == -1)
    {
        printf("error: Could not execute '%s'.\n", command.c_str());
    }

    return rv;
}

void sigfatal_handler(int i)
{
    mxb::dump_stacktrace();
    signal_set(i, SIG_DFL);
    raise(i);
}

void TestConnections::skip_maxscale_start(bool value)
{
    maxscale::start = !value;
}

void TestConnections::require_repl_version(const char* version)
{
    maxscale::required_repl_version = version;
}

void TestConnections::require_columnstore(bool value)
{
    maxscale::require_columnstore = value;
}

void TestConnections::restart_galera(bool value)
{
    maxscale::restart_galera = value;
}

TestConnections::TestConnections()
    : global_result(m_shared.log.m_n_fails)
    , m_n_time_wait(count_tcp_time_wait())
{
}

TestConnections::TestConnections(int argc, char* argv[])
    : TestConnections()
{
    int rc = prepare_for_test(argc, argv);
    if (rc != 0)
    {
        cleanup();
        exit(rc);
    }
}

int TestConnections::prepare_for_test(int argc, char* argv[])
{
    if (m_init_done)
    {
        tprintf("ERROR: prepare_for_test called more than once.");
        return 1;
    }

    m_init_done = true;

    std::ios::sync_with_stdio(true);
    set_signal_handlers();

    // Read basic settings from env variables first, as cmdline may override.
    read_basic_settings();

    if (!read_cmdline_options(argc, argv))
    {
        return TEST_SKIPPED;
    }
    else if (maxscale::require_columnstore)
    {
        tprintf("ColumnStore testing is not yet implemented, skipping test");
        return TEST_SKIPPED;
    }
    else if (!read_test_info() || !check_create_vm_dir())
    {
        return 1;
    }

    int rc = setup_vms();
    if (rc != 0)
    {
        return rc;
    }

    // Stop MaxScale to prevent it from interfering with replication setup.
    if (!m_mxs_manual_debug && !is_local_test())
    {
        stop_all_maxscales();
    }

    if (galera && maxscale::restart_galera && !is_local_test())
    {
        galera->stop_nodes();
        galera->start_replication();
    }

    if (m_check_nodes)
    {
        if (repl)
        {
            // The replication cluster has extra backends if too many are configured due to a previously
            // ran big test. Hide the extra ones.
            repl->remove_extra_backends();

            // Remove stale connections to the database. These sometimes appear when the connection to the
            // database is blocked. Extra connections cause connection count calculations to be off which
            // currently causes problems.
            repl->close_active_connections();
        }

        auto check_node = [&rc](MariaDBCluster* cluster) {
                if (cluster)
                {
                    if (!cluster->fix_replication() || !cluster->check_create_test_db())
                    {
                        rc = BROKEN_VM_FAIL;
                    }
                }
            };

        check_node(repl);
        check_node(galera);
        check_node(xpand);
    }

    if (rc == 0)
    {
        if (!check_backend_versions())
        {
            if (ok())
            {
                tprintf("Skipping test.");
                rc = TEST_SKIPPED;
            }
            else
            {
                rc = global_result;
            }
        }
    }

    if (rc == 0)
    {
        if (m_init_maxscale && !m_mxs_manual_debug)
        {
            init_maxscales();
        }

        if (m_mdbci_called)
        {
            auto res = maxscale->ssh_output("maxscale --version-full", false);
            if (res.rc != 0)
            {
                tprintf("Error retrieving MaxScale version info");
            }
            else
            {
                tprintf("Maxscale_full_version_start:\n%s\nMaxscale_full_version_end\n", res.output.c_str());
            }
        }

        string create_logdir_cmd = "mkdir -p ";
        create_logdir_cmd += mxt::BUILD_DIR;
        create_logdir_cmd += "/LOGS/" + m_shared.test_name;
        if (run_shell_command(create_logdir_cmd, "Failed to create logs directory."))
        {
            if (m_enable_timeout)
            {
                m_timeout_thread = std::thread(&TestConnections::timeout_thread_func, this);
            }
            tprintf("Starting test");
            logger().reset_timer();
            rc = 0;
        }
    }

    if (!ok())
    {
        rc = 1;
    }

    return rc;
}

TestConnections::~TestConnections()
{
    if (!m_cleaned_up)
    {
        // Gets here if cleanup has not been explicitly called.
        int rc = cleanup();
        if (rc != 0)
        {
            exit(rc);
        }
        if (global_result)
        {
            // This causes the test to fail if a core dump is found
            exit(1);
        }
    }
    delete repl;
    delete galera;
    delete xpand;
    delete maxscale;
    delete maxscale2;

    // Wait for TCP sockets in the TIME_WAIT state to die. This can happen if the test repeatedly creates
    // connections and then closes them. Checking that we're ending the test with roughly as many connections
    // as we start with should help stabilize tests that follow a heavier tests.
    //
    // Anything below 1000 TCP connections is acceptable but if we start with a higher value, wait for at
    // least that value plus some extra to be reached. This should make sure that large spikes of TCP
    // connections in TIME_WAIT get smoothed out but a slow constant growth of them doesn't stop the test.
    int limit = std::max(m_n_time_wait + 100, 1000);
    int num = count_tcp_time_wait();

    if (num > limit)
    {
        tprintf("Found %d TCP connections in TIME_WAIT state, waiting for it to drop below %d", num, limit);
    }

    // Don't wait forever in case it's something else that's creating the connections.
    for (int i = 0; i < 120 && num > limit; i++)
    {
        sleep(1);
        num = count_tcp_time_wait();
    }
}

int TestConnections::cleanup()
{
    if (global_result > 0)
    {
        printf("\nTEST FAILURES:\n");
        printf("%s\n", logger().all_errors_to_string().c_str());
    }
    else
    {
        tprintf("Test complete");
    }

    // Because cleanup is called even when system test init fails, we need to check fields exist before
    // access.
<<<<<<< HEAD
    if (!settings().local_test)
=======
    if (!settings().local_maxscale && !m_mxs_manual_debug)
>>>>>>> 341ca93b
    {
        // Stop all MaxScales to detect crashes on exit.
        bool sleep_more = false;
        for (int i = 0; i < n_maxscales(); i++)
        {
            auto mxs = my_maxscale(i);
            mxs->stop_and_check_stopped();
            if (mxs->use_valgrind())
            {
                sleep_more = true;
            }
        }

        if (sleep_more)
        {
            sleep(15);      // Sleep to allow more time for log writing. TODO: Really need 15s?
        }
    }

    if (m_fix_clusters_after)
    {
        mxt::BoolFuncArray funcs;
        if (repl)
        {
            funcs.push_back([this]() {
                                return repl->fix_replication();
                            });
        }
        if (galera)
        {
            funcs.push_back([this]() {
                                return galera->fix_replication();
                            });
        }
        if (xpand)
        {
            funcs.push_back([this]() {
                                return xpand->fix_replication();
                            });
        }
        m_shared.concurrent_run(funcs);
    }

    m_stop_threads = true;
    if (m_timeout_thread.joinable())
    {
        m_timeout_thread.join();
    }
    if (m_log_copy_thread.joinable())
    {
        m_log_copy_thread.join();
    }

    copy_all_logs();
    m_cleaned_up = true;
    return 0;
}

int TestConnections::setup_vms()
{
    auto call_mdbci_and_check = [this](const char* mdbci_options = "") {
            bool vms_found = false;
            if (call_mdbci(mdbci_options))
            {
                m_mdbci_called = true;
                // Network config should exist now.
                if (read_network_config())
                {
                    if (required_machines_are_running())
                    {
                        vms_found = true;
                    }
                    else
                    {
                        add_failure("Still missing VMs after running MDBCI.");
                    }
                }
                else
                {
                    add_failure("Failed to read network_config or configured_labels after running MDBCI.");
                }
            }
            else
            {
                add_failure("MDBCI failed.");
            }
            return vms_found;
        };

    bool maxscale_installed = false;

    bool vms_found = false;
    if (m_recreate_vms)
    {
        if (is_local_test())
        {
            add_failure("Cannot recreate VMs in local mode.");
        }
        else
        {
            // User has requested to recreate all VMs required by current test.
            if (call_mdbci_and_check("--recreate"))
            {
                vms_found = true;
                maxscale_installed = true;
            }
        }
    }
    else
    {
        if (read_network_config() && required_machines_are_running())
        {
            vms_found = true;
        }
        else if (is_local_test())
        {
            add_failure("Network config failure or not all machines were running while in "
                        "local mode. Cannot continue. Check network_config and configured_labels-files.");
        }
        else
        {
            // Not all VMs were found. Call MDBCI.
            if (call_mdbci_and_check())
            {
                vms_found = true;
                maxscale_installed = true;
            }
        }
    }

    int rval = MDBCI_FAIL;
    if (vms_found && initialize_nodes())
    {
        rval = 0;
        if (m_reinstall_maxscale)
        {
            if (is_local_test())
            {
                add_failure("Cannot install MaxScale while in local mode.");
            }
            else
            {
                if (reinstall_maxscales())
                {
                    maxscale_installed = true;
                }
                else
                {
                    add_failure("Failed to install Maxscale: target is %s", m_target.c_str());
                    rval = MDBCI_FAIL;
                }
            }
        }

        if (rval == 0 && maxscale_installed)
        {
            string src = string(mxt::SOURCE_DIR) + "/mdbci/add_core_cnf.sh";
            for (int i = 0; i < n_maxscales(); i++)
            {
                auto mxs = my_maxscale(i);
                auto homedir = mxs->access_homedir();
                mxs->copy_to_node(src.c_str(), homedir);
                mxs->ssh_node_f(true, "%s/add_core_cnf.sh %s", homedir, verbose() ? "verbose" : "");
            }
        }
    }

    return rval;
}

void TestConnections::add_result(bool result, const char* format, ...)
{
    if (result)
    {
        va_list argp;
        va_start(argp, format);
        logger().add_failure_v(format, argp);
        va_end(argp);
    }
}

bool TestConnections::expect(bool result, const char* format, ...)
{
    va_list argp;
    va_start(argp, format);
    logger().expect_v(result, format, argp);
    va_end(argp);
    return result;
}

void TestConnections::add_failure(const char* format, ...)
{
    va_list argp;
    va_start(argp, format);
    logger().add_failure_v(format, argp);
    va_end(argp);
}

/**
 * Read the contents of both the 'network_config' and 'configured_labels'-files. The files may not exist
 * if the VM setup has not yet been initialized (first test of the test run).
 *
 * @return True on success
 */
bool TestConnections::read_network_config()
{
    m_network_config.clear();
    m_configured_mdbci_labels.clear();
    const char warnmsg_fmt[] = "Warning: Failed to open '%s'. File needs to be created.";
    bool rval = false;

    string nwconf_filepath = m_vm_path + "_network_config";
    std::ifstream nwconf_file(nwconf_filepath);
    if (nwconf_file.is_open())
    {
        string line;
        while (std::getline(nwconf_file, line))
        {
            if (!line.empty())
            {
                // The line should be of form <key> = <value>.
                auto eq_pos = line.find('=');
                if (eq_pos != string::npos && eq_pos > 0 && eq_pos < line.length() - 1)
                {
                    string key = line.substr(0, eq_pos);
                    string val = line.substr(eq_pos + 1, string::npos);
                    mxb::trim(key);
                    mxb::trim(val);
                    if (!key.empty() && !val.empty())
                    {
                        m_network_config.insert(std::make_pair(key, val));
                    }
                }
            }
        }

        string labels_filepath = m_vm_path + "_configured_labels";
        std::ifstream labels_file(labels_filepath);
        if (labels_file.is_open())
        {
            // The file should contain just one line.
            line.clear();
            std::getline(labels_file, line);
            m_configured_mdbci_labels = parse_to_stringset(line);
            if (!m_configured_mdbci_labels.empty())
            {
                rval = true;
            }
            else
            {
                tprintf("Warning: Could not read any labels from '%s'", labels_filepath.c_str());
            }
        }
        else
        {
            tprintf(warnmsg_fmt, labels_filepath.c_str());
        }
    }
    else
    {
        tprintf(warnmsg_fmt, nwconf_filepath.c_str());
    }
    return rval;
}

void TestConnections::read_basic_settings()
{
    // The following settings can be overridden by cmdline settings, but not by mdbci.
    maxscale_ssl = readenv_bool("ssl", false);
    m_use_ipv6 = readenv_bool("use_ipv6", false);
    backend_ssl = readenv_bool("backend_ssl", false);
    smoke = readenv_bool("smoke", true);
    m_threads = readenv_int("threads", 4);
    m_maxscale_log_copy = !readenv_bool("no_maxscale_log_copy", false);

    if (readenv_bool("no_nodes_check", false))
    {
        m_check_nodes = false;
    }

    if (readenv_bool("no_maxscale_start", false))
    {
        maxscale::start = false;
    }

    // The following settings are final, and not modified by either command line parameters or mdbci.
    m_backend_log_copy = !readenv_bool("no_backend_log_copy", false);
    m_mdbci_vm_path = envvar_get_set("MDBCI_VM_PATH", "%s/vms/", getenv("HOME"));
    m_mdbci_config_name = envvar_get_set("mdbci_config_name", "local");
    mxb_assert(!m_mdbci_vm_path.empty() && !m_mdbci_config_name.empty());
    m_vm_path = m_mdbci_vm_path + "/" + m_mdbci_config_name;

    m_mdbci_template = envvar_get_set("template", "default");
    m_target = envvar_get_set("target", "develop");
}

/**
 * Using the test name as given on the cmdline, get test config file and labels.
 */
bool TestConnections::read_test_info()
{
    const TestDefinition* found = nullptr;
    for (int i = 0; test_definitions[i].name; i++)
    {
        auto* test = &test_definitions[i];
        if (test->name == m_shared.test_name)
        {
            found = test;
            break;
        }
    }

    if (found)
    {
        m_cnf_template_path = found->config_template;
        // Parse the labels-string to a set.
        auto test_labels = parse_to_stringset(found->labels);

        /**
         * MDBCI recognizes labels which affect backend configuration. Save those labels to a separate field.
         * Also save a string version, as that is needed for mdbci.
         */
        StringSet mdbci_labels;
        mdbci_labels.insert("MAXSCALE");
        std::set_intersection(test_labels.begin(), test_labels.end(),
                              recognized_mdbci_labels.begin(), recognized_mdbci_labels.end(),
                              std::inserter(mdbci_labels, mdbci_labels.begin()));

        m_required_mdbci_labels = mdbci_labels;
        m_required_mdbci_labels_str = flatten_stringset(mdbci_labels);

        tprintf("Test: '%s', MaxScale config file: '%s', all labels: '%s', mdbci labels: '%s'",
                m_shared.test_name.c_str(), m_cnf_template_path.c_str(), found->labels,
                m_required_mdbci_labels_str.c_str());

        if (test_labels.count("BACKEND_SSL") > 0)
        {
            backend_ssl = true;
        }

        if (test_labels.count("LISTENER_SSL") > 0)
        {
            maxscale_ssl = true;
        }
    }
    else
    {
        add_failure("Could not find '%s' in the CMake-generated test definitions array.",
                    m_shared.test_name.c_str());
    }
    return found != nullptr;
}

/**
 * Process a MaxScale configuration file. Replaces the placeholders in the text with correct values.
 *
 * @param config_file_path Config file template path
 * @param dest Destination file name for actual configuration file
 * @return True on success
 */
bool
TestConnections::process_template(mxt::MaxScale& mxs, const string& config_file_path, const char* dest)
{
    tprintf("Processing MaxScale config file %s\n", config_file_path.c_str());
    std::ifstream config_file(config_file_path);
    string file_contents;
    if (config_file.is_open())
    {
        std::ostringstream ss;
        ss << config_file.rdbuf();
        file_contents = ss.str();
    }

    if (file_contents.empty())
    {
        int eno = errno;
        add_failure("Failed to read MaxScale config file template '%s' or file was empty. Error %i: %s",
                    config_file_path.c_str(), eno, mxb_strerror(eno));
        return false;
    }

    // Replace various items in the config file text, then write it to disk. Define a helper function.
    auto replace_text = [&file_contents](const string& what, const string& replacement) {
            size_t pos = 0;
            while (pos != string::npos)
            {
                pos = file_contents.find(what, pos);
                if (pos != string::npos)
                {
                    file_contents.replace(pos, what.length(), replacement);
                }
            }
        };

    // The order of the replacements matters, as some may lead to others.
    replace_text("###threads###", std::to_string(m_threads));
    replace_text("###access_homedir###", mxs.access_homedir());

    const string ssh_user_tag = "###ssh_user###";
    if (file_contents.find(ssh_user_tag) != string::npos)
    {
        // The "repl"-field may not exist so only read it when the tag is found.
        replace_text("###ssh_user###", repl->backend(0)->vm_node().access_user());
    }

    const string basic_mariadbmon =
        R"([MariaDB-Monitor]
type=monitor
module=mariadbmon
servers=###server_line###
user=mariadbmon
password=mariadbmon
monitor_interval=1s
replication_user=repl
replication_password=repl
backend_connect_timeout=5s
backend_read_timeout=5s
backend_write_timeout=5s)";
    replace_text("###mariadb_monitor###", basic_mariadbmon);

    const string basic_rwsplit_svc =
        R"([RW-Split-Router]
type=service
router=readwritesplit
servers=###server_line###
user=maxservice
password=maxservice)";
    replace_text("###rwsplit_service###", basic_rwsplit_svc);

    const string basic_rwsplit_lst = R"([RW-Split-Listener]
type=listener
service=RW-Split-Router
port=4006)";
    replace_text("###rwsplit_listener###", basic_rwsplit_lst);

    MariaDBCluster* clusters[] = {repl, galera, xpand};
    for (auto cluster : clusters)
    {
        if (cluster)
        {
            bool using_ip6 = cluster->using_ipv6();
            auto& nw_conf_prefix = cluster->nwconf_prefix();

            for (int i = 0; i < cluster->N; i++)
            {
                // These placeholders in the config template use the network config node name prefix,
                // not the MaxScale config server name prefix.
                string ip_ph = mxb::string_printf("###%s_server_IP_%0d###", nw_conf_prefix.c_str(), i + 1);
                string ip_str = using_ip6 ? cluster->ip6(i) : cluster->ip_private(i);
                replace_text(ip_ph, ip_str);

                string port_ph = mxb::string_printf("###%s_server_port_%0d###",
                                                    nw_conf_prefix.c_str(), i + 1);
                string port_str = std::to_string(cluster->port[i]);
                replace_text(port_ph, port_str);
            }

            // The following generates basic server definitions for all servers. These, confusingly,
            // use the MaxScale config file name prefix in the placeholder.
            const char* prefix = cluster->cnf_server_prefix().c_str();
            string all_servers_ph = mxb::string_printf("###%s###", prefix);
            string all_servers_str = cluster->cnf_servers();
            replace_text(all_servers_ph, all_servers_str);
            // Allow also an alternate form, e.g. "server_definitions".
            string all_servers_ph2 = mxb::string_printf("###%s_definitions###", prefix);
            replace_text(all_servers_ph2, all_servers_str);

            // The following generates one line with server names. Used with monitors and services.
            string all_servers_line_ph = mxb::string_printf("###%s_line###", prefix);
            string all_server_line_str = cluster->cnf_servers_line();
            replace_text(all_servers_line_ph, all_server_line_str);
            // Allow "server_names".
            string all_servers_line_ph2 = mxb::string_printf("###%s_names###", prefix);
            replace_text(all_servers_line_ph2, all_server_line_str);
        }
    }

    bool rval = false;
    // Simple replacements are done. Parse the config file, and enable ssl for servers if required.
    auto parse_res = mxb::ini::parse_config_text_to_map(file_contents);
    if (parse_res.errors.empty())
    {
        auto& config = parse_res.config;

        auto enable_ssl = [this, &config](const string& mod_type, const string& ssl_cert,
                                          const string& ssl_key, const string& ssl_ca_cert) {
                // Check every section with the correct "type".
                std::vector<string> affected_sections;
                for (auto& section : config)
                {
                    auto& kvs = section.second.key_values;
                    auto it = kvs.find("type");
                    if (it != kvs.end() && it->second.value == mod_type)
                    {
                        // Only edit the section if "ssl" is not set.
                        if (kvs.count("ssl") == 0)
                        {
                            kvs.emplace("ssl", "true");
                            kvs.emplace("ssl_cert", ssl_cert);
                            kvs.emplace("ssl_key", ssl_key);
                            kvs.emplace("ssl_ca_cert", ssl_ca_cert);
                            kvs.emplace("ssl_cert_verify_depth", "9");
                            kvs.emplace("ssl_version", "MAX");
                            affected_sections.push_back(section.first);
                        }
                    }
                }
                auto list_str = mxb::create_list_string(affected_sections, ", ", " and ");
                if (!list_str.empty())
                {
                    tprintf("Configured ssl for %s.", list_str.c_str());
                }
            };

        if (backend_ssl)
        {
            string ssl_cert = mxb::string_printf("%s/certs/client-cert.pem", mxs.access_homedir());
            string ssl_key = mxb::string_printf("%s/certs/client-key.pem", mxs.access_homedir());
            string ssl_ca_cert = mxb::string_printf("%s/certs/ca.pem", mxs.access_homedir());
            enable_ssl("server", ssl_cert, ssl_key, ssl_ca_cert);
        }

        if (maxscale_ssl)
        {
            string ssl_cert = mxb::string_printf("%s/certs/server-cert.pem", mxs.access_homedir());
            string ssl_key = mxb::string_printf("%s/certs/server-key.pem", mxs.access_homedir());
            string ssl_ca_cert = mxb::string_printf("%s/certs/ca.pem", mxs.access_homedir());
            enable_ssl("listener", ssl_cert, ssl_key, ssl_ca_cert);
        }

        // TODO: Add more "smartness". Check which routers are enabled, etc ...
        const string target_file = "maxscale.cnf";
        std::ofstream output_file(target_file);
        if (output_file.is_open())
        {
            output_file << mxb::ini::config_map_to_string(config);
            output_file.close();
            mxs.vm_node().copy_to_node("maxscale.cnf", dest);
            rval = true;
        }
        else
        {
            int eno = errno;
            add_failure("Could not write to '%s'. Error %i, %s", target_file.c_str(), eno, mxb_strerror(eno));
        }
    }
    else
    {
        add_failure("Could not parse MaxScale configuration. Errors:");
        for (auto& s : parse_res.errors)
        {
            tprintf("%s", s.c_str());
        }
    }

    return rval;
}

/**
 * Copy maxscale.cnf and start MaxScale on all Maxscale VMs.
 */
void TestConnections::init_maxscales()
{
    // Always initialize the first MaxScale
    init_maxscale(0);

    if (m_required_mdbci_labels.count(label_2nd_mxs))
    {
        init_maxscale(1);
    }
    else if (n_maxscales() > 1)
    {
        // Second MaxScale exists but is not required by test.
        my_maxscale(1)->stop();
    }
}

void TestConnections::init_maxscale(int m)
{
    auto mxs = my_maxscale(m);
    auto homedir = mxs->access_homedir();
    // The config file path can be multivalued when running a test with multiple MaxScales.
    // Select the correct file.
    auto filepaths = mxb::strtok(m_cnf_template_path, ";");
    int n_files = filepaths.size();
    if (m < n_files)
    {
        // Have a separate config file for this MaxScale.
        process_template(*mxs, filepaths[m], homedir);
    }
    else if (n_files >= 1)
    {
        // Not enough config files given for all MaxScales. Use the config of first MaxScale. This can
        // happen with the "check_backends"-test.
        tprintf("MaxScale %i does not have a designated config file, only found %i files in test definition. "
                "Using main MaxScale config file instead.", m, n_files);
        process_template(*mxs, filepaths[0], homedir);
    }
    else
    {
        tprintf("No MaxScale config files defined. MaxScale may not start.");
    }

    string test_cmd = mxb::string_printf("test -d %s/certs", homedir);
    if (mxs->ssh_output(test_cmd, true).rc != 0)
    {
        tprintf("SSL certificates not found, copying to maxscale");
        mxs->ssh_node_f(true, "rm -rf %s/certs;mkdir -m a+wrx %s/certs;", homedir, homedir);

        char str[4096];
        char dtr[4096];
        sprintf(str, "%s/ssl-cert/*", mxt::SOURCE_DIR);
        sprintf(dtr, "%s/certs/", homedir);
        mxs->copy_to_node(str, dtr);
        sprintf(str, "cp %s/ssl-cert/* .", mxt::SOURCE_DIR);
        call_system(str);
        mxs->ssh_node_f(true, "chmod -R a+rx %s;", homedir);
    }

    mxs->ssh_node_f(true,
                    "cp maxscale.cnf %s;"
                    "iptables -F INPUT;"
                    "rm -rf %s/*.log /tmp/core* /dev/shm/* /var/lib/maxscale/* /var/lib/maxscale/.secrets;"
                    "find /var/*/maxscale -name 'maxscale.lock' -delete;",
                    mxs->cnf_path().c_str(),
                    mxs->log_dir().c_str());
    if (maxscale::start)
    {
        expect(mxs->restart_maxscale() == 0, "Failed to start MaxScale");
        mxs->wait_for_monitor();
    }
    else
    {
        mxs->stop_maxscale();
    }
}

/**
 * Copies all MaxScale logs and (if happens) core to current workspace
 */
void TestConnections::copy_all_logs()
{
    string str = mxb::string_printf("mkdir -p %s/LOGS/%s", mxt::BUILD_DIR, m_shared.test_name.c_str());
    call_system(str);

    if (m_backend_log_copy)
    {
        if (repl)
        {
            repl->copy_logs("node");
        }
        if (galera)
        {
            galera->copy_logs("galera");
        }
    }

    if (m_maxscale_log_copy && !m_mxs_manual_debug)
    {
        copy_maxscale_logs(0);
    }
}

/**
 * Copies logs from all MaxScales.
 *
 * @param timestamp The timestamp to add to log file directory. 0 means no timestamp.
 */
void TestConnections::copy_maxscale_logs(int timestamp)
{
    for (int i = 0; i < n_maxscales(); i++)
    {
        auto mxs = my_maxscale(i);
        mxs->copy_log(i, timestamp, m_shared.test_name);
    }
}

/**
 * Copies all MaxScale logs and (if happens) core to current workspace and
 * sends time stamp to log copying script
 */
void TestConnections::copy_all_logs_periodic()
{
    copy_maxscale_logs(logger().time_elapsed_s());
}

void TestConnections::revert_replicate_from_master()
{
    repl->connect();
    execute_query(repl->nodes[0], "RESET MASTER");

    for (int i = 1; i < repl->N; i++)
    {
        repl->replicate_from(i, 0);
    }
}

bool TestConnections::log_matches(const char* pattern)
{
    return maxscale->log_matches(pattern);
}

void TestConnections::log_includes(const char* pattern)
{
    add_result(!log_matches(pattern), "Log does not match pattern '%s'", pattern);
}

void TestConnections::log_excludes(const char* pattern)
{
    add_result(log_matches(pattern), "Log matches pattern '%s'", pattern);
}

static int read_log(const char* name, char** err_log_content_p)
{
    FILE* f;
    *err_log_content_p = NULL;
    char* err_log_content;
    f = fopen(name, "rb");
    if (f != NULL)
    {

        int prev = ftell(f);
        fseek(f, 0L, SEEK_END);
        long int size = ftell(f);
        fseek(f, prev, SEEK_SET);
        err_log_content = (char*)malloc(size + 2);
        if (err_log_content != NULL)
        {
            fread(err_log_content, 1, size, f);
            for (int i = 0; i < size; i++)
            {
                if (err_log_content[i] == 0)
                {
                    // printf("null detected at position %d\n", i);
                    err_log_content[i] = '\n';
                }
            }
            // printf("s=%ld\n", strlen(err_log_content));
            err_log_content[size] = '\0';
            // printf("s=%ld\n", strlen(err_log_content));
            * err_log_content_p = err_log_content;
            fclose(f);
            return 0;
        }
        else
        {
            printf("Error allocationg memory for the log\n");
            return 1;
        }
    }
    else
    {
        printf ("Error reading log %s \n", name);
        return 1;
    }
}

int TestConnections::find_connected_slave1()
{
    int conn_num;
    int current_slave = -1;
    repl->connect();
    for (int i = 0; i < repl->N; i++)
    {
        conn_num = get_conn_num(repl->nodes[i], maxscale->ip(), maxscale->hostname(), (char*) "test");
        tprintf("connections to %d: %u\n", i, conn_num);
        if ((i != 0) && (conn_num != 0))
        {
            current_slave = i;
        }
    }
    tprintf("Now connected slave node is %d (%s)\n", current_slave, repl->ip4(current_slave));
    repl->close_connections();
    return current_slave;
}

bool TestConnections::stop_all_maxscales()
{
    bool rval = true;
    for (int i = 0; i < n_maxscales(); i++)
    {
        if (my_maxscale(i)->stop_maxscale() != 0)
        {
            rval = false;
        }
    }
    return rval;
}

int TestConnections::check_maxscale_alive()
{
    int gr = global_result;
    tprintf("Connecting to Maxscale\n");
    add_result(maxscale->connect_maxscale(), "Can not connect to Maxscale\n");
    tprintf("Trying simple query against all sevices\n");
    tprintf("RWSplit \n");
    try_query(maxscale->conn_rwsplit, "show databases;");
    tprintf("ReadConn Master \n");
    try_query(maxscale->conn_master, "show databases;");
    tprintf("ReadConn Slave \n");
    try_query(maxscale->conn_slave, "show databases;");
    maxscale->close_maxscale_connections();
    add_result(global_result - gr, "Maxscale is not alive\n");
    my_maxscale(0)->expect_running_status(true);

    return global_result - gr;
}

int TestConnections::test_maxscale_connections(bool rw_split, bool rc_master, bool rc_slave)
{
    int rval = 0;
    int rc;

    tprintf("Testing RWSplit, expecting %s\n", (rw_split ? "success" : "failure"));
    rc = execute_query(maxscale->conn_rwsplit, "select 1");
    if ((rc == 0) != rw_split)
    {
        tprintf("Error: Query %s\n", (rw_split ? "failed" : "succeeded"));
        rval++;
    }

    tprintf("Testing ReadConnRoute Master, expecting %s\n", (rc_master ? "success" : "failure"));
    rc = execute_query(maxscale->conn_master, "select 1");
    if ((rc == 0) != rc_master)
    {
        tprintf("Error: Query %s", (rc_master ? "failed" : "succeeded"));
        rval++;
    }

    tprintf("Testing ReadConnRoute Slave, expecting %s\n", (rc_slave ? "success" : "failure"));
    rc = execute_query(maxscale->conn_slave, "select 1");
    if ((rc == 0) != rc_slave)
    {
        tprintf("Error: Query %s", (rc_slave ? "failed" : "succeeded"));
        rval++;
    }
    return rval;
}


int TestConnections::create_connections(int conn_N, bool rwsplit_flag, bool master_flag, bool slave_flag,
                                        bool galera_flag)
{
    int i;
    int local_result = 0;
    MYSQL* rwsplit_conn[conn_N];
    MYSQL* master_conn[conn_N];
    MYSQL* slave_conn[conn_N];
    MYSQL* galera_conn[conn_N];
    const bool verbose = this->verbose();

    tprintf("Opening %d connections to each router\n", conn_N);
    for (i = 0; i < conn_N; i++)
    {
        if (verbose)
        {
            tprintf("opening %d-connection: ", i + 1);
        }

        if (rwsplit_flag)
        {
            if (verbose)
            {
                printf("RWSplit \t");
            }

            rwsplit_conn[i] = maxscale->open_rwsplit_connection();
            if (!rwsplit_conn[i])
            {
                local_result++;
                tprintf("RWSplit connection failed\n");
            }
        }
        if (master_flag)
        {
            if (verbose)
            {
                printf("ReadConn master \t");
            }

            master_conn[i] = maxscale->open_readconn_master_connection();
            if (mysql_errno(master_conn[i]) != 0)
            {
                local_result++;
                tprintf("ReadConn master connection failed, error: %s\n", mysql_error(master_conn[i]));
            }
        }
        if (slave_flag)
        {
            if (verbose)
            {
                printf("ReadConn slave \t");
            }

            slave_conn[i] = maxscale->open_readconn_slave_connection();
            if (mysql_errno(slave_conn[i]) != 0)
            {
                local_result++;
                tprintf("ReadConn slave connection failed, error: %s\n", mysql_error(slave_conn[i]));
            }
        }
        if (galera_flag)
        {
            if (verbose)
            {
                printf("Galera \n");
            }

            galera_conn[i] =
                open_conn(4016, maxscale->ip4(), maxscale->user_name(), maxscale->password(), maxscale_ssl);
            if (mysql_errno(galera_conn[i]) != 0)
            {
                local_result++;
                tprintf("Galera connection failed, error: %s\n", mysql_error(galera_conn[i]));
            }
        }
    }
    for (i = 0; i < conn_N; i++)
    {
        if (verbose)
        {
            tprintf("Trying query against %d-connection: ", i + 1);
        }

        if (rwsplit_flag)
        {
            if (verbose)
            {
                tprintf("RWSplit \t");
            }
            local_result += execute_query(rwsplit_conn[i], "select 1;");
        }
        if (master_flag)
        {
            if (verbose)
            {
                tprintf("ReadConn master \t");
            }
            local_result += execute_query(master_conn[i], "select 1;");
        }
        if (slave_flag)
        {
            if (verbose)
            {
                tprintf("ReadConn slave \t");
            }
            local_result += execute_query(slave_conn[i], "select 1;");
        }
        if (galera_flag)
        {
            if (verbose)
            {
                tprintf("Galera \n");
            }
            local_result += execute_query(galera_conn[i], "select 1;");
        }
    }

    // global_result += check_pers_conn(Test, pers_conn_expected);
    tprintf("Closing all connections\n");
    for (i = 0; i < conn_N; i++)
    {
        if (rwsplit_flag)
        {
            mysql_close(rwsplit_conn[i]);
        }
        if (master_flag)
        {
            mysql_close(master_conn[i]);
        }
        if (slave_flag)
        {
            mysql_close(slave_conn[i]);
        }
        if (galera_flag)
        {
            mysql_close(galera_conn[i]);
        }
    }

    return local_result;
}

void TestConnections::reset_timeout()
{
    m_reset_timeout = true;
}

void TestConnections::set_log_copy_interval(uint32_t interval_seconds)
{
    // Add disabling if required. Currently periodic log copying is only used by a few long tests.
    mxb_assert(interval_seconds > 0);
    m_log_copy_interval = interval_seconds;

    // Assume that log copy thread not yet created. Start it. Calling this function twice in a test
    // will crash.
    m_log_copy_thread = std::thread(&TestConnections::log_copy_thread_func, this);
}

void TestConnections::tprintf(const char* format, ...)
{
    va_list argp;
    va_start(argp, format);
    logger().log_msg(format, argp);
    va_end(argp);
}

void TestConnections::log_printf(const char* format, ...)
{
    va_list argp;
    va_start(argp, format);
    int n = vsnprintf(nullptr, 0, format, argp);
    va_end(argp);

    va_start(argp, format);
    char buf[n + 1];
    vsnprintf(buf, sizeof(buf), format, argp);
    va_end(argp);

    tprintf("%s", buf);

    while (char* c = strchr(buf, '\''))
    {
        *c = '^';
    }

    maxscale->ssh_node_f(true, "echo '--- %s ---' >> /var/log/maxscale/maxscale.log", buf);
}

int TestConnections::get_master_server_id()
{
    int master_id = -1;
    MYSQL* conn = maxscale->open_rwsplit_connection();
    char str[100];
    if (find_field(conn, "SELECT @@server_id, @@last_insert_id;", "@@server_id", str) == 0)
    {
        char* endptr = NULL;
        auto colvalue = strtol(str, &endptr, 0);
        if (endptr && *endptr == '\0')
        {
            master_id = colvalue;
        }
    }
    mysql_close(conn);
    return master_id;
}

/**
 * Thread which terminates test application if it seems stuck.
 */
void TestConnections::timeout_thread_func()
{
    auto timeout_start = mxb::Clock::now();
    auto timeout_limit = mxb::from_secs(300);
    auto relax = std::memory_order_relaxed;

    while (!m_stop_threads.load(relax))
    {
        auto now = mxb::Clock::now();
        if (m_reset_timeout.load(relax))
        {
            timeout_start = now;
            m_reset_timeout = false;
        }

        if (now - timeout_start > timeout_limit)
        {
            logger().add_failure("**** Timeout reached! Copying logs and exiting. ****");

            for (int i = 0; i < n_maxscales(); i++)
            {
                // Anything in /var/log/maxscale with a .log suffix will get copied over.
                my_maxscale(i)->maxctrl("create report /var/log/maxscale/maxctrl-report.log");
            }

            copy_all_logs();
            exit(250);
        }
        std::this_thread::sleep_for(std::chrono::milliseconds(500));
    }
}

/**
 * Function which periodically copies logs from Maxscale machine.
 */
void TestConnections::log_copy_thread_func()
{
    logger().log_msg("**** Periodic log copy thread started ****");
    auto last_log_copy = mxb::Clock::now();
    auto interval = mxb::from_secs(m_log_copy_interval);

    while (!m_stop_threads.load(std::memory_order_relaxed))
    {
        auto now = mxb::Clock::now();
        if (now - last_log_copy > interval)
        {
            logger().log_msg("**** Copying all logs ****");
            copy_all_logs_periodic();
            last_log_copy = now;
        }
        sleep(1);
    }

    logger().log_msg("**** Periodic log copy thread exiting ****");
}

int TestConnections::insert_select(int N)
{
    int result = 0;

    tprintf("Create t1\n");
    create_t1(maxscale->conn_rwsplit);

    tprintf("Insert data into t1\n");
    insert_into_t1(maxscale->conn_rwsplit, N);
    repl->sync_slaves();

    tprintf("SELECT: rwsplitter\n");
    result += select_from_t1(maxscale->conn_rwsplit, N);

    tprintf("SELECT: master\n");
    result += select_from_t1(maxscale->conn_master, N);

    tprintf("SELECT: slave\n");
    result += select_from_t1(maxscale->conn_slave, N);

    return result;
}

int TestConnections::use_db(char* db)
{
    int local_result = 0;
    char sql[100];

    sprintf(sql, "USE %s;", db);
    tprintf("selecting DB '%s' for rwsplit\n", db);
    local_result += execute_query(maxscale->conn_rwsplit, "%s", sql);
    tprintf("selecting DB '%s' for readconn master\n", db);
    local_result += execute_query(maxscale->conn_master, "%s", sql);
    tprintf("selecting DB '%s' for readconn slave\n", db);
    local_result += execute_query(maxscale->conn_slave, "%s", sql);
    for (int i = 0; i < repl->N; i++)
    {
        tprintf("selecting DB '%s' for direct connection to node %d\n", db, i);
        local_result += execute_query(repl->nodes[i], "%s", sql);
    }
    return local_result;
}

int TestConnections::check_t1_table(bool presence, char* db)
{
    const char* expected = presence ? "" : "NOT";
    const char* actual = presence ? "NOT" : "";
    int start_result = global_result;

    add_result(use_db(db), "use db failed\n");
    repl->sync_slaves();

    tprintf("Checking: table 't1' should %s be found in '%s' database\n", expected, db);
    int exists = check_if_t1_exists(maxscale->conn_rwsplit);

    if (exists == presence)
    {
        tprintf("RWSplit: ok\n");
    }
    else
    {
        add_result(1, "Table t1 is %s found in '%s' database using RWSplit\n", actual, db);
    }

    exists = check_if_t1_exists(maxscale->conn_master);

    if (exists == presence)
    {
        tprintf("ReadConn master: ok\n");
    }
    else
    {
        add_result(1,
                   "Table t1 is %s found in '%s' database using Readconnrouter with router option master\n",
                   actual,
                   db);
    }

    exists = check_if_t1_exists(maxscale->conn_slave);

    if (exists == presence)
    {
        tprintf("ReadConn slave: ok\n");
    }
    else
    {
        add_result(1,
                   "Table t1 is %s found in '%s' database using Readconnrouter with router option slave\n",
                   actual,
                   db);
    }


    for (int i = 0; i < repl->N; i++)
    {
        exists = check_if_t1_exists(repl->nodes[i]);
        if (exists == presence)
        {
            tprintf("Node %d: ok\n", i);
        }
        else
        {
            add_result(1,
                       "Table t1 is %s found in '%s' database using direct connect to node %d\n",
                       actual,
                       db,
                       i);
        }
    }

    return global_result - start_result;
}

int TestConnections::try_query(MYSQL* conn, const char* format, ...)
{
    va_list valist;

    va_start(valist, format);
    int message_len = vsnprintf(NULL, 0, format, valist);
    va_end(valist);

    char sql[message_len + 1];

    va_start(valist, format);
    vsnprintf(sql, sizeof(sql), format, valist);
    va_end(valist);

    int res = execute_query_silent(conn, sql, false);
    add_result(res,
               "Query '%.*s%s' failed!\n",
               message_len < 100 ? message_len : 100,
               sql,
               message_len < 100 ? "" : "...");
    return res;
}

StringSet TestConnections::get_server_status(const std::string& name)
{
    return maxscale->get_server_status(name);
}

void TestConnections::check_current_operations(int value)
{
    for (int i = 0; i < repl->N; i++)
    {
        auto res = maxctrl("api get servers/server"
                           + std::to_string(i + 1)
                           + " data.attributes.statistics.active_operations");

        expect(std::stoi(res.output) == value,
               "Current no. of operations is not %d for server%d", value, i + 1);
    }
}

void TestConnections::check_current_connections(int value)
{
    for (int i = 0; i < repl->N; i++)
    {
        auto res = maxctrl("api get servers/server"
                           + std::to_string(i + 1)
                           + " data.attributes.statistics.connections");

        expect(std::stoi(res.output) == value,
               "Current no. of conns is not %d for server%d", value, i + 1);
    }
}

bool TestConnections::test_bad_config(const string& config)
{
    auto& mxs = *maxscale;
    if (process_template(mxs, config, "/tmp/"))
    {
        auto cp_res = mxs.ssh_output("cp /tmp/maxscale.cnf /etc/maxscale.cnf");
        if (cp_res.rc == 0)
        {
            mxs.stop_and_check_stopped();
            if (ok())
            {
                // Try to start MaxScale, wait a bit and see if it's running.
                mxs.start_maxscale();
                sleep(1);
                mxs.expect_running_status(false);
                if (!ok())
                {
                    logger().add_failure("MaxScale started successfully with bad config file '%s' when "
                                         "immediate shutdown was expected.", config.c_str());
                }
                mxs.stop_and_check_stopped();
            }
            auto rm_res = mxs.ssh_output("rm /etc/maxscale.cnf");
            logger().expect(rm_res.rc == 0, "Failed to delete config file: %s", rm_res.output.c_str());
        }
        else
        {
            logger().add_failure("Failed to copy config file: %s", cp_res.output.c_str());
        }

    }
    return ok();
}

/**
 * Run MDBCI to bring up nodes.
 *
 * @return True on success
 */
bool TestConnections::call_mdbci(const char* options)
{
    if (access(m_vm_path.c_str(), F_OK) != 0)
    {
        // Directory does not exist, must be first time running mdbci.
        bool ok = false;
        if (process_mdbci_template())
        {
            string mdbci_gen_cmd = mxb::string_printf("mdbci --override --template %s.json generate %s",
                                                      m_vm_path.c_str(), m_mdbci_config_name.c_str());
            if (run_shell_command(mdbci_gen_cmd, "MDBCI failed to generate virtual machines description"))
            {
                string copy_cmd = mxb::string_printf("cp -r %s/mdbci/cnf %s/",
                                                     mxt::SOURCE_DIR, m_vm_path.c_str());
                if (run_shell_command(copy_cmd, "Failed to copy my.cnf files"))
                {
                    ok = true;
                }
            }
        }

        if (!ok)
        {
            return false;
        }
    }

    bool rval = false;
    string mdbci_up_cmd = mxb::string_printf("mdbci up %s --labels %s %s",
                                             m_mdbci_config_name.c_str(), m_required_mdbci_labels_str.c_str(),
                                             options);
    if (run_shell_command(mdbci_up_cmd, "MDBCI failed to bring up virtual machines"))
    {
        std::string team_keys = envvar_get_set("team_keys", "~/.ssh/id_rsa.pub");
        string keys_cmd = mxb::string_printf("mdbci public_keys --key %s %s",
                                             team_keys.c_str(), m_mdbci_config_name.c_str());
        if (run_shell_command(keys_cmd, "MDBCI failed to upload ssh keys."))
        {
            rval = true;
        }
    }

    return rval;
}

/**
 * Read template file from maxscale-system-test/mdbci/templates and replace all placeholders with
 * actual values.
 *
 * @return True on success
 */
bool TestConnections::process_mdbci_template()
{
    string box = envvar_get_set("box", "centos_7_libvirt");
    string backend_box = envvar_get_set("backend_box", "%s", box.c_str());
    envvar_get_set("xpand_box", "%s", backend_box.c_str());
    envvar_get_set("vm_memory", "2048");
    envvar_get_set("maxscale_product", "maxscale_ci");
    envvar_get_set("force_maxscale_version", "true");
    envvar_get_set("force_backend_version", "true");

    string version = envvar_get_set("version", "10.5");
    envvar_get_set("galera_version", "%s", version.c_str());

    string product = envvar_get_set("product", "mariadb");
    string cnf_path;
    if (product == "mysql")
    {
        cnf_path = mxb::string_printf("%s/cnf/mysql56/", m_vm_path.c_str());
    }
    else
    {
        cnf_path = mxb::string_printf("%s/cnf/", m_vm_path.c_str());
    }
    setenv("cnf_path", cnf_path.c_str(), 1);

    string template_file = mxb::string_printf("%s/mdbci/templates/%s.json.template",
                                              mxt::SOURCE_DIR, m_mdbci_template.c_str());
    string target_file = m_vm_path + ".json";
    string subst_cmd = "envsubst < " + template_file + " > " + target_file;

    bool rval = false;
    if (run_shell_command(subst_cmd, "Failed to generate VM json config file."))
    {
        if (verbose())
        {
            tprintf("Generated VM json config file with '%s'.", subst_cmd.c_str());
        }

        string mdbci_gen_cmd = mxb::string_printf("mdbci --override --template %s generate %s",
                                                  target_file.c_str(), m_mdbci_config_name.c_str());
        if (run_shell_command(mdbci_gen_cmd, "MDBCI failed to generate VM configuration."))
        {
            rval = true;
            if (verbose())
            {
                tprintf("Generated VM configuration with '%s'.", subst_cmd.c_str());
            }
        }
    }
    return rval;
}

std::string dump_status(const StringSet& current, const StringSet& expected)
{
    std::stringstream ss;
    ss << "Current status: (";

    for (const auto& a : current)
    {
        ss << a << ",";
    }

    ss << ") Expected status: (";

    for (const auto& a : expected)
    {
        ss << a << ",";
    }

    ss << ")";

    return ss.str();
}

bool TestConnections::reinstall_maxscales()
{
    bool rval = true;
    for (int i = 0; i < n_maxscales(); i++)
    {
        if (!my_maxscale(i)->reinstall(m_target, m_mdbci_config_name))
        {
            rval = false;
        }
    }
    return rval;
}

std::string TestConnections::flatten_stringset(const StringSet& set)
{
    string rval;
    string sep;
    for (auto& elem : set)
    {
        rval += sep;
        rval += elem;
        sep = ",";
    }
    return rval;
}

StringSet TestConnections::parse_to_stringset(const string& source)
{
    string copy = source;
    StringSet rval;
    if (!copy.empty())
    {
        char* ptr = &copy[0];
        char* save_ptr = nullptr;
        // mdbci uses ',' and cmake uses ';'. Add ' ' and newline as well to ensure trimming.
        const char delim[] = ",; \n";
        char* token = strtok_r(ptr, delim, &save_ptr);
        while (token)
        {
            rval.insert(token);
            token = strtok_r(nullptr, delim, &save_ptr);
        }
    }
    return rval;
}

mxt::TestLogger& TestConnections::logger()
{
    return m_shared.log;
}

mxt::Settings& TestConnections::settings()
{
    return m_shared.settings;
}

bool TestConnections::read_cmdline_options(int argc, char* argv[])
{
    option long_options[] =
    {
        {"help",               no_argument,       0, 'h'},
        {"verbose",            no_argument,       0, 'v'},
        {"silent",             no_argument,       0, 'n'},
        {"quiet",              no_argument,       0, 'q'},
        {"no-maxscale-start",  no_argument,       0, 's'},
        {"no-maxscale-init",   no_argument,       0, 'i'},
        {"no-nodes-check",     no_argument,       0, 'r'},
        {"restart-galera",     no_argument,       0, 'g'},
        {"no-timeouts",        no_argument,       0, 'z'},
        {"local-test",         no_argument,       0, 'l'},
        {"reinstall-maxscale", no_argument,       0, 'm'},
        {"serial-run",         no_argument,       0, 'e'},
        {"fix-clusters",       no_argument,       0, 'f'},
        {"recreate-vms",       no_argument,       0, 'c'},
        {0,                    0,                 0, 0  }
    };

    bool rval = true;
    int c;
    int option_index = 0;

    while ((c = getopt_long(argc, argv, "hvnqsirgzlmefc::", long_options, &option_index)) != -1)
    {
        switch (c)
        {
        case 'v':
            set_verbose(true);
            break;

        case 'n':
            set_verbose(false);
            break;

        case 'q':
            if (!freopen("/dev/null", "w", stdout))
            {
                printf("warning: Could not redirect stdout to /dev/null.\n");
            }
            break;

        case 'h':
            {
                printf("Options:\n");
                struct option* o = long_options;
                while (o->name)
                {
                    printf("-%c, --%s\n", o->val, o->name);
                    ++o;
                }
                rval = false;
            }
            break;

        case 's':
            printf("Maxscale won't be started\n");
            maxscale::start = false;
            m_mxs_manual_debug = true;
            break;

        case 'i':
            printf("Maxscale won't be started and Maxscale.cnf won't be uploaded\n");
            m_init_maxscale = false;
            break;

        case 'r':
            printf("Nodes are not checked before test and are not restarted\n");
            m_check_nodes = false;
            break;

        case 'g':
            printf("Restarting Galera setup\n");
            maxscale::restart_galera = true;
            break;

        case 'z':
            m_enable_timeout = false;
            break;

        case 'l':
            {
                logger().log_msg("Running test in local mode. Assuming that MaxScale and servers are "
                                 "already set up, configured and running.");
                maxscale::start = false;
                m_init_maxscale = false;
                m_maxscale_log_copy = false;
                m_shared.settings.local_test = true;
            }
            break;

        case 'm':
            printf("Maxscale will be reinstalled.\n");
            m_reinstall_maxscale = true;
            break;

        case 'e':
            printf("Preferring serial execution.\n");
            m_shared.settings.allow_concurrent_run = false;
            break;

        case 'f':
            printf("Fixing clusters after test.\n");
            m_fix_clusters_after = true;
            break;

        case 'c':
            printf("Recreating all test VMs.\n");
            m_recreate_vms = true;
            break;

        default:
            printf("UNKNOWN OPTION: %c\n", c);
            break;
        }
    }

    m_shared.test_name = (optind < argc) ? argv[optind] : basename(argv[0]);
    return rval;
}

bool TestConnections::initialize_nodes()
{
    const char errmsg[] = "Failed to setup node group %s.";
    bool error = false;
    mxt::BoolFuncArray funcs;

    auto initialize_cluster = [&](MariaDBCluster* new_cluster, int n_min_expected, bool ipv6, bool be_ssl) {
            if (new_cluster->setup(m_network_config, n_min_expected))
            {
                new_cluster->set_use_ipv6(ipv6);
                new_cluster->set_use_ssl(be_ssl);
                auto prepare_cluster = [new_cluster]() {
                        return new_cluster->basic_test_prepare();
                    };
                funcs.push_back(move(prepare_cluster));
            }
            else
            {
                error = true;
                add_failure(errmsg, new_cluster->name().c_str());
            }
        };

    delete repl;
    repl = nullptr;
    bool use_repl = m_required_mdbci_labels.count(label_repl_be) > 0;
    if (use_repl)
    {
        int n_min_expected = 4;
        repl = new mxt::ReplicationCluster(&m_shared);
        initialize_cluster(repl, n_min_expected, m_use_ipv6, backend_ssl);
    }

    delete galera;
    galera = nullptr;
    bool use_galera = m_required_mdbci_labels.count(label_galera_be) > 0;
    if (use_galera)
    {
        galera = new GaleraCluster(&m_shared);
        initialize_cluster(galera, 4, false, backend_ssl);
    }

    delete xpand;
    xpand = nullptr;
    bool use_xpand = m_required_mdbci_labels.count(label_clx_be) > 0;
    if (use_xpand)
    {
        xpand = new XpandCluster(&m_shared);
        initialize_cluster(xpand, 4, false, backend_ssl);
    }

    auto initialize_maxscale = [this, &funcs](mxt::MaxScale*& mxs_storage, int vm_ind) {
            delete mxs_storage;
            mxs_storage = nullptr;
            string vm_name = mxb::string_printf("%s_%03d", mxt::MaxScale::prefix().c_str(), vm_ind);

            auto new_maxscale = std::make_unique<mxt::MaxScale>(&m_shared);
            if (new_maxscale->setup(m_network_config, vm_name))
            {
                new_maxscale->set_use_ipv6(m_use_ipv6);
                new_maxscale->set_ssl(maxscale_ssl);

                mxs_storage = new_maxscale.release();

                auto prepare_maxscales = [mxs_storage]() {
                        return mxs_storage->prepare_for_test();
                    };
                funcs.push_back(move(prepare_maxscales));
            }
        };

    initialize_maxscale(maxscale, 0);
    // Try to setup MaxScale2 even if test does not need it. It could be running and should be
    // shut down when not used.
    initialize_maxscale(maxscale2, 1);

    int n_mxs_inited = n_maxscales();
    int n_mxs_expected = (m_required_mdbci_labels.count(label_2nd_mxs) > 0) ? 2 : 1;
    if (n_mxs_inited < n_mxs_expected)
    {
        error = true;
        add_failure("Not enough MaxScales. Test requires %i, found %i.",
                    n_mxs_expected, n_mxs_inited);
    }
    else if (n_mxs_inited > 1 && settings().local_test)
    {
        error = true;
        add_failure("Multiple MaxScales are defined while using a local MaxScale. Not supported.");
    }

    return error ? false : m_shared.concurrent_run(funcs);
}

bool TestConnections::check_backend_versions()
{
    auto tester = [](MariaDBCluster* cluster, const string& required_vrs_str) {
            bool rval = true;
            if (cluster && !required_vrs_str.empty())
            {
                int required_vrs = get_int_version(required_vrs_str);
                rval = cluster->check_backend_versions(required_vrs);
            }
            return rval;
        };

    auto repl_ok = tester(repl, maxscale::required_repl_version);
    return repl_ok;
}

bool TestConnections::required_machines_are_running()
{
    StringSet missing_mdbci_labels;
    std::set_difference(m_required_mdbci_labels.begin(), m_required_mdbci_labels.end(),
                        m_configured_mdbci_labels.begin(), m_configured_mdbci_labels.end(),
                        std::inserter(missing_mdbci_labels, missing_mdbci_labels.begin()));

    bool rval = false;
    if (missing_mdbci_labels.empty())
    {
        if (verbose())
        {
            tprintf("Machines with all required labels '%s' are running, MDBCI UP call is not needed",
                    m_required_mdbci_labels_str.c_str());
        }
        rval = true;
    }
    else
    {
        string missing_labels_str = flatten_stringset(missing_mdbci_labels);
        tprintf("Machines with labels '%s' are not running, MDBCI UP call is needed",
                missing_labels_str.c_str());
    }

    return rval;
}

void TestConnections::set_verbose(bool val)
{
    m_shared.settings.verbose = val;
}

bool TestConnections::verbose() const
{
    return m_shared.settings.verbose;
}

void TestConnections::write_node_env_vars()
{
    auto write_env_vars = [](MariaDBCluster* cluster) {
            if (cluster)
            {
                cluster->write_env_vars();
            }
        };

    write_env_vars(repl);
    write_env_vars(galera);
    write_env_vars(xpand);
    if (maxscale)
    {
        maxscale->write_env_vars();
    }
}

int TestConnections::n_maxscales() const
{
    // A maximum of two MaxScales are supported so far. Defining only the second MaxScale is an error.
    int rval = 0;
    if (maxscale)
    {
        rval = maxscale2 ? 2 : 1;
    }
    return rval;
}

int TestConnections::count_tcp_time_wait() const
{
    FILE* f = popen("netstat -an -A inet|grep -c TIME_WAIT", "r");
    char buf[256] = "";
    fgets(buf, sizeof(buf), f);
    pclose(f);

    // If netstat wasn't installed or failed for some reason, this returns 0.
    return strtol(buf, nullptr, 10);
}

int TestConnections::run_test(int argc, char* argv[], const std::function<void(TestConnections&)>& testfunc)
{
    int init_rc = prepare_for_test(argc, argv);
    int test_errors = 0;
    if (init_rc == 0)
    {
        testfunc(*this);
        test_errors = global_result;
    }
    int cleanup_rc = cleanup();

    // Return actual test error count only if init and cleanup succeed.
    int rval = 0;
    if (init_rc != 0)
    {
        rval = init_rc;
    }
    else if (cleanup_rc != 0)
    {
        rval = cleanup_rc;
    }
    else
    {
        rval = test_errors;
    }
    return rval;
}

int TestConnections::run_test_script(const char* script, const char* name)
{
    write_node_env_vars();
    auto test_dir = mxt::SOURCE_DIR;
    setenv("src_dir", test_dir, 1);

    string script_cmd = access(script, F_OK) == 0 ?
        mxb::string_printf("%s %s", script, name) :
        mxb::string_printf("%s/%s %s", test_dir, script, name);
    int rc = system(script_cmd.c_str());

    if (WIFEXITED(rc))
    {
        rc = WEXITSTATUS(rc);
    }
    else
    {
        tprintf("Command '%s' failed. Error: %s", script_cmd.c_str(), mxb_strerror(errno));
        rc = 256;
    }

    expect(rc == 0, "Script %s exited with code %d", script_cmd.c_str(), rc);

    return global_result;
}

void TestConnections::set_signal_handlers()
{
    signal_set(SIGSEGV, sigfatal_handler);
    signal_set(SIGABRT, sigfatal_handler);
    signal_set(SIGFPE, sigfatal_handler);
    signal_set(SIGILL, sigfatal_handler);
#ifdef SIGBUS
    signal_set(SIGBUS, sigfatal_handler);
#endif
}

bool TestConnections::check_create_vm_dir()
{
    if (is_local_test())
    {
        return true;
    }

    bool rval = false;
    string mkdir_cmd = "mkdir -p " + m_mdbci_vm_path;
    if (run_shell_command(mkdir_cmd, "Failed to create MDBCI VMs directory."))
    {
        rval = true;
    }
    return rval;
}

bool TestConnections::run_shell_command(const string& cmd, const string& errmsg)
{
    return m_shared.run_shell_command(cmd, errmsg);
}

mxt::CmdResult TestConnections::run_shell_cmd_output(const string& cmd, const string& errmsg)
{
    auto rval = m_shared.run_shell_cmd_output(cmd);
    auto rc = rval.rc;
    if (rc != 0)
    {
        string msgp2 = mxb::string_printf("Shell command '%s' returned %i: %s.",
                                          cmd.c_str(), rc, rval.output.c_str());
        if (errmsg.empty())
        {
            logger().add_failure("%s", msgp2.c_str());
        }
        else
        {
            logger().add_failure("%s %s", errmsg.c_str(), msgp2.c_str());
        }
    }
    return rval;
}

int TestConnections::get_repl_master_idx()
{
    int rval = -1;
    if (repl)
    {
        auto server_info = maxscale->get_servers();
        for (size_t i = 0; i < server_info.size() && rval < 0; i++)
        {
            auto& info = server_info.get(i);
            if (info.status & mxt::ServerInfo::MASTER)
            {
                for (int j = 0; j < repl->N; j++)
                {
                    auto* be = repl->backend(j);
                    if (be->status().server_id == info.server_id)
                    {
                        rval = j;
                        break;
                    }
                }
            }
        }
    }
    return rval;
}

mxt::MariaDBServer* TestConnections::get_repl_master()
{
    int idx = get_repl_master_idx();
    return idx >= 0 ? repl->backend(idx) : nullptr;
}

bool TestConnections::sync_repl_slaves()
{
    bool rval = false;
    int idx = get_repl_master_idx();
    if (idx >= 0)
    {
        rval = repl->sync_slaves(idx, 10);
    }
    return rval;
}

/**
 * Helper function for selecting correct MaxScale.
 *
 * @param m Index, 0 or 1.
 * @return MaxScale object
 */
mxt::MaxScale* TestConnections::my_maxscale(int m) const
{
    mxt::MaxScale* rval = nullptr;
    if (m == 0)
    {
        rval = maxscale;
    }
    else if (m == 1)
    {
        rval = maxscale2;
    }
    return rval;
}

mxt::SharedData& TestConnections::shared()
{
    return m_shared;
}

bool TestConnections::is_local_test() const
{
    return m_shared.settings.local_test;
}<|MERGE_RESOLUTION|>--- conflicted
+++ resolved
@@ -318,11 +318,7 @@
 
     // Because cleanup is called even when system test init fails, we need to check fields exist before
     // access.
-<<<<<<< HEAD
-    if (!settings().local_test)
-=======
-    if (!settings().local_maxscale && !m_mxs_manual_debug)
->>>>>>> 341ca93b
+    if (!settings().local_test && !m_mxs_manual_debug)
     {
         // Stop all MaxScales to detect crashes on exit.
         bool sleep_more = false;
