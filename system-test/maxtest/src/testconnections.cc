--- conflicted
+++ resolved
@@ -1892,21 +1892,9 @@
 
 bool TestConnections::check_backend_versions()
 {
-<<<<<<< HEAD
-    auto tester = [this](Mariadb_nodes* cluster, const string& required_vrs_str) {
+    auto tester = [this](MariaDBCluster* cluster, const string& required_vrs_str) {
             bool rval = true;
             if (cluster && !required_vrs_str.empty())
-=======
-    auto tester = [this](MariaDBCluster* cluster, const string& required_vrs_str) {
-        bool rval = true;
-        if (cluster && !required_vrs_str.empty())
-        {
-            string found_vrs_str = cluster->get_lowest_version();
-            int found_vrs = get_int_version(found_vrs_str);
-            int required_vrs = get_int_version(required_vrs_str);
-
-            if (found_vrs < required_vrs)
->>>>>>> 2f85be15
             {
                 string found_vrs_str = cluster->get_lowest_version();
                 int found_vrs = get_int_version(found_vrs_str);
