/*
 * Copyright (c) 2016 MariaDB Corporation Ab
 * Copyright (c) 2023 MariaDB plc, Finnish Branch
 *
 * Use of this software is governed by the Business Source License included
 * in the LICENSE.TXT file and at www.mariadb.com/bsl11.
 *
 * Change Date: 2027-11-30
 *
 * On the date above, in accordance with the Business Source License, use
 * of this software will be governed by version 2 or later of the General
 * Public License.
 */

#include <maxtest/testconnections.hh>
#include <string>
#include <maxbase/format.hh>
#include <maxbase/stopwatch.hh>

using std::string;
using mxt::MaxScale;

namespace
{
void test_main(TestConnections& test);
bool wait_for_completion(TestConnections& test);

const char alt_datadir[] = "/tmp/test_datadir";
const string alt_datadir_setting = string("datadir=") + alt_datadir;
const string alt_datadir_expected = string(alt_datadir) + "/";

const char normal_datadir[] = "/var/lib/mysql/";
const char select_datadir[] = "select @@datadir;";
const char wrong_datadir_fmt[] = "Wrong datadir. Got '%s', expected '%s'.";

void check_value(TestConnections& test, mxt::MariaDB* conn, int expected)
{
    std::this_thread::sleep_for(100ms);     // Sleep a little to let update propagate.
    string query = "select * from test.t1;";
    auto res = conn->query(query);
    if (res && res->next_row() && res->get_col_count() == 1)
    {
        int found = res->get_int(0);
        test.tprintf("Found value %i.", found);
        test.expect(found == expected, "Found wrong value in test.t1. Got %i, expected %i",
                    found, expected);
    }
    else
    {
        test.add_failure("Query '%s' failed or returned invalid data.", query.c_str());
    }
}

bool command_ok(TestConnections& test, mxt::CmdResult& res, bool cmd_success, const string& backup_cmd)
{
    bool rval = true;
    if (res.rc != 0)
    {
        test.add_failure("Command '%s' startup failed. Error %i: %s", backup_cmd.c_str(),
                         res.rc, res.output.c_str());
        rval = false;
    }
    else if (!cmd_success)
    {
        test.add_failure("Command '%s' failed. Check MaxScale log for more info.",
                         backup_cmd.c_str());
        rval = false;
    }
    return rval;
}
}

int main(int argc, char* argv[])
{
    TestConnections test;
    TestConnections::skip_maxscale_start(true);
    return test.run_test(argc, argv, test_main);
}

namespace
{
void test_main(TestConnections& test)
{
    const int source_ind = 1;
    const int target_ind = 3;
    const auto master_st = mxt::ServerInfo::master_st;
    const auto slave_st = mxt::ServerInfo::slave_st;
    const auto down = mxt::ServerInfo::DOWN;
    const auto running = mxt::ServerInfo::RUNNING;

    const string reset_repl = "call command mariadbmon reset-replication MariaDB-Monitor server1";
    auto& mxs = *test.maxscale;
    auto& repl = *test.repl;

    // Copy ssh keyfile to maxscale VM.
    const string keypath = "/tmp/sshkey.pem";
    mxs.vm_node().delete_from_node(keypath);
    mxs.copy_to_node(repl.backend(0)->vm_node().sshkey(), keypath.c_str());
    auto chmod = mxb::string_printf("chmod a+rx %s", keypath.c_str());
    mxs.vm_node().run_cmd(chmod);
    auto* target_be = repl.backend(target_ind);

    mxs.start();
    mxs.check_print_servers_status(mxt::ServersInfo::default_repl_states());

    // Firewall may interfere with the transfer, stop it on all servers.
    const string stop_firewall = "systemctl stop iptables";
    for (int i = 0; i < repl.N; i++)
    {
        repl.backend(i)->vm_node().run_cmd_output_sudo(stop_firewall);
    }

    // Need to install some packages.
    auto install_tools = [&repl](int ind) {
        auto be = repl.backend(ind);
        const char install_fmt[] = "yum -y install %s";
        be->vm_node().run_cmd_output_sudof(install_fmt, "pigz");
        be->vm_node().run_cmd_output_sudof(install_fmt, "MariaDB-backup");
    };

    auto check_rebuild_success = [&test, &repl, &mxs]() {
        // The op is async, so wait.
        bool op_success = wait_for_completion(test);
        test.expect(op_success, "Rebuild operation failed.");

        if (test.ok())
        {
            // server4 should now be a slave and have same gtid as master.
            repl.sync_slaves();
            auto server_info = mxs.get_servers();
            server_info.print();
            mxs.wait_for_monitor();
            server_info.check_servers_status(mxt::ServersInfo::default_repl_states());
            auto master_gtid = server_info.get(0).gtid;
            auto target_gtid = server_info.get(target_ind).gtid;
            test.expect(master_gtid == target_gtid, "Gtids should be equal");
        }
    };

    if (test.ok())
    {
        install_tools(source_ind);
        install_tools(target_ind);

        const int target_rows = 100;
        const int cluster_rows = 300;

        // Stop replication on target, then add a bunch of different data to the target and master.
        auto target_conn = target_be->open_connection();
        target_conn->cmd("stop slave;");
        target_conn->cmd("reset slave all;");

        if (test.ok())
        {
            test.tprintf("Replication on server4 stopped, adding events to it.");
            target_conn->cmd("create or replace database test;");
            target_conn->cmd("create table test.t1 (c1 varchar(100), c2 int);");
            target_conn->cmd("use test;");

            if (test.ok())
            {
                for (int i = 0; i < target_rows; i++)
                {
                    target_conn->cmd("insert into t1 values (md5(rand()), rand());");
                }
            }
            mxs.wait_for_monitor(1);
            auto data = mxs.get_servers();
            data.print();
        }

        test.tprintf("Adding events to remaining cluster.");
        auto rwsplit_conn = mxs.open_rwsplit_connection2();
        rwsplit_conn->cmd("create or replace database test;");
        rwsplit_conn->cmd("create table test.t1 (c1 INT, c2 varchar(100));");
        rwsplit_conn->cmd("use test;");

        if (test.ok())
        {
            for (int i = 0; i < cluster_rows; i++)
            {
                rwsplit_conn->cmd("insert into t1 values (rand(), md5(rand()));");
            }
            repl.sync_slaves();
            mxs.wait_for_monitor(1);
            auto data = mxs.get_servers();
            data.print();
        }

        // Check row counts.
        const string rows_query = "select count(*) from test.t1;";
        auto cluster_rowcount = std::stoi(rwsplit_conn->simple_query(rows_query));
        auto target_rowcount = std::stoi(target_conn->simple_query(rows_query));

        const char rows_mismatch[] = "%s returned %i rows when %i was expected";
        test.expect(cluster_rowcount == cluster_rows, rows_mismatch, "Cluster", cluster_rowcount,
                    cluster_rows);
        test.expect(target_rowcount == target_rows, rows_mismatch, "Target", cluster_rowcount,
                    cluster_rows);

        auto server_info = mxs.get_servers();
        server_info.check_servers_status({master_st, slave_st, slave_st, mxt::ServerInfo::RUNNING});
        auto master_gtid = server_info.get(0).gtid;
        auto target_gtid = server_info.get(target_ind).gtid;
        test.expect(master_gtid != target_gtid, "Gtids should have diverged");
        auto master_gtid_parts = mxb::strtok(master_gtid, "-");
        auto target_gtid_parts = mxb::strtok(target_gtid, "-");
        test.expect(master_gtid_parts.size() == 3, "Invalid master gtid");
        test.expect(target_gtid_parts.size() == 3, "Invalid target gtid");

        if (test.ok())
        {
            test.expect(master_gtid_parts[1] != target_gtid_parts[1], "Gtid server_ids should be different");
            if (test.ok())
            {
                auto res = mxs.maxctrl("call command mariadbmon async-rebuild-server MariaDB-Monitor "
                                       "server4 server2");
                if (res.rc == 0)
                {
                    check_rebuild_success();
                }
                else
                {
                    test.add_failure("Failed to start rebuild: %s", res.output.c_str());
                }
            }
        }

        if (test.ok())
        {
            // MXS-4748: rebuild-server with custom data directory.
            mxs.check_servers_status(mxt::ServersInfo::default_repl_states());
            test.tprintf("Prepare to test alternate datadir. Diverge server4, "
                         "then stop it.");
            target_conn = target_be->open_connection();
            target_conn->cmd("stop slave;");
            target_conn->cmd("insert into test.t1 values (rand(), md5(rand()));");
            mxs.wait_for_monitor(1);
            auto data = mxs.get_servers();
            data.print();
            target_gtid = data.get(target_ind).gtid;
            auto source_gtid = data.get(source_ind).gtid;
            test.expect(target_gtid != source_gtid, "Gtids should be different.");

            target_be->stop_database();
            target_be->stash_server_settings();
            target_be->add_server_setting(alt_datadir_setting.c_str());

            auto& node = target_be->vm_node();
            auto res = node.run_cmd_output_sudof("mkdir %s", alt_datadir);
            test.expect(res.rc == 0, "mkdir failed: %s", res.output.c_str());
            res = node.run_cmd_output_sudof("sudo chown -R mysql:mysql %s", alt_datadir);
            test.expect(res.rc == 0, "chown failed: %s", res.output.c_str());

            if (test.ok())
            {
                test.tprintf("Datadir %s created. Running rebuild-server.", alt_datadir);
                string cmd = string("call command mariadbmon async-rebuild-server MariaDB-Monitor "
                                    "server4 server2 ") + alt_datadir;
                res = mxs.maxctrl(cmd);

                if (res.rc == 0)
                {
                    check_rebuild_success();
                    if (test.ok())
                    {
                        target_conn = target_be->open_connection();
                        auto datadir = target_conn->simple_query(select_datadir);
                        test.expect(datadir == alt_datadir_expected, wrong_datadir_fmt,
                                    datadir.c_str(), alt_datadir_expected.c_str());
                    }
                }
                else
                {
                    test.add_failure("Failed to start rebuild: %s", res.output.c_str());
                }
            }

<<<<<<< HEAD
            test.tprintf("Resetting datadir to %s", normal_datadir);
            target_be->stop_database();
            target_be->restore_server_settings();
            res = node.run_cmd_output_sudof("rm -rf %s", alt_datadir);
            test.expect(res.rc == 0, "rm failed: %s", res.output.c_str());
            target_be->start_database();

            target_conn = target_be->open_connection();
            auto datadir = target_conn->simple_query(select_datadir);
            test.expect(datadir == normal_datadir, wrong_datadir_fmt, datadir.c_str(), normal_datadir);

            mxs.wait_for_monitor();
            mxs.check_print_servers_status(mxt::ServersInfo::default_repl_states());
=======
            if (test.ok())
            {
                test.tprintf("Stop server3 and server4. Rebuild server4 without defining source server. "
                             "server2 should be used as source.");
                repl.backend(2)->stop_database();
                auto conn = repl.backend(target_ind)->open_connection();
                conn->cmd("stop slave;");
                conn->cmd("flush tables;");
                mxs.wait_for_monitor();
                server_info = mxs.get_servers();
                server_info.print();
                target_gtid = server_info.get(target_ind).gtid;
                test.expect(master_gtid != target_gtid, "Gtids should have diverged");
                repl.backend(target_ind)->stop_database();

                auto res = mxs.maxctrl("call command mariadbmon async-rebuild-server MariaDB-Monitor "
                                       "server4");
                if (res.rc == 0)
                {
                    bool op_success = wait_for_completion(test);
                    test.expect(op_success, "Rebuild operation failed.");
                    server_info = mxs.get_servers();
                    server_info.check_servers_status({master_st, slave_st, down, slave_st});
                    server_info.print();
                    target_gtid = server_info.get(target_ind).gtid;
                    test.expect(master_gtid == target_gtid, "Gtids should be equal.");
                }
                repl.backend(2)->start_database();
                repl.backend(target_ind)->start_database();
            }
>>>>>>> 991fbd32
        }

        rwsplit_conn->cmd("drop database test;");
    }

    if (test.ok())
    {
        // Normal rebuild works. Test backup creation and use. Backup storage has been configured for
        // server4. To speed up backup creation, minimize binary logs on all servers.
        test.tprintf("Prepare to test create-backup and restore-from-backup. First, truncate binlogs.");
        repl.ping_or_open_admin_connections();
        for (int i = 0; i < repl.N; i++)
        {
            auto conn = repl.backend(i)->admin_connection();
            conn->cmd("reset master;");
        }
        // Reset replication to sync gtids.
        mxs.maxctrl(reset_repl);
        mxs.wait_for_monitor(2);
        mxs.check_print_servers_status(mxt::ServersInfo::default_repl_states());

        auto rwsplit_conn = mxs.open_rwsplit_connection2_nodb();
        rwsplit_conn->cmd("create or replace database test;");
        rwsplit_conn->cmd("create table test.t1 (id int);");
        rwsplit_conn->cmd("insert into test.t1 values (0);");
        mxs.wait_for_monitor();
        repl.sync_slaves();

        if (test.ok())
        {
            // MXS-4748 Check that changing mariabackup_use_memory works.
            auto alter_res = mxs.maxctrl("alter monitor MariaDB-Monitor mariabackup_use_memory 2G");
            test.expect(alter_res.rc == 0, "alter monitor failed: %s", alter_res.output.c_str());

            test.tprintf("Binlogs minimized, test database prepared.");
            int bu_storage_ind = 3;
            repl.stop_node(bu_storage_ind);

            test.tprintf("Preparing backup directory.");
            // At this point, clear the backup folder. It may contain old backups from a previous failed
            // test run.
            const char bu_dir[] = "/tmp/backups";
            auto& bu_vm = repl.backend(bu_storage_ind)->vm_node();
            auto clear_backups = [&bu_vm, &bu_dir]() {
                bu_vm.run_cmd_output_sudof("rm -rf %s", bu_dir);
            };
            clear_backups();

            // Recreate backup directory and give ownership.
            bu_vm.run_cmd_output_sudof("mkdir %s", bu_dir);
            auto* ssh_user = mxs.vm_node().access_user();
            bu_vm.run_cmd_output_sudof("sudo chown %s:%s %s", ssh_user, ssh_user, bu_dir);

            const int bu_target_ind = 0;
            install_tools(bu_target_ind);   // Backup tools may be missing from server1.

            if (test.ok())
            {
                const char update_cmd[] = "update test.t1 set id=%i;";
                int values[4] = {1234, 5678, 1000001, 3141596};
                int new_val = values[0];
                rwsplit_conn->cmd_f(update_cmd, new_val);
                check_value(test, rwsplit_conn.get(), new_val);

                test.tprintf("Creating backups.");
                const char create_backup_fmt[] = "call command mariadbmon async-create-backup "
                                                 "MariaDB-Monitor server1 bu%i";
                for (int i = 1; i <= 3; i++)
                {
                    string backup_cmd = mxb::string_printf(create_backup_fmt, i);
                    auto res = mxs.maxctrl(backup_cmd);
                    bool bu_ok = wait_for_completion(test);

                    if (command_ok(test, res, bu_ok, backup_cmd))
                    {
                        test.tprintf("Backup %i created.", i);
                        // Make a small update so that all backups are different.
                        new_val = values[i];
                        rwsplit_conn->cmd_f(update_cmd, new_val);
                        check_value(test, rwsplit_conn.get(), new_val);
                    }
                }

                if (test.ok())
                {
                    mxs.wait_for_monitor();
                    mxs.get_servers().print();
                    test.tprintf("Stopping replication, then stopping all servers.");

                    for (int i = 1; i < 3; i++)
                    {
                        auto slave = repl.backend(i)->admin_connection();
                        slave->cmd("stop slave;");
                        slave->cmd("reset slave all;");
                    }
                    mxs.wait_for_monitor();

                    // Backup storage should now have three backups. Restore from the
                    // second one. Master servers cannot be rebuilt so just shut it down
                    // before restoration. Shut down other servers as well to prevent
                    // master promotion.
                    repl.stop_node(0);
                    repl.stop_node(1);
                    repl.stop_node(2);

                    test.tprintf("Restoring from backup 2.");
                    string restore_cmd = "call command mariadbmon async-restore-from-backup "
                                         "MariaDB-Monitor server1 bu2";
                    auto res = mxs.maxctrl(restore_cmd);
                    bool restore_ok = wait_for_completion(test);
                    mxs.wait_for_monitor();

                    if (command_ok(test, res, restore_ok, restore_cmd))
                    {
                        test.tprintf("Restore success, checking contents of server1.");
                        auto conn = repl.backend(bu_target_ind)->open_connection();
                        check_value(test, conn.get(), values[1]);
                        mxs.check_print_servers_status({master_st, down, down});

                        if (test.ok())
                        {
                            // Finally, make server2 master and have all replicate from it.
                            // Then, restore server1 from bu1 and check that it rejoins the
                            // cluster.
                            repl.start_node(1);
                            repl.start_node(2);
                            mxs.sleep_and_wait_for_monitor(1, 1);
                            mxs.check_print_servers_status({master_st, running, running});

                            repl.replicate_from(0, 1);
                            repl.replicate_from(2, 1);
                            mxs.wait_for_monitor();
                            mxs.check_print_servers_status({slave_st, master_st, slave_st});
                            repl.sync_slaves(1, 5);

                            if (test.ok())
                            {
                                test.tprintf("Rebuild server1 with master (server2) running, "
                                             "check that server1 rejoins cluster.");
                                repl.stop_node(bu_target_ind);
                                restore_cmd = "call command mariadbmon async-restore-from-backup "
                                              "MariaDB-Monitor server1 bu1";
                                res = mxs.maxctrl(restore_cmd);

                                auto check_restore_ok = [&test, &mxs, &repl](mxt::CmdResult& cmd_res,
                                                                             const string& cmd_str) {
                                    bool restore_success = wait_for_completion(test);
                                    mxs.wait_for_monitor();

                                    if (command_ok(test, cmd_res, restore_success, cmd_str))
                                    {
                                        test.tprintf("Restore success.");
                                        mxs.check_print_servers_status({slave_st, master_st, slave_st});
                                        test.expect(repl.sync_slaves(1, 5),
                                                    "server1 did not sync with master");
                                    }
                                };

                                check_restore_ok(res, restore_cmd);

                                repl.start_node(bu_target_ind);

                                if (test.ok())
                                {
                                    // MXS-4748: restore-from-backup with custom data directory.
                                    test.tprintf("Prepare to test alternate datadir with "
                                                 "restore-from-backup.");

                                    auto bu_target = repl.backend(bu_target_ind);
                                    bu_target->stop_database();
                                    bu_target->stash_server_settings();
                                    bu_target->add_server_setting(alt_datadir_setting.c_str());

                                    auto& node = bu_target->vm_node();
                                    res = node.run_cmd_output_sudof("mkdir %s", alt_datadir);
                                    test.expect(res.rc == 0, "mkdir failed: %s", res.output.c_str());
                                    res = node.run_cmd_output_sudof("sudo chown -R mysql:mysql %s",
                                                                    alt_datadir);
                                    test.expect(res.rc == 0, "chown failed: %s", res.output.c_str());

                                    if (test.ok())
                                    {
                                        test.tprintf("Datadir %s created. Running restore-from-backup.",
                                                     alt_datadir);
                                        restore_cmd = string(
                                            "call command mariadbmon async-restore-from-backup "
                                            "MariaDB-Monitor server1 bu1 ") + alt_datadir;
                                        res = mxs.maxctrl(restore_cmd);
                                        check_restore_ok(res, restore_cmd);

                                        auto target_conn = bu_target->open_connection();
                                        auto datadir = target_conn->simple_query(select_datadir);
                                        test.expect(datadir == alt_datadir_expected,
                                                    wrong_datadir_fmt,
                                                    datadir.c_str(), alt_datadir_expected.c_str());
                                    }

                                    test.tprintf("Resetting datadir to %s", normal_datadir);
                                    bu_target->stop_database();
                                    bu_target->restore_server_settings();
                                    res = node.run_cmd_output_sudof("rm -rf %s", alt_datadir);
                                    test.expect(res.rc == 0, "rm failed: %s", res.output.c_str());
                                    bu_target->start_database();

                                    auto target_conn = bu_target->open_connection();
                                    auto datadir = target_conn->simple_query(select_datadir);
                                    test.expect(datadir == normal_datadir, wrong_datadir_fmt,
                                                datadir.c_str(), normal_datadir);

                                    mxs.wait_for_monitor();
                                    mxs.check_print_servers_status({slave_st, master_st, slave_st});
                                }
                            }
                        }
                    }

                    repl.start_node(0);
                    repl.start_node(1);
                    repl.start_node(2);
                    mxs.wait_for_monitor();
                }
            }
            clear_backups();
            repl.start_node(bu_storage_ind);
        }

        repl.ping_or_open_admin_connections();
        for (int i = 0; i < repl.N; i++)
        {
            repl.backend(i)->admin_connection()->cmd("drop database if exists test;");
        }
        mxs.maxctrl("call command mariadbmon reset-replication MariaDB-Monitor server1");
        mxs.wait_for_monitor(2);
        mxs.check_print_servers_status(mxt::ServersInfo::default_repl_states());
    }

    const string start_firewall = "systemctl start iptables";
    for (int i = 0; i < repl.N; i++)
    {
        repl.backend(i)->vm_node().run_cmd_output_sudo(start_firewall);
    }
    repl.backend(source_ind)->vm_node().run_cmd_output_sudo(start_firewall);
    mxs.vm_node().delete_from_node(keypath);
}

bool wait_for_completion(TestConnections& test)
{
    bool op_success = false;
    mxb::StopWatch timer;
    while (timer.split() < 30s)
    {
        auto op_status = test.maxscale->maxctrl("call command mariadbmon fetch-cmd-result MariaDB-Monitor");
        if (op_status.rc != 0)
        {
            test.add_failure("Failed to check backup operation status: %s",
                             op_status.output.c_str());
            break;
        }
        else
        {
            auto& out = op_status.output;
            if (out.find("successfully") != string::npos)
            {
                op_success = true;
                break;
            }
            else if (out.find("pending") != string::npos
                     || out.find("running") != string::npos)
            {
                // ok, in progress
            }
            else
            {
                // Either "failed" or something unexpected.
                break;
            }
        }
        sleep(1);
    }
    return op_success;
}
}<|MERGE_RESOLUTION|>--- conflicted
+++ resolved
@@ -224,6 +224,37 @@
                     test.add_failure("Failed to start rebuild: %s", res.output.c_str());
                 }
             }
+
+            if (test.ok())
+            {
+                test.tprintf("Stop server3 and server4. Rebuild server4 without defining source server. "
+                             "server2 should be used as source.");
+                repl.backend(2)->stop_database();
+                auto conn = repl.backend(target_ind)->open_connection();
+                conn->cmd("stop slave;");
+                conn->cmd("flush tables;");
+                mxs.wait_for_monitor();
+                server_info = mxs.get_servers();
+                server_info.print();
+                target_gtid = server_info.get(target_ind).gtid;
+                test.expect(master_gtid != target_gtid, "Gtids should have diverged");
+                repl.backend(target_ind)->stop_database();
+
+                auto res = mxs.maxctrl("call command mariadbmon async-rebuild-server MariaDB-Monitor "
+                                       "server4");
+                if (res.rc == 0)
+                {
+                    bool op_success = wait_for_completion(test);
+                    test.expect(op_success, "Rebuild operation failed.");
+                    server_info = mxs.get_servers();
+                    server_info.check_servers_status({master_st, slave_st, down, slave_st});
+                    server_info.print();
+                    target_gtid = server_info.get(target_ind).gtid;
+                    test.expect(master_gtid == target_gtid, "Gtids should be equal.");
+                }
+                repl.backend(2)->start_database();
+                repl.backend(target_ind)->start_database();
+            }
         }
 
         if (test.ok())
@@ -276,7 +307,6 @@
                 }
             }
 
-<<<<<<< HEAD
             test.tprintf("Resetting datadir to %s", normal_datadir);
             target_be->stop_database();
             target_be->restore_server_settings();
@@ -290,38 +320,6 @@
 
             mxs.wait_for_monitor();
             mxs.check_print_servers_status(mxt::ServersInfo::default_repl_states());
-=======
-            if (test.ok())
-            {
-                test.tprintf("Stop server3 and server4. Rebuild server4 without defining source server. "
-                             "server2 should be used as source.");
-                repl.backend(2)->stop_database();
-                auto conn = repl.backend(target_ind)->open_connection();
-                conn->cmd("stop slave;");
-                conn->cmd("flush tables;");
-                mxs.wait_for_monitor();
-                server_info = mxs.get_servers();
-                server_info.print();
-                target_gtid = server_info.get(target_ind).gtid;
-                test.expect(master_gtid != target_gtid, "Gtids should have diverged");
-                repl.backend(target_ind)->stop_database();
-
-                auto res = mxs.maxctrl("call command mariadbmon async-rebuild-server MariaDB-Monitor "
-                                       "server4");
-                if (res.rc == 0)
-                {
-                    bool op_success = wait_for_completion(test);
-                    test.expect(op_success, "Rebuild operation failed.");
-                    server_info = mxs.get_servers();
-                    server_info.check_servers_status({master_st, slave_st, down, slave_st});
-                    server_info.print();
-                    target_gtid = server_info.get(target_ind).gtid;
-                    test.expect(master_gtid == target_gtid, "Gtids should be equal.");
-                }
-                repl.backend(2)->start_database();
-                repl.backend(target_ind)->start_database();
-            }
->>>>>>> 991fbd32
         }
 
         rwsplit_conn->cmd("drop database test;");
