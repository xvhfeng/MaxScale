/**
 * Test monitoring and failover with an external master
 */
#include <maxtest/testconnections.hh>
#include <atomic>
#include <thread>

namespace
{

void test_main(TestConnections& test);
}

int main(int argc, char** argv)
{
    TestConnections test;
    return test.run_test(argc, argv, test_main);
}

namespace
{
void test_main(TestConnections& test)
{
    auto& mxs = *test.maxscale;
    auto& repl = *test.repl;
    auto master = mxt::ServerInfo::master_st;
    auto slave = mxt::ServerInfo::slave_st;
    auto down = mxt::ServerInfo::DOWN;
    // ignore_external_masters is on so "Slave Of External Master"-status is not visible.

    // Create a table and a user and start a thread that does writes.
    auto node0 = repl.backend(0)->open_connection();
    node0->cmd("CREATE OR REPLACE TABLE test.t1 (id INT)");
    node0->cmd("DROP USER IF EXISTS 'test'@'%%'");
    node0->cmd("CREATE USER 'test'@'%%' IDENTIFIED BY 'test'");
    node0->cmd("GRANT INSERT, SELECT, UPDATE, DELETE ON *.* TO 'test'@'%%'");
    repl.sync_slaves();

    // A separate writer-thread is not really necessary for this test. Perhaps it's still interesting to have.
    std::atomic<bool> is_running {true};
    auto writer_func = [&mxs, &is_running]() {
        while (is_running)
        {
            MYSQL* conn = open_conn(mxs.rwsplit_port, mxs.ip4(), "test", "test", false);

            for (int i = 0; i < 10; i++)
            {
                if (execute_query_silent(conn, "INSERT INTO test.t1 (SELECT SLEEP(0.5));"))
                {
                    sleep(1);
                    break;
                }
            }
            mysql_close(conn);
        }
    };

    test.tprintf("Start by removing server4 from cluster, then have the current master replicate from it.");
    auto ext_server = repl.backend(3)->admin_connection();
    ext_server->cmd("stop slave;");
    ext_server->cmd("reset slave all;");
    repl.replicate_from(0, 3);
    mxs.wait_for_monitor(1);
    mxs.check_print_servers_status({master, slave, slave});

<<<<<<< HEAD
    test.tprintf("Stop server1, expect server2 to be promoted as the master");
    test.repl->stop_node(0);
    test.maxscale->wait_for_monitor(2);

    mxs.check_print_servers_status({down, master, slave});

    test.tprintf("Configure master-master replication between server2 and the external server");
    // Comment away next line since failover already created the external connection.
    // TODO: Think about what to do with this test.
    //    test.repl->replicate_from(1, 3);
    test.repl->replicate_from(3, 1);
    test.maxscale->wait_for_monitor(1);
    mxs.check_print_servers_status({down, master, slave});

    test.tprintf("Start server1, expect it to rejoin the cluster");
    // The rejoin should redirect the existing external master connection in server1.
    test.repl->start_node(0);
    test.maxscale->wait_for_monitor(2);
    mxs.check_print_servers_status({slave, master, slave});

    test.tprintf("Stop server2, expect server1 to be promoted as the master");
    test.repl->stop_node(1);
    test.maxscale->wait_for_monitor(2);
    test.repl->connect();
    // Same as before.
    // test.repl->replicate_from(0, 3);
    test.repl->replicate_from(3, 0);

    mxs.check_servers_status({master, down, slave});

    test.tprintf("Start server2, expect it to rejoin the cluster");
    test.repl->start_node(1);
    test.maxscale->wait_for_monitor(2);
    mxs.check_servers_status({master, slave, slave});

    // Cleanup
    is_running = false;
    thr.join();
    execute_query(test.repl->nodes[0], "STOP SLAVE; RESET SLAVE ALL;");
=======
    if (test.ok())
    {
        std::thread thr(writer_func);
        sleep(1);

        test.tprintf("Stop server1, expect server2 to be promoted as the master");
        repl.stop_node(0);
        mxs.wait_for_monitor(3);
        mxs.check_print_servers_status({down, master, slave});

        if (test.ok())
        {
            sleep(1);
            test.tprintf("Configure master-master replication between server2 and the external server");
            repl.replicate_from(3, 1);
            mxs.wait_for_monitor(1);
            mxs.check_print_servers_status({down, master, slave});

            test.tprintf("Start server1, expect it to rejoin the cluster");
            // Rejoin should redirect the existing external master connection in server1.
            repl.start_node(0);
            mxs.wait_for_monitor(2);
            mxs.check_print_servers_status({slave, master, slave});

            test.tprintf("Stop server2, expect server1 to be promoted as the master. Manually redirect "
                         "external server to server1.");
            repl.stop_node(1);
            mxs.wait_for_monitor(2);
            repl.replicate_from(3, 0);

            mxs.check_servers_status({master, down, slave});

            test.tprintf("Start server2, expect it to rejoin the cluster");
            repl.start_node(1);
            mxs.wait_for_monitor(2);
            mxs.check_servers_status({master, slave, slave});

            auto conn = repl.backend(0)->open_connection();
            conn->cmd("stop slave;");
            conn->cmd("reset slave all;");
        }

        is_running = false;
        thr.join();
    }
}
>>>>>>> 1f5fe135
}<|MERGE_RESOLUTION|>--- conflicted
+++ resolved
@@ -63,47 +63,6 @@
     mxs.wait_for_monitor(1);
     mxs.check_print_servers_status({master, slave, slave});
 
-<<<<<<< HEAD
-    test.tprintf("Stop server1, expect server2 to be promoted as the master");
-    test.repl->stop_node(0);
-    test.maxscale->wait_for_monitor(2);
-
-    mxs.check_print_servers_status({down, master, slave});
-
-    test.tprintf("Configure master-master replication between server2 and the external server");
-    // Comment away next line since failover already created the external connection.
-    // TODO: Think about what to do with this test.
-    //    test.repl->replicate_from(1, 3);
-    test.repl->replicate_from(3, 1);
-    test.maxscale->wait_for_monitor(1);
-    mxs.check_print_servers_status({down, master, slave});
-
-    test.tprintf("Start server1, expect it to rejoin the cluster");
-    // The rejoin should redirect the existing external master connection in server1.
-    test.repl->start_node(0);
-    test.maxscale->wait_for_monitor(2);
-    mxs.check_print_servers_status({slave, master, slave});
-
-    test.tprintf("Stop server2, expect server1 to be promoted as the master");
-    test.repl->stop_node(1);
-    test.maxscale->wait_for_monitor(2);
-    test.repl->connect();
-    // Same as before.
-    // test.repl->replicate_from(0, 3);
-    test.repl->replicate_from(3, 0);
-
-    mxs.check_servers_status({master, down, slave});
-
-    test.tprintf("Start server2, expect it to rejoin the cluster");
-    test.repl->start_node(1);
-    test.maxscale->wait_for_monitor(2);
-    mxs.check_servers_status({master, slave, slave});
-
-    // Cleanup
-    is_running = false;
-    thr.join();
-    execute_query(test.repl->nodes[0], "STOP SLAVE; RESET SLAVE ALL;");
-=======
     if (test.ok())
     {
         std::thread thr(writer_func);
@@ -150,5 +109,4 @@
         thr.join();
     }
 }
->>>>>>> 1f5fe135
 }