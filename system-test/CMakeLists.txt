--- conflicted
+++ resolved
@@ -959,13 +959,11 @@
 # MXS-4847: Crash on `maxctrl show sessions`
 add_test_executable(mxs4847_diagnostics_crash.cc mxs4847_diagnostics_crash replication LABELS REPL_BACKEND)
 
-<<<<<<< HEAD
 # MXS-4858: Crash on dump_last_statements=on_close
 add_test_executable(mxs4858_dump_on_close.cc mxs4858_dump_on_close mxs4858_dump_on_close LABELS REPL_BACKEND)
-=======
+
 # MXS-4881: Test commandline path handling
 add_test_executable(basedir.cc basedir replication LABELS REPL_BACKEND)
->>>>>>> 93ff589e
 
 ############################################
 # END: Normal tests                        #
