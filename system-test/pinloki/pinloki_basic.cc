/*
 * Copyright (c) 2016 MariaDB Corporation Ab
 * Copyright (c) 2023 MariaDB plc, Finnish Branch
 *
 * Use of this software is governed by the Business Source License included
 * in the LICENSE.TXT file and at www.mariadb.com/bsl11.
 *
 * Change Date: 2027-10-10
 *
 * On the date above, in accordance with the Business Source License, use
 * of this software will be governed by version 2 or later of the General
 * Public License.
 */

#include <maxtest/testconnections.hh>
#include "test_base.hh"

class BasicTest : public TestCase
{
public:
    using TestCase::TestCase;

    void pre() override
    {
        // Create a table with one row
        test.expect(master.query("CREATE TABLE test.t1(id INT)"), "CREATE failed: %s", master.error());
        test.expect(master.query("INSERT INTO test.t1 VALUES (1)"), "INSERT failed: %s", master.error());
        test.expect(master.query("FLUSH LOGS"), "FLUSH failed: %s", master.error());
        test.expect(master.query("CREATE TABLE test.t2 (id INT)"), "CREATE failed: %s", master.error());
        test.expect(master.query("INSERT INTO test.t2 VALUES (1)"), "INSERT failed: %s", master.error());
        sync_all();
    }

    void run() override
    {
        // test.t1 should contain one row
        auto result = slave.field("SELECT COUNT(*) FROM test.t1");
        test.expect(result == "1", "`test`.`t1` should have one row.");

        result = slave.field("SELECT COUNT(*) FROM test.t2");
        test.expect(result == "1", "`test`.`t2` should have one row.");

        // All servers should be at the same GTID
        check_gtid();

        // Run the diagnostics function, mainly for code coverage.
        test.check_maxctrl("show services");

        // Some simple sanity checks
        auto rows = maxscale.rows("SHOW MASTER STATUS");
        test.expect(!rows.empty(), "SHOW MASTER STATUS should return a resultset");
        test.expect(!maxscale.query("This should not break anything"), "Bad SQL should fail");
        test.expect(!maxscale.query("CHANGE MASTER 'name' TO MASTER_HOST='localhost'"),
                    "CHANGE MASTER with connection name should fail");

        auto direct = test.repl->backend(2)->admin_connection()->query("SHOW SLAVE STATUS");
        test.expect(direct->next_row(), "Empty direct result");
        auto c = test.maxscale->open_rwsplit_connection2();

        const auto variables = {"Master_Log_File", "Read_Master_Log_Pos", "Exec_Master_Log_Pos"};

        if (test.ok())
        {
            bool ok = false;

            for (int i = 0; i < 10 && test.ok(); i++)
            {
                if (auto via_maxscale = c->query("SHOW SLAVE STATUS"))
                {
<<<<<<< HEAD
                    auto expected = direct->get_string(field);
                    auto value = via_maxscale->get_string(field);
                    test.expect(expected == value, "Expected %s to be %s but it was %s",
                                field.c_str(), expected.c_str(), value.c_str());
=======
                    test.expect(via_maxscale->next_row(), "Empty maxscale result");
                    ok = true;

                    for (std::string field : variables)
                    {
                        auto expected = direct->get_string(field);
                        auto result = via_maxscale->get_string(field);

                        if (expected != result)
                        {
                            test.tprintf("Expected %s to be %s but it was %s",
                                         field.c_str(), expected.c_str(), result.c_str());
                            ok = false;
                        }
                    }

                    if (ok)
                    {
                        break;
                    }
                    else
                    {
                        std::this_thread::sleep_for(1s);
                    }
>>>>>>> edb0a846
                }
            }

            test.expect(ok, "Binlogrouter should eventually catch up");
        }
    }

    void post() override
    {
        test.expect(master.query("DROP TABLE test.t1"), "DROP failed: %s", master.error());
    }

private:
};

int main(int argc, char** argv)
{
    TestConnections test(argc, argv);
    return BasicTest(test).result();
}<|MERGE_RESOLUTION|>--- conflicted
+++ resolved
@@ -67,19 +67,13 @@
             {
                 if (auto via_maxscale = c->query("SHOW SLAVE STATUS"))
                 {
-<<<<<<< HEAD
-                    auto expected = direct->get_string(field);
-                    auto value = via_maxscale->get_string(field);
-                    test.expect(expected == value, "Expected %s to be %s but it was %s",
-                                field.c_str(), expected.c_str(), value.c_str());
-=======
                     test.expect(via_maxscale->next_row(), "Empty maxscale result");
                     ok = true;
 
                     for (std::string field : variables)
                     {
                         auto expected = direct->get_string(field);
-                        auto result = via_maxscale->get_string(field);
+                        result = via_maxscale->get_string(field);
 
                         if (expected != result)
                         {
@@ -97,7 +91,6 @@
                     {
                         std::this_thread::sleep_for(1s);
                     }
->>>>>>> edb0a846
                 }
             }
 
