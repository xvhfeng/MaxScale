--- conflicted
+++ resolved
@@ -73,12 +73,7 @@
     test.expect(slave_response == master_response, "Slave value '%s' is different from master value '%s'",
                 slave_response.c_str(), master_response.c_str());
 
-<<<<<<< HEAD
-    test.log_excludes(0, "Router session exceeded session command history limit");
-=======
     test.log_excludes("Router session exceeded session command history limit");
-    test.log_includes("Resetting session command history");
->>>>>>> a5b9cb1e
 
     return test.global_result;
 }