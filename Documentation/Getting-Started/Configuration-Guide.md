# MariaDB MaxScale Configuration & Usage Scenarios

## Introduction

This document describes how to configure MariaDB MaxScale and presents some
possible usage scenarios. MariaDB MaxScale is designed with flexibility in mind,
and consists of an event processing core with various support functions and
plugin modules that tailor the behavior of the program.

# Table of Contents

* [Glossary](#glossary)
* [Configuration](#configuration)
  * [Special Parameter Types](#special-parameter-types)
  * [Global Settings](#global-settings)
  * [Service](#service)
  * [Server](#server)
  * [Listener](#listener)
  * [TLS/SSL Encryption](#tlsssl-encryption)
* [Router Modules](#routing-modules)
* [Diagnostic Modules](#diagnostic-modules)
* [Monitor Modules](#monitor-modules)
* [Filter Modules](#filter-modules)
* [Reloading Configuration](#reloading-configuration)
* [Authentication](#authentication)
* [Error Reporting](#error-reporting)

## Glossary

Word | Description
--------------------|----------------------------------------------------
service             | A service represents a set of databases with a specific access mechanism that is offered to clients of MariaDB MaxScale. The access mechanism defines the algorithm that MariaDB MaxScale will use to direct particular requests to the individual databases.
server              | A server represents an individual database server to which a client can be connected via MariaDB MaxScale.
router              | A router is a module within MariaDB MaxScale that will route client requests to the various database servers which MariaDB MaxScale provides a service interface to.
connection routing  | Connection routing is a method of handling requests in which MariaDB MaxScale will accept connections from a client and route data on that connection to a single database using a single connection. Connection based routing will not examine individual requests on a connection and it will not move that connection once it is established.
statement routing   | Statement routing is a method of handling requests in which each request within a connection will be handled individually. Requests may be sent to one or more servers and connections may be dynamically added or removed from the session.
protocol            | A protocol is a module of software that is used to communicate with another software entity within the system. MariaDB MaxScale supports the dynamic loading of protocol modules to allow for increased flexibility.
module              | A module is a separate code entity that may be loaded dynamically into MariaDB MaxScale to increase the available functionality. Modules are implemented as run-time loadable shared objects.
monitor             | A monitor is a module that can be executed within MariaDB MaxScale to monitor the state of a set of database. The use of an internal monitor is optional, monitoring may be performed externally to MariaDB MaxScale.
listener            | A listener is the network endpoint that is used to listen for connections to MariaDB MaxScale from the client applications. A listener is associated to a single service, however, a service may have many listeners.
connection failover | When a connection currently being used between MariaDB MaxScale and the database server fails a replacement will be automatically created to another server by MariaDB MaxScale without client intervention
backend database    | A term used to refer to a database that sits behind MariaDB MaxScale and is accessed by applications via MariaDB MaxScale.
filter              | A module that can be placed between the client and the MariaDB MaxScale router module. All client data passes through the filter module and may be examined or modified by the filter modules.  Filters may be chained together to form processing pipelines.

## Configuration

The MariaDB MaxScale configuration is read from a file that MariaDB MaxScale
will look for in the following places:

1. By default, the file `maxscale.cnf` in the directory `/etc`
2. The location given with the `--configdir=<path>` command line argument.

MariaDB MaxScale will further look for a directory with the same name as the
configuration file, followed by `.d` (for instance `/etc/maxscale.cnf.d`) and
recursively read all files, having a `.cnf` suffix, it finds in the directory
hierarchy. All other files will be ignored.

There are no restrictions on how different configuration sections are arranged,
but the strong suggestion is to place global settings into the configuration
file MariaDB MaxScale is invoked with, and then, if deemed necessary, create
separate configuration files for _servers_, _filters_, etc.

The configuration file itself is based on the
[.ini](https://en.wikipedia.org/wiki/INI_file) file format and consists of
various sections that are used to build the configuration; these sections define
services, servers, listeners, monitors and global settings. Parameters, which
expect a comma-separated list of values can be defined on multiple lines. The
following is an example of a multi-line definition.

```
[MyService]
type=service
router=readconnroute
servers=server1,
        server2,
        server3
```

The values of the parameter that are not on the first line need to have at least
one whitespace character before them in order for them to be recognized as a
part of the multi-line parameter.

### Special Parameter Types

#### Sizes

Where _specifically noted_, a number denoting a size can be suffixed by a subset
of the IEC binary prefixes or the SI prefixes. In the former case the number
will be interpreted as a certain multiple of 1024 and in the latter case as a
certain multiple of 1000. The supported IEC binary suffixes are `Ki`, `Mi`, `Gi`
and `Ti` and the supported SI suffixes are `k`, `M`, `G` and `T`. In both cases,
the matching is case insensitive.

For instance, the following entries
```
max_size=1099511628000
max_size=1073741824Ki
max_size=1048576Mi
max_size=1024Gi
max_size=1Ti
```
are equivalent, as are the following
```
max_size=1000000000000
max_size=1000000000k
max_size=1000000M
max_size=1000G
max_size=1T
```
#### Regular Expressions

When a regular expression (regex) parameter is accepted, the pattern string
should be enclosed in slashes e.g. `match=/^select/` defines the pattern
`^select`. The slashes allow whitespace to be read from the ends of the regex
string contrary to a normal string parameter and are removed before compiling
the pattern. For backwards compatibility, the slashes are not yet mandatory.
Omitting them is, however, deprecated and will be rejected in the next release
of MaxScale. Currently, *QLAFilter* accepts parameters in regular expression
form.

### Global Settings

The global settings, in a section named `[MaxScale]`, allow various parameters
that affect MariaDB MaxScale as a whole to be tuned.

#### `threads`

This parameter controls the number of worker threads that are handling the
events coming from the kernel. The default is 1 thread. It is recommended that
you start with one thread and increase the number if you require greater
performance. Increasing the amount of worker threads beyond the number of
processor cores does not improve the performance, rather is likely to degrade
it, and can consume resources needlessly.

You can enable automatic configuration of this value by setting the value to
`auto`. This way MariaDB MaxScale will detect the number of available processors
and set the amount of threads to be equal to that number. This should only be
used for systems dedicated for running MariaDB MaxScale.

```
# Valid options are:
#       threads=[<number of threads> | auto ]

[MaxScale]
threads=1
```

Additional threads will be created to execute other internal services within
MariaDB MaxScale. This setting is used to configure the number of threads that
will be used to manage the user connections.

#### `thread_stack_size`

This parameter controls the stack size of the worker threads. The default value
is 0, which means that the pthread default will be used. The size can be specified
as explained in detail [here](#sizes).

```
thread_stack_size=5Mi
```

#### `auth_connect_timeout`

The connection timeout in seconds for the MySQL connections to the backend
server when user authentication data is fetched. Increasing the value of this
parameter will cause MariaDB MaxScale to wait longer for a response from the
backend server before aborting the authentication process. The default is 3
seconds.

```
auth_connect_timeout=10
```

#### `auth_read_timeout`

The read timeout in seconds for the MySQL connection to the backend database
when user authentication data is fetched. Increasing the value of this parameter
will cause MariaDB MaxScale to wait longer for a response from the backend
server when user data is being actively fetched. If the authentication is
failing and you either have a large number of database users and grants or the
connection to the backend servers is slow, it is a good idea to increase this
value. The default is 1 second.

```
auth_read_timeout=10
```

#### `auth_write_timeout`

The write timeout in seconds for the MySQL connection to the backend database
when user authentication data is fetched. Currently MariaDB MaxScale does not
write or modify the data in the backend server. The default is 2 seconds.

```
auth_write_timeout=10
```

#### `query_retries`

The number of times an interrupted internal query will be retried. This feature
was added in MaxScale 2.1.10 and is disabled by default.

An interrupted query is any query that is interrupted by a network
error. Connection timeouts are included in network errors and thus is it
advisable to make sure that the value of `query_retry_timeout` is set to an
adequate value. Internal queries are only used to retrieve authentication data
and monitor the servers.

#### `query_retry_timeout`

The total timeout in seconds for any retried queries. The default value is 5
seconds.

An interrupted query is retried for either the configured amount of attempts or
until the configured timeout is reached.

#### `passive`

Controls whether MaxScale is a passive node in a cluster of multiple MaxScale
instances. The default value is false.

This parameter is intended to be used with multiple MaxScale instances that use
failover functionality to manipulate the cluster in some form. Passive nodes
only observe the clusters being monitored and take no direct actions.

#### `ms_timestamp`

Enable or disable the high precision timestamps in logfiles. Enabling this adds
millisecond precision to all logfile timestamps.

```
# Valid options are:
#       ms_timestamp=<0|1>
ms_timestamp=1
```

#### `skip_permission_checks`

Skip service and monitor user permission checks. This is useful when you know
the permissions are OK and you want to speed up the startup process. This
parameter takes a boolean value and is disabled by default.

It is recommended to not disable the permission checks so that any missing
privileges are detected when maxscale is starting up. If you are experiencing a
slow startup of MaxScale due to large amounts of connection timeouts when
permissions are checked, disabling the permission checks could speed up the
startup process.

```
skip_permission_checks=true
```

#### `syslog`

Enable or disable the logging of messages to *syslog*.

By default logging to *syslog* is enabled.

```
# Valid options are:
#       syslog=<0|1>
syslog=1
```

To enable logging to syslog use the value 1 and to disable use the value 0.

#### `maxlog`

Enable to disable to logging of messages to MariaDB MaxScale's log file.

By default logging to *maxlog* is enabled.

```
# Valid options are:
#       syslog=<0|1>
maxlog=1
```

To enable logging to the MariaDB MaxScale log file use the value 1 and to
disable use the value 0.

#### `log_to_shm`

Enable or disable the writing of the *maxscale.log* file to shared memory. If
enabled, then the actual log file will be created under `/dev/shm` and a
symbolic link to that file will be created in the *MaxScale* log directory.

Logging to shared memory may be appropriate if *log_info* and/or *log_debug* are
enabled, as logging to a regular file may in that case cause performance
degradation, due to the amount of data logged. However, as shared memory is a
scarce resource, logging to shared memory should be used only temporarily and
not regularly.

Since *MariaDB MaxScale* can log to both file and *syslog* an approach that
provides maximum flexibility is to enable *syslog* and *log_to_shm*, and to
disable *maxlog*. That way messages will normally be logged to *syslog*, but if
there is something to investigate, *log_info* and *maxlog* can be enabled from
*maxadmin*, in which case informational messages will be logged to the
*maxscale.log* file that resides in shared memory.

By default, logging to shared memory is disabled.

```
# Valid options are:
#       log_to_shm=<0|1>
log_to_shm=1
```

To enable logging to shared memory use the value 1 and to disable use the value
0.

#### `log_warning`

Enable or disable the logging of messages whose syslog priority is *warning*.
Messages of this priority are enabled by default.

```
# Valid options are:
#       log_warning=<0|1>
log_warning=0
```

To disable these messages use the value 0 and to enable them use the value 1.

#### `log_notice`

Enable or disable the logging of messages whose syslog priority is *notice*.
Messages of this priority provide information about the functioning of MariaDB
MaxScale and are enabled by default.

```
# Valid options are:
#       log_notice=<0|1>
log_notice=0
```

To disable these messages use the value 0 and to enable them use the value 1.

#### `log_info`

Enable or disable the logging of messages whose syslog priority is *info*. These
messages provide detailed information about the internal workings of MariaDB
MaxScale and should not, due to their frequency, be enabled, unless there is a
specific reason for that. For instance, from these messages it will be evident,
e.g., why a particular query was routed to the master instead of to a slave.
These informational messages are disabled by default.

```
# Valid options are:
#       log_info=<0|1>
log_info=1
```

To disable these messages use the value 0 and to enable them use the value 1.

#### `log_debug`

Enable or disable the logging of messages whose syslog priority is *debug*. This
kind of messages are intended for development purposes and are disabled by
default. Note that if MariaDB MaxScale has been built in release mode, then
debug messages are excluded from the build and this setting will not have any
effect.

```
# Valid options are:
#       log_debug=<0|1>
log_debug=1
```

To disable these messages use the value 0 and to enable them use the value 1.

#### `log_messages`

**Deprecated** Use *log_notice* instead.

#### `log_trace`

**Deprecated** Use *log_info* instead.

#### `log_augmentation`

Enable or disable the augmentation of messages. If this is enabled, then each
logged message is appended with the name of the function where the message was
logged. This is primarily for development purposes and hence is disabled by
default.

```
# Valid options are:
#       log_augmentation=<0|1>
log_augmentation=1
```

To disable the augmentation use the value 0 and to enable it use the value 1.

#### `log_throttling`

It is possible that a particular error (or warning) is logged over and over
again, if the cause for the error persistently remains. To prevent the log from
flooding, it is possible to specify how many times a particular error may be
logged within a time period, before the logging of that error is suppressed for
a while.

```
# A valid value looks like
#       log_throttling = X, Y, Z
#
# where each value is a positive integer and X means the number of times a
# specific error may be logged within a time period of Y milliseconds, before
# the logging of that error is suppressed for Z milliseconds.
log_throttling=8, 2000, 15000
```

In the example above, the logging of a particular error will be suppressed for
15 seconds if the error has been logged 8 times in 2 seconds.

The default is `10, 1000, 10000`, which means that if the same error is logged
10 times in one second, the logging of that error is suppressed for the
following 10 seconds.

To disable log throttling, add an entry with an empty value

```
log_throttling=
```
or one where any of the integers is 0.

```
log_throttling=0, 0, 0
```

Note that *notice*, *info* and *debug* messages are never throttled.

#### `logdir`

Set the directory where the logfiles are stored. The folder needs to be both
readable and writable by the user running MariaDB MaxScale.

```
logdir=/tmp/
```

#### `datadir`

Set the directory where the data files used by MariaDB MaxScale are stored.
Modules can write to this directory and for example the binlogrouter uses this
folder as the default location for storing binary logs.

```
datadir=/home/user/maxscale_data/
```

#### `libdir`

Set the directory where MariaDB MaxScale looks for modules. The library
directory is the only directory that MariaDB MaxScale uses when it searches for
modules. If you have custom modules for MariaDB MaxScale, make sure you have
them in this folder.

```
libdir=/home/user/lib64/
```

#### `cachedir`

Configure the directory MariaDB MaxScale uses to store cached data. An example
of cached data is the authentication data fetched from the backend servers.
MariaDB MaxScale stores this in case a connection to the backend server is not
possible.

```
cachedir=/tmp/maxscale_cache/
```

#### `piddir`

Configure the directory for the PID file for MariaDB MaxScale. This file
contains the Process ID for the running MariaDB MaxScale process.

```
piddir=/tmp/maxscale_cache/
```

#### `execdir`

Configure the directory where the executable files reside. All internal
processes which are launched will use this directory to look for executable
files.

```
execdir=/usr/local/bin/
```

#### `connector_plugindir`

Location of the MariaDB Connector-C plugin directory. The MariaDB Connector-C
used in MaxScale can use this directory to load authentication plugins. The
versions of the plugins must be binary compatible with the connector version
that MaxScale was built with.

```
connector_plugindir=/usr/lib/plugin/
```

#### `persistdir`

Configure the directory where persisted configurations are stored. When a new
server is created via MaxAdmin, it will be stored in this directory. Do not use
or modify the contents of this directory, use _/etc/maxscale.cnf.d/_ instead.

```
persistdir=/var/lib/maxscale/maxscale.cnf.d/
```

#### `module_configdir`

Configure the directory where module configurations are stored. Path arguments
are resolved relative to this directory. This directory should be used to store
module specific configurations e.g. dbfwfilter rule files.

Any configuration parameter that is not an absolute path will be interpreted as
a relative path. The relative paths use the module configuration directory as
the working directory.

For example, the configuration parameter `file=my_file.txt` would be interpreted
as `/etc/maxscale.cnf.d/my_file.txt` whereas `file=/home/user/my_file.txt` would
be interpreted as `/home/user/my_file.txt`.

```
module_configdir=/var/lib/maxscale/
```

#### `language`

Set the folder where the errmsg.sys file is located in. MariaDB MaxScale will
look for the errmsg.sys file installed with MariaDB MaxScale from this folder.

```
language=/home/user/lang/
```

#### `query_classifier`

The module used by MariaDB MaxScale for query classification. The information
provided by this module is used by MariaDB MaxScale when deciding where a
particular statement should be sent. The default query classifier is
_qc_sqlite_.

#### `query_classifier_args`

Arguments for the query classifier. What arguments are accepted depends on the
particular query classifier being used. The default query classifier -
_qc_sqlite_ - supports the following arguments:

##### `log_unrecognized_statements`

An integer argument taking the following values:
   * 0: Nothing is logged. This is the default.
   * 1: Statements that cannot be parsed completely are logged. They may have been
partially parsed, or classified based on keyword matching.
   * 2: Statements that cannot even be partially parsed are logged. They may have
been classified based on keyword matching.
   * 3: Statements that cannot even be classified by keyword matching are logged.

```
query_classifier=qc_sqlite
query_classifier_args=log_unrecognized_statements=1
```

This will log all statements that cannot be parsed completely. This may be
useful if you suspect that MariaDB MaxScale routes statements to the wrong
server (e.g. to a slave instead of to a master).

<<<<<<< HEAD
#### `substitute_variables`

Enable or disable the substitution of environment variables in the MaxScale
configuration file. If the substitution of variables is enabled and a
configuration line like
```
some_parameter=$SOME_VALUE
```
is encountered, then `$SOME_VALUE` will be replaced with the actual value
of the environment variable `SOME_VALUE`. Note:
* Variable substitution will be made _only_ if '$' is the first character
  of the value.
* _Everything_ following '$' is interpreted as the name of the environment
  variable.
* Referring to a non-existing environment variable is a fatal error.

By default, the value of `substitute_variables` is `false`.
```
substitute_variables=true
```
The setting of `substitute_variables` will have an effect on all parameters
in the all other sections, irrespective of where the `[maxscale]` section
is placed in the configuration file. However, in the `[maxscale]` section,
to ensure that substitution will take place, place the
`substitute_variables=true` line first.

### REST API Configuration

The MaxScale REST API is an HTTP interface that provides JSON format data
intended to be consumed by monitoring appllications and visualization tools.

The following options must be defined under the `[maxscale]` section in the
configuration file.

#### `admin_host`

The network interface where the HTTP admin interface listens on. The default
value is the IPv4 address `127.0.0.1` which only listens for local connections.

#### `admin_port`

The port where the HTTP admin interface listens on. The default value is port
8989.

#### `admin_auth`

Enable HTTP admin interface authentication using HTTP Basic Access
authentication. This is not a secure method of authentication without HTTPS but
it does add a small layer of security. This option is enabled by default.

The admin interface authentication uses the same user as MaxAdmin network
interface. This means that new users can be added with both MaxAdmin and the
REST API. The default credentials for the interface are `admin:mariadb`.

#### `admin_ssl_key`

The path to the TLS private key in PEM format for the admin interface.

If the `admin_ssl_key`, `admin_ssl_cert` and `admin_ssl_ca_cert` options are all
defined, the admin interface will use encrypted HTTPS instead of plain HTTP.

#### `admin_ssl_cert`

The path to the TLS public certificate in PEM format. See `admin_ssl_key`
documentation for more details.

#### `admin_ssl_ca_cert`

The path to the TLS CA certificate in PEM format. See `admin_ssl_key`
documentation for more details.

#### `admin_enabled`

Enable or disable the admin interface. This allows the admin interface to
be completely disabled to prevent access to it.

#### `admin_log_auth_failures`

Log authentication failures for the admin interface. This parameter expects a
boolean value and is enabled by default.

#### `sql_mode`

Specifies whether the query classifier parser should initially expect _MariaDB_
or _PL/SQL_ kind of SQL.

The allowed values are:
   `default`: The parser expects regular _MariaDB_ SQL.
   `oracle` : The parser expects PL/SQL.

```
sql_mode=oracle
```

The default value is `default`.

**NOTE** If `sql_mode` is set to `oracle`, then MaxScale will also assume
that `autocommit` initially is off.

At runtime, MariaDB MaxScale will recognize statements like
```
set sql_mode=oracle;
```
and
```
set sql_mode=default;
```
and change mode accordingly.

**NOTE** If `set sql_mode=oracle;` is encountered, then MaxScale will also
behave as if `autocommit` had been turned off and conversely, if
`set sql_mode=default;` is encountered, then MaxScale will also behave
as if `autocommit` had been turned on.

Note that MariaDB MaxScale is **not** explicitly aware of the sql mode of
the server, so the value of `sql_mode` should reflect the sql mode used
when the server is started.

=======
#### `local_address`

What specific local address/interface to use when connecting to servers.

This can be used for ensuring that MaxScale uses a particular interface
when connecting to servers, in case the computer MaxScale is running on
has multiple interfaces.
```
local_address=192.168.1.254
```

>>>>>>> facb8d60
### Service

A service represents the database service that MariaDB MaxScale offers to the
clients. In general a service consists of a set of backend database servers and
a routing algorithm that determines how MariaDB MaxScale decides to send
statements or route connections to those backend servers.

A service may be considered as a virtual database server that MariaDB MaxScale
makes available to its clients.

Several different services may be defined using the same set of backend servers.
For example a connection based routing service might be used by clients that
already performed internal read/write splitting, whilst a different statement
based router may be used by clients that are not written with this functionality
in place. Both sets of applications could access the same data in the same
databases.

A service is identified by a service name, which is the name of the
configuration file section and a type parameter of service.

```
[Test Service]
type=service
```

In order for MariaDB MaxScale to forward any requests it must have at least one
service defined within the configuration file. The definition of a service alone
is not enough to allow MariaDB MaxScale to forward requests however, the service
is merely present to link together the other configuration elements.

#### `router`

The router parameter of a service defines the name of the router module that
will be used to implement the routing algorithm between the client of MariaDB
MaxScale and the backend databases. Additionally routers may also be passed a
comma separated list of options that are used to control the behavior of the
routing algorithm. The two parameters that control the routing choice are router
and router_options. The router options are specific to a particular router and
are used to modify the behavior of the router. The read connection router can be
passed options of master, slave or synced, an example of configuring a service
to use this router and limiting the choice of servers to those in slave state
would be as follows.

```
router=readconnroute
router_options=slave
```

To change the router to connect on to servers in the  master state as well as
slave servers, the router options can be modified to include the master state.

```
router=readconnroute
router_options=master,slave
```

A more complete description of router options and what is available for a given
router is included with the documentation of the router itself.

#### `router_options`

Option string given to the router module. The value of this parameter should be
a comma-separated list of key-value pairs. See router specific documentation for
more details.

#### `filters`

The filters option allow a set of filters to be defined for a service; requests
from the client are passed through these filters before being sent to the router
for dispatch to the backend server.  The filters parameter takes one or more
filter names, as defined within the filter definition section of the
configuration file. Multiple filters are separated using the | character.

```
filters=counter | QLA
```

The requests pass through the filters from left to right in the order defined in
the configuration parameter.

#### `servers`

The servers parameter in a service definition provides a comma separated list of
the backend servers that comprise the service. The server names are those used
in the name section of a block with a type parameter of server (see below).

```
servers=server1,server2,server3
```

#### `user`

The user parameter, along with the passwd parameter are used to define the
credentials used to connect to the backend servers to extract the list of
database users from the backend database that is used for the client
authentication.

```
user=maxscale
passwd=Mhu87p2D
```

Authentication of incoming connections is performed by MariaDB MaxScale itself
rather than by the database server to which the client is connected. The client
will authenticate itself with MariaDB MaxScale, using the username, hostname and
password information that MariaDB MaxScale has extracted from the backend
database servers. For a detailed discussion of how this impacts the
authentication process please see the "Authentication" section below.

The host matching criteria is restricted to IPv4, IPv6 will be added in a future
release.

Existing user configuration in the backend databases must be checked and may be
updated before successful MariaDB MaxScale authentication:

In order for MariaDB MaxScale to obtain all the data it must be given a username
it can use to connect to the database and retrieve that data. This is the
parameter that gives MariaDB MaxScale the username to use for this purpose.

The account used must be able to select from the mysql.user table, the following
is an example showing how to create this user.

```
CREATE USER 'maxscale'@'maxscalehost' IDENTIFIED BY 'maxscale-password';
```

Additionally, `SELECT` privileges on the `mysql.user`, `mysql.db` and `mysql.tables_priv`
tables and `SHOW DATABASES` privileges are required in order to load databases
name and grants suitable for database name authorization.

```
GRANT SELECT ON mysql.user TO 'maxscale'@'maxscalehost';
GRANT SELECT ON mysql.db TO 'maxscale'@'maxscalehost';
GRANT SELECT ON mysql.tables_priv TO 'maxscale'@'maxscalehost';
GRANT SHOW DATABASES ON *.* TO 'maxscale'@'maxscalehost';
```

MariaDB MaxScale will execute the following query to retrieve the users. If you
suspect that you might have problems with grants, it is recommended to run this
query and see the results it returns.

```
SELECT DISTINCT
    user.user AS user,
    user.host AS host,
    user.password AS password,
    concat(user.user,user.host,user.password,
      IF((user.Select_priv+0)||find_in_set('Select',Coalesce(tp.Table_priv,0)),'Y','N') ,
      COALESCE( db.db,tp.db, '')) AS userdata,
    user.Select_priv AS anydb,
    COALESCE( db.db,tp.db, NULL) AS db
    FROM
    mysql.user LEFT JOIN
    mysql.db ON user.user=db.user AND user.host=db.host LEFT JOIN
    mysql.tables_priv tp ON user.user=tp.user AND user.host=tp.host
    WHERE user.user IS NOT NULL AND user.user <> ''
```

In versions of MySQL 5.7.6 and later, the `Password` column was replaced by
`authentication_string`. Change `user.password` above with
`user.authentication_string`.

**Note**: If authentication fails, MaxScale will try to refresh the list of
database users used by the service up to 4 times every 30 seconds.

<a id="passwd"></a>
#### `password`

The password parameter provides the password information for the above user and
may be either a plain text password or it may be an encrypted password.  See the
section on encrypting passwords for use in the maxscale.cnf file. This user must
be capable of connecting to the backend database and executing these SQL
statements to load database names and grants from the backends:

* `SELECT user, host, password,Select_priv FROM mysql.user`.
* `SELECT user, host, db FROM mysql.db`
* `SELECT * FROM INFORMATION_SCHEMA.SCHEMATA`
* `SELECT GRANTEE,PRIVILEGE_TYPE FROM INFORMATION_SCHEMA.USER_PRIVILEGES`

#### `enable_root_user`

This parameter controls the ability of the root user to connect to MariaDB
MaxScale and hence onwards to the backend servers via MariaDB MaxScale.

The default value is `0`, disabling the ability of the root user to connect to
MariaDB MaxScale.

Example for enabling root user:

```
enable_root_user=1
```

Values of `on` or `true` may also be given to enable the root user and `off` or
`false` may be given to disable the use of the root user.

```
enable_root_user=true
```

#### `localhost_match_wildcard_host`

This parameter enables matching of "127.0.0.1" (localhost) against "%" wildcard
host for MySQL protocol authentication. The default value is `0`, so in order to
authenticate a connection from the same machine as the one on which MariaDB
MaxScale is running, an explicit user@localhost entry will be required in the
MySQL user table.

#### `version_string`

This parameter sets a custom version string that is sent in the MySQL Handshake
from MariaDB MaxScale to clients.

Example:

```
version_string=5.5.37-MariaDB-RWsplit
```

If not set, the default value is `5.5.5-10.0.0 MaxScale <MaxScale version>`
where `<MaxScale version>` is the version of MaxScale. If the provided string
does not start with the number 5, a 5.5.5- prefix will be added to it. This
means that a _version_string_ value of _MaxScale-Service_ would result in a
_5.5.5-MaxScale-Service_ being sent to the client.

#### `weightby`

The weightby parameter is used in conjunction with server parameters in order to
control the load balancing applied in the router in use by the service. This
allows varying weights to be applied to each server to create a non-uniform
distribution of the load amongst the servers.

An example of this might be to define a parameter for each server that
represents the amount of resource available on the server, we could call this
serversize. Every server should then have a serversize parameter set for the
server.

```
serversize=10
```

The service would then have the parameter `weightby=serversize`. If there are 4
servers defined in the service (serverA, serverB, serverC and serverD) with the
serversize set as shown in the table below, the connections would balanced using
the percentages in this table.

 Server  |serversize|% connections
---------|----------|-------------
serverA  |   10     |     18%
serverB  |   15     |     27%
serverC  |   10     |     18%
serverD  |   20     |     36%

_**Note**: If the value of the weighting parameter of an individual server is
zero or the relative weight rounds down to zero, no queries will be routed to
that server as long as a server with a positive weight is available._

Here is an excerpt from an example configuration with the `serv_weight`
parameter used as the weighting parameter.

```
[server1]
type=server
address=127.0.0.1
port=3000
protocol=MariaDBBackend
serv_weight=3

[server2]
type=server
address=127.0.0.1
port=3001
protocol=MariaDBBackend
serv_weight=1

[Read Service]
type=service
router=readconnroute
servers=server1,server2
weightby=serv_weight
```

With this configuration and a heavy query load, the server _server1_ will get
most of the connections and about a third of the remaining queries are routed to
the second server. With server weights, you can assign secondary servers that
are only used when the primary server is under heavy load.

Without the weightby parameter, each connection counts as a single connection.
With a weighting parameter, a single connection received its weight from the
server's own weighting parameter divided by the sum of all weighting parameters
in all the configured servers.

If we use the previous configuration as an example, the sum of the `serv_weight`
parameter is 4. _Server1_ would receive a weight of `3/4=75%` and _server2_
would get `1/4=25%`. This means that _server1_ would get 75% of the connections
and _server2_ would get 25% of the connections.

#### `auth_all_servers`

This parameter controls whether only a single server or all of the servers are
used when loading the users from the backend servers. This takes a boolean value
and when enabled, creates a union of all the users and grants on all the
servers.

#### `strip_db_esc`

The strip_db_esc parameter strips escape characters from database names of
grants when loading the users from the backend server.

This parameter takes a boolean value and when enabled, will strip all backslash (`\`)
characters from the database names. The default value for this parameter is true
since MaxScale 2.0.1. In previous version, the default value was false.

Some visual database management tools automatically escape some characters and
this might cause conflicts when MariaDB MaxScale tries to authenticate users.

#### `retry_on_failure`

The retry_on_failure parameter controls whether MariaDB MaxScale will try to
restart failed services and accepts a boolean value. This functionality is
enabled by default to prevent services being permanently disabled if the
starting of the service failed due to a network outage. Disabling the restarting
of the failed services will cause them to be permanently disabled if the
services can't be started when MariaDB MaxScale is started.

#### `log_auth_warnings`

Enable or disable the logging of authentication failures and warnings. This
parameter takes a boolean value.

MariaDB MaxScale normally suppresses warning messages about failed
authentication. Enabling this option will log those messages into the message
log with details about who tried to connect to MariaDB MaxScale and from where.

#### `connection_timeout`

The connection_timeout parameter is used to disconnect sessions to MariaDB
MaxScale that have been idle for too long. The session timeouts are disabled by
default. To enable them, define the timeout in seconds in the service's
configuration section.

Example:

```
[Test Service]
connection_timeout=300
```

#### `max_connections`

The maximum number of simultaneous connections MaxScale should permit to this
service. If the parameter is zero or is omitted, there is no limit. Any attempt
to make more connections after the limit is reached will result in a "Too many
connections" error being returned.

Example:

```
[Test Service]
max_connections=100
```

#### `max_retry_interval`

Configure the maximum interval between consecutive attempts to bind to an
interface. The default value for this parameter is 3600 seconds. This
parameter was introduced in MaxScale 2.2.0.

When a listener fails to bind to the interface it is assigned to, it will
attempt to bind to the interface again after 10 seconds. If the attempt fails,
the interval is incremented by 10 seconds and the next attempt will be in 20
seconds. The interval is incremented until the value of `max_retry_interval` is
reached at which point the listener attempts to bind to the interface every
`max_retry_interval` seconds.

### Server

Server sections are used to define the backend database servers that can be
formed into a service. A server may be a member of one or more services within
MariaDB MaxScale. Servers are identified by a server name which is the section
name in the configuration file. Servers have a type parameter of server, plus
address port and protocol parameters.

```
[server1]
type=server
address=127.0.0.1
port=3000
protocol=MariaDBBackend
```

#### `address`

The IP address or hostname of the machine running the database server that is
being defined. MariaDB MaxScale will use this address to connect to the backend
database server.

#### `port`

The port on which the database listens for incoming connections. MariaDB
MaxScale will use this port to connect to the database server.

#### `protocol`

The name for the protocol module to use to connect MariaDB MaxScale to the
database. Currently only one backend protocol is supported, the MariaDBBackend
module.

#### `monitoruser`

The monitor has a username and password that is used to connect to all servers
for monitoring purposes, this may be overridden by supplying a monitoruser
statement for each individual server.

```
monitoruser=mymonitoruser
```

#### `monitorpw`

The monitor has a username and password that is used to connect to all servers
for monitoring purposes, this may be overridden by supplying a monpasswd
statement for the individual servers.

```
monitorpw=mymonitorpasswd
```

The monpasswd parameter may be either a plain text password or it may be an
encrypted password.  See the section on encrypting passwords for use in the
maxscale.cnf file.

#### `persistpoolmax`

The `persistpoolmax` parameter defaults to zero but can be set to an integer
value for a back end server. If it is non zero, then when a DCB connected to a
back end server is discarded by the system, it will be held in a pool for reuse,
remaining connected to the back end server. If the number of DCBs in the pool
has reached the value given by `persistpoolmax` then any further DCB that is
discarded will not be retained, but disconnected and discarded.

#### `persistmaxtime`

The `persistmaxtime` parameter defaults to zero but can be set to an integer
value indicating a number of seconds. A DCB placed in the persistent pool for a
server will only be reused if the elapsed time since it joined the pool is less
than the given value. Otherwise, the DCB will be discarded and the connection
closed.

For more information about persistent connections, please read the
[Administration Tutorial](../Tutorials/Administration-Tutorial.md).

#### `proxy_protocol`

If `proxy_protocol` is set to `on`, MaxScale will send a
[PROXY protocol](http://www.haproxy.org/download/1.8/doc/proxy-protocol.txt)
header when connecting client sessions to the server. The header contains the
original client IP address and port, as seen by MaxScale. The server will then
read the header and perform authentication as if the connection originated from
this address instead of MaxScale's IP address. With this feature, the user
accounts on the backend server can be simplified to only contain the actual
client hosts and not the MaxScale host.

PROXY protocol will be supported by MariaDB 10.3, which this feature has been
tested with. To use it, enable the PROXY protocol in MaxScale for every
compatible server and configure the MariaDB servers themselves to accept the
protocol headers from MaxScale's IP address. On the server side, the protocol
should be enabled  only for trusted IPs, as it allows the sender to spoof the
connection origin. If a proxy header is sent to a server not expecting it, the
connection will fail. Usually PROXY protocol should be enabled for every
server in a cluster, as they typically have similar grants.

Other SQL-servers may support PROXY protocol as well, but the implementation may
be highly restricting. Strict adherence to the protocol requires that the
backend server does not allow mixing of un-proxied and proxied connections from
a given IP. MaxScale requires normal connections to backends for monitoring and
authentication data queries, which would be blocked. To bypass this restriction,
the server monitor needs to be disabled and the service listener needs to be
configured to disregard authentication errors (`skip_authentication=true`).
Server states also need to be set manually in MaxAdmin. These steps are *not*
required for MariaDB 10.3, since its implementation is more flexible and allows
both PROXY-headered and headerless connections from a proxy-enabled IP.

#### `authenticator`

The authenticator module to use. Each protocol module defines a default
authentication module which is used if no `authenticator` parameter is found
from the configuration.

#### `authenticator_options`

Option string given to the authenticator module. The value of this parameter
should be a comma-separated list of key-value pairs. See authenticator specific
documentation for more details.

### Listener

The listener defines a port and protocol pair that is used to listen for
connections to a service. A service may have multiple listeners associated with
it, either to support multiple protocols or multiple ports. As with other
elements of the configuration the section name is the listener name and it can
be selected freely. A type parameter is used to identify the section as a
listener definition. Address is optional and it allows the user to limit
connections to certain interface only. Socket is also optional and used for Unix
socket connections.

The network socket where the listener listens will have a backlog of
connections. The size of this backlog is controlled by the
net.ipv4.tcp_max_syn_backlog and net.core.somaxconn kernel parameters.

Increasing the size of the backlog by modifying the kernel parameters helps with
sudden connection spikes and rejected connections. For more information see
[listen(2)](http://man7.org/linux/man-pages/man2/listen.2.html).

```
[<Listener name>]
type=listener
service=<Service name>]
protocol=[MariaDBClient|HTTPD]
address=[IP|hostname]
port=<Listen port number>
socket=<Socket path>
```

#### `service`

The service to which the listener is associated. This is the name of a service
that is defined elsewhere in the configuration file.

#### `protocol`

The name of the protocol module that is used for the communication between the
client and MariaDB MaxScale itself.

#### `address`

The address option sets the address that will be used to bind the listening
socket. The address may be specified as an IP address in 'dot notation' or as a
hostname. If the address option is not included in the listener definition the
listener will bind to all network interfaces.

#### `port`

The port to use to listen for incoming connections to MariaDB MaxScale from the
clients. If the port is omitted from the configuration a default port for the
protocol will be used.

#### `socket`

The `socket` option may be included in a listener definition, this configures
the listener to use Unix domain sockets to listen for incoming connections. The
parameter value given is the name of the socket to use.

If a socket option and an address option is given then the listener will listen
on both the specific IP address and the Unix socket.

#### `authenticator`

The authenticator module to use. Each protocol module defines a default
authentication module which is used if no `authenticator` parameter is found
from the configuration.

#### `authenticator_options`

Option string given to the authenticator module. The value of this parameter
should be a comma-separated list of key-value pairs. See authenticator specific
documentation for more details.

#### Available Protocols

The protocols supported by MariaDB MaxScale are implemented as external modules
that are loaded dynamically into the MariaDB MaxScale core. They allow MariaDB
MaxScale to communicate in various protocols both on the client side and the
backend side. Each of the protocols can be either a client protocol or a backend
protocol. Client protocols are used for client-MariaDB MaxScale communication
and backend protocols are for MariaDB MaxScale-database communication.

##### `MariaDBClient`

This is the implementation of the MySQL protocol that is used by clients of
MariaDB MaxScale to connect to MariaDB MaxScale.

##### `MariaDBBackend`

The MariaDBBackend protocol module is the implementation of the protocol that
MariaDB MaxScale uses to connect to the backend MariaDB, MySQL and Percona
Server databases. This implementation is tailored for the MariaDB MaxScale to
MySQL Database traffic and is not a general purpose implementation of the MySQL
protocol.

##### `telnetd`

The telnetd protocol module is used for connections to MariaDB MaxScale itself
for the purposes of creating interactive user sessions with the MariaDB MaxScale
instance itself. Currently this is used in conjunction with a special router
implementation, the debugcli.

##### `maxscaled`

The protocol used used by the maxadmin client application in order to connect to
MariaDB MaxScale and access the command line interface.

##### `HTTPD`

This protocol module is currently still under development, it provides a means
to create HTTP connections to MariaDB MaxScale for use by web browsers or
RESTful API clients.

### TLS/SSL encryption

This section describes configuration parameters for both servers and listeners
that control the TLS/SSL encryption method and the various certificate files
involved in it.

To enable TLS/SSL for a listener or a server, you must set the `ssl` parameter
to `required` and provide the three files for `ssl_cert`, `ssl_key` and
`ssl_ca_cert`.

After this, MaxScale connections between the server and/or the client will be
encrypted. Note that the database must be configured to use TLS/SSL connections
if backend connection encryption is used. When client-side encryption is
enabled, only encrypted connections to MaxScale can be created.

#### `ssl`

This enables SSL connections when set to `required`. If enabled, the three
certificate files mentioned below must also be supplied. MaxScale connections
to will then be encrypted with TLS/SSL.

#### `ssl_key`

A string giving a file path that identifies an existing readable file. The file
must be the SSL client private key MaxScale should use. This is a required
parameter for SSL enabled configurations.

#### `ssl_cert`

A string giving a file path that identifies an existing readable file. The file
must be the SSL client certificate MaxScale should use with the server. This is
a required parameter for SSL enabled configurations. The certificate must match
the key defined in `ssl_key`.

#### `ssl_ca_cert`

A string giving a file path that identifies an existing readable file. The file
must be the Certificate Authority (CA) certificate for the CA that signed the
certificate referred to in the previous parameter. It will be used to verify
that the certificate is valid. This is a required parameter for SSL enabled
configurations.

#### `ssl_version`

This parameter controls the level of encryption used. Accepted values are:

 * TLSv10
 * TLSv11
 * TLSv12
 * MAX

The default is to use the highest level of encryption available. For OpenSSL 1.0
and newer this is TLSv1.2. Older versions use TLSv1.0 as the default transport
layer encryption.

**Note:** It is highly recommended to leave this parameter to the default value
  of _MAX_. This will guarantee that the strongest available encryption is used.

#### `ssl_cert_verify_depth`

The maximum length of the certificate authority chain that will be accepted.
Legal values are positive integers. Note that if the client is to submit an SSL
certificate, the `ssl_cert_verify_depth` parameter must not be 0. If no
value is specified, the default is 9.

#### `ssl_verify_peer_certificate`

Peer certificate verification. This functionality is enabled by default.

When this feature is enabled, the certificate sent by the peer is verified
against the configured Certificate Authority. If you are using self-signed
certificates, disable this feature.

**Example SSL enabled server configuration:**

```
[server1]
type=server
address=10.131.24.62
port=3306
protocol=MariaDBBackend
ssl=required
ssl_cert=/usr/local/mariadb/maxscale/ssl/crt.max-client.pem
ssl_key=/usr/local/mariadb/maxscale/ssl/key.max-client.pem
ssl_ca_cert=/usr/local/mariadb/maxscale/ssl/crt.ca.maxscale.pem

```

This example configuration requires all connections to this server to be
encrypted with SSL. The paths to the certificate files and the Certificate
Authority file are also provided.

**Example SSL enabled listener configuration:**

```
[RW Split Listener]
type=listener
service=RW Split Router
protocol=MariaDBClient
port=3306
ssl=required
ssl_cert=/usr/local/mariadb/maxscale/ssl/crt.maxscale.pem
ssl_key=/usr/local/mariadb/maxscale/ssl/key.csr.maxscale.pem
ssl_ca_cert=/usr/local/mariadb/maxscale/ssl/crt.ca.maxscale.pem
```

This example configuration requires all connections to be encrypted with
SSL. The paths to the certificate files and the Certificate Authority file are
also provided.

## Routing Modules

The main task of MariaDB MaxScale is to accept database connections from client
applications and route the connections or the statements sent over those
connections to the various services supported by MariaDB MaxScale.

Currently a number of routing modules are available, these are designed for a
range of different needs.

Connection based load balancing:
* [ReadConnRoute](../Routers/ReadConnRoute.md)

Read/Write aware statement based router:
* [ReadWriteSplit](../Routers/ReadWriteSplit.md)

Simple sharding on database level:
* [SchemaRouter](../Routers/SchemaRouter.md)

Binary log server:
* [Binlogrouter](../Routers/Binlogrouter.md)

## Diagnostic modules

These modules are used for diagnostic purposes and can tell about the status of
MariaDB MaxScale and the cluster it is monitoring.

* [MaxAdmin Module](../Routers/CLI.md)
* [Telnet Module](../Routers/Debug-CLI.md)

## Monitor Modules

Monitor modules are used by MariaDB MaxScale to internally monitor the state of
the backend databases in order to set the server flags for each of those
servers. The router modules then use these flags to determine if the particular
server is a suitable destination for routing connections for particular query
classifications. The monitors are run within separate threads of MariaDB
MaxScale and do not affect MariaDB MaxScale's routing performance.

The use of monitors is highly recommended but it is also possible to run MariaDB
MaxScale without a monitor module. In this case an external monitoring system
which sets the status of each server via MaxAdmin is needed.

* [MariaDB Monitor](../Monitors/MariaDB-Monitor.md)
* [Galera Monitor](../Monitors/Galera-Monitor.md)
* [NDBCluster Monitor](../Monitors/NDB-Cluster-Monitor.md)
* [Multi-Master Monitor](../Monitors/MM-Monitor.md)

## Filter Modules

![image alt text](images/image_10.png)

Filters provide a means to manipulate or process requests as they pass through
MariaDB MaxScale between the client side protocol and the query router. A full
explanation of each filter's functionality can be found in its documentation.

The [Filter Tutorial](../Tutorials/Filter-Tutorial.md) document shows how you
can add a filter to a service and combine multiple filters in one service.

* [Query Log All (QLA) Filter](../Filters/Query-Log-All-Filter.md)
* [Regular Expression Filter](../Filters/Regex-Filter.md)
* [Tee Filter](../Filters/Tee-Filter.md)
* [Top Filter](../Filters/Top-N-Filter.md)
* [Database Firewall Filter](../Filters/Database-Firewall-Filter.md)
* [Query Redirection Filter](../Filters/Named-Server-Filter.md)
* [RabbitMQ Filter](../Filters/RabbitMQ-Filter.md)

## Reloading Configuration

**Note:** This functionality has been deprecated. Use the MaxScale REST API or the
  MaxAdmin `alter` commands to change configuration values at runtime.

The current MariaDB MaxScale configuration may be updated by editing the
configuration file and then forcing MariaDB MaxScale to reread the configuration
file. To force MariaDB MaxScale to reread the configuration file, send a SIGHUP
signal to the MariaDB MaxScale process or execute `reload config` in the
`maxadmin` client.

The following list of service parameters can be updated at runtime.

* user
* passwd
* enable_root_user
* max_connections
* connection_timeout
* auth_all_servers
* optimize_wildcard
* strip_db_esc
* localhost_match_wildcard_host
* max_slave_connections
* max_slave_replication_lag

In addition to these parameters, the server specific user credentials, _monitoruser_
and _monitorpw_, can also be updated at runtime.

### Limitations

Services that are removed via the configuration update mechanism can not be
physically removed from MariaDB MaxScale until there are no longer any
connections using the service.

When the number of threads is decreased the threads will not actually be
terminated until such time as they complete the current operation of that
thread.

Monitors can not be completely removed from the running MariaDB MaxScale.

## Authentication

MariaDB uses username, passwords and the client host in order to authenticate a
user, so a typical user would be defined as user X at host Y and would be given
a password to connect. MariaDB MaxScale uses exactly the same rules as MariaDB
when users connect to the MariaDB MaxScale instance, i.e. it will check the
address from which the client is connecting and treat this in exactly the same
way that MariaDB would. MariaDB MaxScale will pull the authentication data from
one of the backend servers and use this to match the incoming connections, the
assumption being that all the backend servers for a particular service will
share the same set of user credentials.

It is important to understand, however, that when MariaDB MaxScale itself makes
connections to the backend servers the backend server will see all connections
as originating from the host that runs MariaDB MaxScale and not the original
host from which the client connected to MariaDB MaxScale. Therefore the backend
servers should be configured to allow connections from the MariaDB MaxScale host
for every user that can connect from any host. Since there is only a single
password within the database server for a given host, this limits the
configuration such that a given user name must have the same password for every
host from which they can connect.

To clarify, if a user *X* is defined as using password *pass1* from host *a* and
*pass2* from host *b* then there must be an entry in the `user` table for user
*X* from the MariaDB MaxScale host, say *pass1*.

This would result in rows in the user table as follows

Username|Password|Client Host
--------|--------|-----------
   X    |  pass1 | a
   X    |  pass2 | b
   X    |  pass1 | MaxScale


In this case the user *X* would be able to connect to MariaDB MaxScale from host
a giving the password of *pass1*. In addition MariaDB MaxScale would be able to
create connections for this user to the backend servers using the username *X*
and password *pass1*, since the MariaDB MaxScale host is also defined to have
password *pass1*. User *X* would not however be able to connect from host *b*
since they would need to provide the password *pass2* in order to connect to
MariaDB MaxScale, but then MariaDB MaxScale would not be able to connect to the
backends as it would also use the password *pass2* for these connections.

### Wildcard Hosts

Hostname mapping in MariaDB MaxScale works in exactly the same way as for MariaDB,
if the wildcard is used for the host then any host other than the localhost
(127.0.0.1) will match. It is important to consider that the localhost check
will be performed at the MariaDB MaxScale level and at the MariaDB server level.

If MariaDB MaxScale and the databases are on separate hosts there are two
important changes in behavior to consider:

1. Clients running on the same machine as the backend database now may access
the database using the wildcard entry. The localhost check between the client
and MariaDB MaxScale will allow the use of the wildcard, since the client is not
running on the MariaDB MaxScale host. Also the wildcard entry can be used on the
database host as MariaDB MaxScale is making that connection and it is not
running on the same host as the database.

2. Clients running on the same host as MariaDB MaxScale can not access the
database via MariaDB MaxScale using the wildcard entry since the connection to
MariaDB MaxScale will be from the localhost. These clients are able to access
the database directly, as they will use the wildcard entry.

If MariaDB MaxScale is running on the same host as one or more of the database
nodes to which it is routing statements then the wildcard host entries can be
used to connect to MariaDB MaxScale but not to connect onwards to the database
running on the same node.

In all these cases the issue may be solved by adding an explicit entry for the
localhost address that has the same password as the wildcard entry. This may be
done using a statement as below for each of the databases that are required:

```
MariaDB [mysql]> GRANT SELECT, INSERT, UPDATE, DELETE, CREATE, DROP ON employee.* 'user1'@'localhost' IDENTIFIED BY 'xxx';
Query OK, 0 rows affected (0.00 sec)
```

### Limitations

At the time of writing the authentication mechanism within MariaDB MaxScale does
not support IPV6 address matching in connections rules. This is also in line
with the current protocol modules that do not support IPV6.

Wildcard address supported in the current version of MariaDB MaxScale are:

192.168.3.%
192.168.%.%
192.%.%.%

and short notations

192.%
192.%.%
192.168.%

Note that currently wildcards are only supported in conjunction with
IP-addresses, not with domain names.

## Error Reporting

MariaDB MaxScale is designed to be executed as a service, therefore all error
reports, including configuration errors, are written to the MariaDB MaxScale
error log file. By default, MariaDB MaxScale will log to a file in
`/var/log/maxscale`, the only exception to this is if the log directory is not
writable, in which case a message is sent to the standard error descriptor.

### Troubleshooting

MariaDB MaxScale binds on TCP ports and UNIX sockets as well.

If there is a local firewall in the server where MariaDB MaxScale is installed,
the IP and port must be configured in order to receive connections from
outside.

If the firewall is a network facility among all the involved servers, a
configuration update is required as well.

Example:

```
[Galera Listener]
type=listener
address=192.168.3.33
port=4408
socket=/servers/maxscale/galera.sock
```

TCP/IP Traffic must be permitted to 192.168.3.33 port 4408

For Unix socket, the socket file path (example: `/servers/maxscale/galera.sock`)
must be writable by the Unix user MariaDB MaxScale runs as.<|MERGE_RESOLUTION|>--- conflicted
+++ resolved
@@ -570,7 +570,6 @@
 useful if you suspect that MariaDB MaxScale routes statements to the wrong
 server (e.g. to a slave instead of to a master).
 
-<<<<<<< HEAD
 #### `substitute_variables`
 
 Enable or disable the substitution of environment variables in the MaxScale
@@ -689,7 +688,6 @@
 the server, so the value of `sql_mode` should reflect the sql mode used
 when the server is started.
 
-=======
 #### `local_address`
 
 What specific local address/interface to use when connecting to servers.
@@ -701,7 +699,6 @@
 local_address=192.168.1.254
 ```
 
->>>>>>> facb8d60
 ### Service
 
 A service represents the database service that MariaDB MaxScale offers to the
