--- conflicted
+++ resolved
@@ -24,15 +24,13 @@
 {
     "data": {
         "attributes": {
-<<<<<<< HEAD
-            "activated_at": "Fri, 27 Jan 2023 13:21:28 GMT",
-            "commit": "1cd89e5840c7f548f1c192f15ff15cf81d3a873c",
-=======
-            "activated_at": "Thu, 20 Jul 2023 15:29:02 GMT",
-            "commit": "d6acc9ed4310d328677803c4dc96e82b2a7afe14",
->>>>>>> 0cfaeec4
+            "activated_at": "Fri, 21 Jul 2023 06:46:32 GMT",
+            "commit": "d5224beb90cc1952656ca7e50fdb4e83cdf8fa0b",
             "config_sync": null,
             "parameters": {
+                "admin_audit": false,
+                "admin_audit_exclude_methods": [],
+                "admin_audit_file": "/var/log/maxscale/admin_audit.csv",
                 "admin_auth": true,
                 "admin_enabled": true,
                 "admin_gui": true,
@@ -94,11 +92,7 @@
                 "piddir": "/var/run/maxscale",
                 "query_classifier": "qc_sqlite",
                 "query_classifier_args": null,
-<<<<<<< HEAD
-                "query_classifier_cache_size": 5004527616,
-=======
-                "query_classifier_cache_size": 5001955123,
->>>>>>> 0cfaeec4
+                "query_classifier_cache_size": 5001956352,
                 "query_retries": 1,
                 "query_retry_timeout": "5000ms",
                 "rebalance_period": "0ms",
@@ -117,53 +111,30 @@
                 "writeq_high_water": 65536,
                 "writeq_low_water": 1024
             },
-<<<<<<< HEAD
             "process_datadir": "/var/lib/maxscale/data1",
-            "started_at": "Fri, 27 Jan 2023 13:21:28 GMT",
-=======
-            "process_datadir": "/var/lib/maxscale/data19",
-            "started_at": "Thu, 20 Jul 2023 15:29:02 GMT",
->>>>>>> 0cfaeec4
+            "started_at": "Fri, 21 Jul 2023 06:46:32 GMT",
             "system": {
                 "machine": {
                     "cores_available": 8,
                     "cores_physical": 8,
                     "cores_virtual": 8.0,
-<<<<<<< HEAD
-                    "memory_available": 33363517440,
-                    "memory_physical": 33363517440
+                    "memory_available": 33346375680,
+                    "memory_physical": 33346375680
                 },
                 "maxscale": {
-                    "query_classifier_cache_size": 5004527616,
-=======
-                    "memory_available": 33346367488,
-                    "memory_physical": 33346367488
-                },
-                "maxscale": {
-                    "query_classifier_cache_size": 5001955123,
->>>>>>> 0cfaeec4
+                    "query_classifier_cache_size": 5001956352,
                     "threads": 3
                 },
                 "os": {
                     "machine": "x86_64",
                     "nodename": "monolith",
-<<<<<<< HEAD
-                    "release": "6.1.6-100.fc36.x86_64",
-                    "sysname": "Linux",
-                    "version": "#1 SMP PREEMPT_DYNAMIC Sat Jan 14 17:00:40 UTC 2023"
-                }
-            },
-            "uptime": 12,
-            "version": "22.08.5"
-=======
                     "release": "6.3.12-100.fc37.x86_64",
                     "sysname": "Linux",
                     "version": "#1 SMP PREEMPT_DYNAMIC Wed Jul  5 20:09:58 UTC 2023"
                 }
             },
-            "uptime": 10,
-            "version": "22.08.6"
->>>>>>> 0cfaeec4
+            "uptime": 12,
+            "version": "23.02.3"
         },
         "id": "maxscale",
         "type": "maxscale"
@@ -335,12 +306,12 @@
                         "last_second": 0
                     },
                     "max_event_queue_length": 2,
-                    "max_exec_time": 0,
+                    "max_exec_time": 1,
                     "max_queue_time": 0,
                     "memory": {
-                        "query_classifier": 1618,
-                        "sessions": 70191,
-                        "total": 71809,
+                        "query_classifier": 1481,
+                        "sessions": 70221,
+                        "total": 71702,
                         "zombies": 0
                     },
                     "query_classifier_cache": {
@@ -348,13 +319,13 @@
                         "hits": 0,
                         "inserts": 3,
                         "misses": 4,
-                        "size": 1618
+                        "size": 1481
                     },
                     "reads": 35,
                     "sessions": 1,
                     "state": "Active",
                     "total_descriptors": 8,
-                    "writes": 17,
+                    "writes": 15,
                     "zombies": 0
                 }
             },
@@ -528,38 +499,22 @@
         "attributes": {
             "log": [
                 {
+                    "id": "41",
+                    "message": "'server2' sent version string '10.6.12-MariaDB-1:10.6.12+maria~ubu2004-log'. Detected type: 'MariaDB', version: 10.6.12.",
+                    "priority": "notice",
+                    "timestamp": "2023-07-21 06:46:36"
+                },
+                {
                     "id": "42",
-                    "message": "Server 'server2' charset: utf8mb4",
+                    "message": "Server 'server2' charset: utf8mb4_general_ci",
                     "priority": "notice",
-<<<<<<< HEAD
-                    "timestamp": "2023-01-27 13:21:32"
-=======
-                    "timestamp": "2023-07-20 15:29:02"
->>>>>>> 0cfaeec4
+                    "timestamp": "2023-07-21 06:46:36"
                 },
                 {
                     "id": "43",
                     "message": "Server changed state: server2[127.0.0.1:3001]: slave_up. [Auth Error, Down] -> [Slave, Running]",
                     "priority": "notice",
-<<<<<<< HEAD
-                    "timestamp": "2023-01-27 13:21:32"
-                },
-                {
-                    "id": "44",
-                    "message": "The function '=' is not found in the canonical statement 'INSERT INTO test.t1(id) VALUES (?), (?), (?)' created from the statement 'INSERT INTO test.t1(id) VALUES (1), (2), (3)'.",
-                    "module": "qc_sqlite",
-                    "priority": "warning",
-                    "session": "1",
-                    "timestamp": "2023-01-27 13:21:40"
-=======
-                    "timestamp": "2023-07-20 15:29:03"
-                },
-                {
-                    "id": "39",
-                    "message": "Read 5 user@host entries from 'server1' for service 'RW-Split-Router'.",
-                    "priority": "notice",
-                    "timestamp": "2023-07-20 15:29:03"
->>>>>>> 0cfaeec4
+                    "timestamp": "2023-07-21 06:46:36"
                 }
             ],
             "log_source": "maxlog"
@@ -569,13 +524,8 @@
     },
     "links": {
         "last": "http://localhost:8989/v1/maxscale/logs/data/?page%5Bsize%5D=3",
-<<<<<<< HEAD
-        "prev": "http://localhost:8989/v1/maxscale/logs/data/?page%5Bcursor%5D=39&page%5Bsize%5D=3",
-        "self": "http://localhost:8989/v1/maxscale/logs/data/?page%5Bcursor%5D=45&page%5Bsize%5D=3"
-=======
-        "prev": "http://localhost:8989/v1/maxscale/logs/data/?page%5Bcursor%5D=34&page%5Bsize%5D=3",
-        "self": "http://localhost:8989/v1/maxscale/logs/data/?page%5Bcursor%5D=40&page%5Bsize%5D=3"
->>>>>>> 0cfaeec4
+        "prev": "http://localhost:8989/v1/maxscale/logs/data/?page%5Bcursor%5D=38&page%5Bsize%5D=3",
+        "self": "http://localhost:8989/v1/maxscale/logs/data/?page%5Bcursor%5D=44&page%5Bsize%5D=3"
     }
 }
 ```
@@ -742,21 +692,21 @@
             "module_type": "Router",
             "parameters": [
                 {
-                    "default_value": "false",
+                    "default_value": "none",
                     "description": "Causal reads mode",
                     "enum_values": [
+                        "none",
+                        "local",
+                        "global",
+                        "fast_global",
+                        "fast",
+                        "universal",
                         "false",
                         "off",
                         "0",
                         "true",
                         "on",
-                        "1",
-                        "none",
-                        "local",
-                        "global",
-                        "fast_global",
-                        "fast",
-                        "universal"
+                        "1"
                     ],
                     "mandatory": false,
                     "modifiable": true,
@@ -1246,6 +1196,41 @@
                 "maturity": "GA",
                 "module_type": "maxscale",
                 "parameters": [
+                    {
+                        "default_value": false,
+                        "description": "Enable REST audit logging",
+                        "mandatory": false,
+                        "modifiable": true,
+                        "name": "admin_audit",
+                        "type": "bool"
+                    },
+                    {
+                        "default_value": [],
+                        "description": "List of HTTP methods to exclude from audit logging, e.g. \"GET\"",
+                        "enum_values": [
+                            "GET",
+                            "PUT",
+                            "POST",
+                            "PATCH",
+                            "DELETE",
+                            "HEAD",
+                            "CONNECT",
+                            "OPTIONS",
+                            "TRACE"
+                        ],
+                        "mandatory": false,
+                        "modifiable": true,
+                        "name": "admin_audit_exclude_methods",
+                        "type": "enum list"
+                    },
+                    {
+                        "default_value": "/var/log/maxscale/admin_audit.csv",
+                        "description": "Full path to admin audit file",
+                        "mandatory": false,
+                        "modifiable": true,
+                        "name": "admin_audit_file",
+                        "type": "string"
+                    },
                     {
                         "default_value": true,
                         "description": "Admin interface authentication.",
@@ -1662,11 +1647,7 @@
                         "type": "string"
                     },
                     {
-<<<<<<< HEAD
-                        "default_value": 5004527616,
-=======
-                        "default_value": 5001955123,
->>>>>>> 0cfaeec4
+                        "default_value": 5001956352,
                         "description": "Maximum amount of memory used by query classifier cache.",
                         "mandatory": false,
                         "modifiable": true,
@@ -1818,11 +1799,7 @@
                         "type": "size"
                     }
                 ],
-<<<<<<< HEAD
-                "version": "22.08.5"
-=======
-                "version": "22.08.6"
->>>>>>> 0cfaeec4
+                "version": "23.02.3"
             },
             "id": "maxscale",
             "links": {
@@ -2047,11 +2024,7 @@
                         "type": "string"
                     }
                 ],
-<<<<<<< HEAD
-                "version": "22.08.5"
-=======
-                "version": "22.08.6"
->>>>>>> 0cfaeec4
+                "version": "23.02.3"
             },
             "id": "servers",
             "links": {
@@ -3480,6 +3453,20 @@
                         "type": "string"
                     },
                     {
+                        "description": "Exclude queries from hosts that match this pattern",
+                        "mandatory": false,
+                        "modifiable": true,
+                        "name": "source_exclude",
+                        "type": "regex"
+                    },
+                    {
+                        "description": "Log queries only from hosts that match this pattern",
+                        "mandatory": false,
+                        "modifiable": true,
+                        "name": "source_match",
+                        "type": "regex"
+                    },
+                    {
                         "default_value": false,
                         "description": "Write queries in canonical form",
                         "mandatory": false,
@@ -3493,6 +3480,20 @@
                         "modifiable": true,
                         "name": "user",
                         "type": "string"
+                    },
+                    {
+                        "description": "Exclude queries from users that match this pattern",
+                        "mandatory": false,
+                        "modifiable": true,
+                        "name": "user_exclude",
+                        "type": "regex"
+                    },
+                    {
+                        "description": "Log queries only from users that match this pattern",
+                        "mandatory": false,
+                        "modifiable": true,
+                        "name": "user_match",
+                        "type": "regex"
                     }
                 ],
                 "version": "V1.1.1"
@@ -3785,21 +3786,21 @@
                 "module_type": "Router",
                 "parameters": [
                     {
-                        "default_value": "false",
+                        "default_value": "none",
                         "description": "Causal reads mode",
                         "enum_values": [
+                            "none",
+                            "local",
+                            "global",
+                            "fast_global",
+                            "fast",
+                            "universal",
                             "false",
                             "off",
                             "0",
                             "true",
                             "on",
-                            "1",
-                            "none",
-                            "local",
-                            "global",
-                            "fast_global",
-                            "fast",
-                            "universal"
+                            "1"
                         ],
                         "mandatory": false,
                         "modifiable": true,
