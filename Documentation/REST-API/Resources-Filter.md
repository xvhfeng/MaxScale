# Filter Resource

A filter resource represents an instance of a filter inside MaxScale. Multiple
services can use the same filter and a single service can use multiple filters.

[TOC]

## Resource Operations

The _:name_ in all of the URIs must be the name of a filter in MaxScale.

### Get a filter

Get a single filter.

```
GET /v1/filters/:name
```

#### Response

`Status: 200 OK`

```javascript
{
    "data": {
        "attributes": {
            "filter_diagnostics": null,
            "module": "qlafilter",
            "parameters": {
                "append": false,
                "duration_unit": "ms",
                "exclude": null,
                "filebase": "/tmp/qla.log",
                "flush": true,
                "log_data": "date,user,query",
                "log_type": "unified",
                "match": null,
                "module": "qlafilter",
                "newline_replacement": " ",
                "options": "",
                "separator": ",",
                "source": null,
                "use_canonical_form": false,
                "user": null
            }
        },
        "id": "QLA",
        "links": {
            "self": "http://localhost:8989/v1/filters/QLA/"
        },
        "relationships": {
            "services": {
                "data": [
                    {
                        "id": "Read-Connection-Router",
                        "type": "services"
                    }
                ],
                "links": {
                    "related": "http://localhost:8989/v1/services/",
                    "self": "http://localhost:8989/v1/filters/QLA/relationships/services/"
                }
            }
        },
        "type": "filters"
    },
    "links": {
        "self": "http://localhost:8989/v1/filters/QLA/"
    }
}
```

### Get all filters

Get all filters.

```
GET /v1/filters
```

#### Response

`Status: 200 OK`

```javascript
{
    "data": [
        {
            "attributes": {
<<<<<<< HEAD
                "filter_diagnostics": null,
=======
                "module": "hintfilter",
                "parameters": {}
            },
            "id": "Hint",
            "links": {
                "self": "http://localhost:8989/v1/filters/Hint"
            },
            "relationships": {
                "services": {
                    "data": [
                        {
                            "id": "Read-Connection-Router",
                            "type": "services"
                        }
                    ],
                    "links": {
                        "related": "http://localhost:8989/v1/services/",
                        "self": "http://localhost:8989/v1/filters/Hint/relationships/services"
                    }
                }
            },
            "type": "filters"
        },
        {
            "attributes": {
                "filter_diagnostics": {
                    "newline_replacement": " ",
                    "separator": ","
                },
>>>>>>> 21d8be54
                "module": "qlafilter",
                "parameters": {
                    "append": false,
                    "duration_unit": "ms",
                    "exclude": null,
                    "filebase": "/tmp/qla.log",
                    "flush": true,
                    "log_data": "date,user,query",
                    "log_type": "unified",
                    "match": null,
                    "module": "qlafilter",
                    "newline_replacement": " ",
                    "options": "",
                    "separator": ",",
                    "source": null,
                    "use_canonical_form": false,
                    "user": null
                }
            },
            "id": "QLA",
            "links": {
                "self": "http://localhost:8989/v1/filters/QLA/"
            },
            "relationships": {
                "services": {
                    "data": [
                        {
                            "id": "Read-Connection-Router",
                            "type": "services"
                        }
                    ],
                    "links": {
                        "related": "http://localhost:8989/v1/services/",
                        "self": "http://localhost:8989/v1/filters/QLA/relationships/services/"
                    }
                }
            },
            "type": "filters"
<<<<<<< HEAD
        },
        {
            "attributes": {
                "module": "hintfilter",
                "parameters": {
                    "module": "hintfilter"
                }
            },
            "id": "Hint",
            "links": {
                "self": "http://localhost:8989/v1/filters/Hint/"
            },
            "relationships": {
                "services": {
                    "data": [
                        {
                            "id": "Read-Connection-Router",
                            "type": "services"
                        }
                    ],
                    "links": {
                        "related": "http://localhost:8989/v1/services/",
                        "self": "http://localhost:8989/v1/filters/Hint/relationships/services/"
                    }
                }
            },
            "type": "filters"
=======
>>>>>>> 21d8be54
        }
    ],
    "links": {
        "self": "http://localhost:8989/v1/filters/"
    }
}
```

### Create a filter

```
POST /v1/filters
```

Create a new filter. The posted object must define at
least the following fields.

* `data.id`
  * Name of the filter

* `data.type`
  * Type of the object, must be `filters`

* `data.atttributes.module`
  * The filter module to use

All of the filter parameters should be defined at creation time in the
`data.atttributes.parameters` object.

As the service to filter relationship is ordered (filters are applied in the
order they are listed), filter to service relationships cannot be defined at
creation time.

The following example defines a request body which creates a new filter.

```javascript
{
    "data": {
        "id": "test-filter", // Name of the filter
        "type": "filters",
        "attributes": {
            "module": "qlafilter", // The filter uses the qlafilter module
            "parameters": { // Filter parameters
                "filebase": "/tmp/qla.log"
            }
        }
    }
}
```

#### Response

Filter is created:

`Status: 204 No Content`

### Update a filter

```
PATCH /v1/filters/:name
```

Filter parameters can be updated at runtime if the module supports it. Refer to
the individual module documentation for more details on whether it supports
runtime configuration and which parameters can be updated.

The following example modifies a filter by changing the `match` parameter to
`.*users.*`.

```javascript
{
    "data": {
        "attributes": {
            "parameters": {
                "match": ".*users.*"
            }
        }
    }
}
```

#### Response

Filter is modified:

`Status: 204 No Content`

### Destroy a filter

```
DELETE /v1/filters/:filter
```

The _:filter_ in the URI must map to the name of the filter to be destroyed.

A filter can only be destroyed if no service uses it. This means that the
`data.relationships` object for the filter must be empty. Note that the service
→ filter relationship cannot be modified from the filters resource and must be
done via the services resource.

This endpoint also supports the `force=yes` parameter that will unconditionally
delete the filter by first removing it from all services that it uses.

#### Response

Filter is destroyed:

`Status: 204 No Content`<|MERGE_RESOLUTION|>--- conflicted
+++ resolved
@@ -88,15 +88,14 @@
     "data": [
         {
             "attributes": {
-<<<<<<< HEAD
-                "filter_diagnostics": null,
-=======
                 "module": "hintfilter",
-                "parameters": {}
+                "parameters": {
+                    "module": "hintfilter"
+                }
             },
             "id": "Hint",
             "links": {
-                "self": "http://localhost:8989/v1/filters/Hint"
+                "self": "http://localhost:8989/v1/filters/Hint/"
             },
             "relationships": {
                 "services": {
@@ -108,7 +107,7 @@
                     ],
                     "links": {
                         "related": "http://localhost:8989/v1/services/",
-                        "self": "http://localhost:8989/v1/filters/Hint/relationships/services"
+                        "self": "http://localhost:8989/v1/filters/Hint/relationships/services/"
                     }
                 }
             },
@@ -116,11 +115,7 @@
         },
         {
             "attributes": {
-                "filter_diagnostics": {
-                    "newline_replacement": " ",
-                    "separator": ","
-                },
->>>>>>> 21d8be54
+                "filter_diagnostics": null,
                 "module": "qlafilter",
                 "parameters": {
                     "append": false,
@@ -159,36 +154,6 @@
                 }
             },
             "type": "filters"
-<<<<<<< HEAD
-        },
-        {
-            "attributes": {
-                "module": "hintfilter",
-                "parameters": {
-                    "module": "hintfilter"
-                }
-            },
-            "id": "Hint",
-            "links": {
-                "self": "http://localhost:8989/v1/filters/Hint/"
-            },
-            "relationships": {
-                "services": {
-                    "data": [
-                        {
-                            "id": "Read-Connection-Router",
-                            "type": "services"
-                        }
-                    ],
-                    "links": {
-                        "related": "http://localhost:8989/v1/services/",
-                        "self": "http://localhost:8989/v1/filters/Hint/relationships/services/"
-                    }
-                }
-            },
-            "type": "filters"
-=======
->>>>>>> 21d8be54
         }
     ],
     "links": {
