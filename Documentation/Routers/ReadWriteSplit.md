--- conflicted
+++ resolved
@@ -562,22 +562,6 @@
   addition to this, the `session_track_system_variables` parameter must include
   `last_gtid` in its list of tracked system variables.
 
-<<<<<<< HEAD
-**Note:** Support for binary protocol prepared statements was added in MaxScale
-  6.0. When `causal_reads` is used with binary protocol prepared statements,
-  the session command history should be enabled. Refer to the prepared statement
-  [section](#prepared-statements) for an explanation as to why it is needed.
-
-**Note:** This feature does not work with Galera or any other non-standard
-  replication mechanisms. As Galera does not update the `gtid_slave_pos`
-  variable when events are replicated via the Galera library, the
-  [`MASTER_GTID_WAIT`](https://mariadb.com/kb/en/library/master_gtid_wait/)
-  function used by MaxScale to synchronize reads will wait until the
-  timeout. With Galera this is not a serious issue as it, by nature, is a
-  mostly-synchronous replication mechanism.
-
-=======
->>>>>>> 53eed7f4
 The possible values for this parameter are:
 
 * `none` (default)
