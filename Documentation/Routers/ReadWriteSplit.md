# Readwritesplit

This document provides a short overview of the **readwritesplit** router module
and its intended use case scenarios. It also displays all router configuration
parameters with their descriptions. A list of current limitations of the module
is included and use examples are provided.

[TOC]

## Overview

The **readwritesplit** router is designed to increase the read-only processing
capability of a cluster while maintaining consistency. This is achieved by
splitting the query load into read and write queries. Read queries, which do not
modify data, are spread across multiple nodes while all write queries will be
sent to a single node.

The router is designed to be used with a traditional Primary-Replica replication
cluster. It automatically detects changes in the primary server and will use the
current primary server of the cluster. With a Galera cluster, one can achieve a
resilient setup and easy primary failover by using one of the Galera nodes as a
Write-Primary node, where all write queries are routed, and spreading the read
load over all the nodes.

## Interaction with servers in `Maintenance` and `Draining` state

When a server that readwritesplit uses is put into maintenance mode, any ongoing
requests are allowed to finish before the connection is closed. If the server
that is put into maintenance mode is a primary, open transaction are allowed to
complete before the connection is closed. Note that this means neither idle
session nor long-running transactions will be closed by readwritesplit. To
forcefully close the connections, use the following command:

```
maxctrl set server <server> maintenance --force
```

If a server is put into the `Draining` state while a connection is open, the
connection will be used normally. Whenever a new connection needs to be created,
whether that be due to a network error or when a new session being opened, only
servers that are neither `Draining` nor `Drained` will be used.

## Configuration

Readwritesplit router-specific settings are specified in the configuration file
of MariaDB MaxScale in its specific section. The section can be freely named but
the name is used later as a reference in a listener section.

For more details about the standard service parameters, refer to the
[Configuration Guide](../Getting-Started/Configuration-Guide.md).

Starting with 2.3, all router parameters can be configured at runtime. Use
`maxctrl alter service` to modify them. The changed configuration will only be
taken into use by new sessions.

## Parameters

### `max_slave_connections`

- **Type**: integer
- **Mandatory**: No
- **Dynamic**: Yes
- **Default**: 255

`max_slave_connections` sets the maximum number of replicas a router session uses
at any moment. The default is to use at most 255 replica connections per client
connection. In older versions the default was to use all available replicas with
no limit.

For MaxScale 2.5.12 and newer, the minimum value is 0.

For MaxScale versions 2.5.11 and older, the minimum value is 1. These versions
suffer from a bug ([MXS-3536](https://jira.mariadb.org/browse/MXS-3536)) that
causes the parameter to accept any values but only function when a value greater
than one was given.

Starting with MaxScale 2.5.0, the use of percentage values in
`max_slave_connections` is deprecated. The support for percentages will be
removed in a future release.

For example, if you have configured MaxScale with one primary and three replicas
and set `max_slave_connections=2`, for each client connection a connection to
the primary and two replica connections would be opened. The read query load
balancing is then done between these two replicas and writes are sent to the
primary.

By tuning this parameter, you can control how dynamic the load balancing is at
the cost of extra created connections. With a lower value of
`max_slave_connections`, less connections per session are created and the set of
possible replica servers is smaller. With a higher value in
`max_slave_connections`, more connections are created which requires more
resources but load balancing will almost always give the best single query
response time and performance. Longer sessions are less affected by a high
`max_slave_connections` as the relative cost of opening a connection is lower.

### `slave_connections`

- **Type**: integer
- **Mandatory**: No
- **Dynamic**: Yes
- **Default**: 255

This parameter controls how many replica connections each new session starts
with. The default value is 255 which is the same as the default value of
`max_slave_connections`.

In contrast to `max_slave_connections`, `slave_connections` serves as a
soft limit on how many replica connections are created. The number of replica
connections can exceed `slave_connections` if the load balancing algorithm
finds an unconnected replica server better than all other replicas.

Setting this parameter to 1 allows faster connection creation and improved
resource usage due to the smaller amount of initial backend
connections. It is recommended to use `slave_connections=1` when the
lifetime of the client connections is short.

### `max_slave_replication_lag`

- **Type**: [duration](../Getting-Started/Configuration-Guide.md#durations)
- **Mandatory**: No
- **Dynamic**: Yes
- **Default**: 0s

Specify how many seconds a replica is allowed to be behind the primary. The lag of
a replica must be less than the configured value in order for it to be used for
routing. If set to 0 (the default value), the feature is disabled.

In MaxScale 2.5.0, the replica lag must be less than `max_slave_replication_lag`
whereas in older versions the replica lag had to be less than or equal to
`max_slave_replication_lag`. This means that in MaxScale 2.5.0 it is possible to
define, with `max_slave_replication_lag=1`, that all replicas must be up to date
in order for them to be used for routing.

Note that this feature does not guarantee that writes done on the primary are
visible for reads done on the replica. This is mainly due to the method of
replication lag measurement. For a feature that guarantees this, refer to
[`causal_reads`](#causal_reads).

The lag is specified as documented
[here](../Getting-Started/Configuration-Guide.md#durations). If no explicit unit
is provided, the value is interpreted as seconds in MaxScale 2.4. In subsequent
versions a value without a unit may be rejected. Note that since the granularity
of the lag is seconds, a lag specified in milliseconds will be rejected, even if
the duration is longer than a second.

The Readwritesplit-router does not detect the replication lag itself. A monitor
such as the MariaDB-monitor for a Primary-Replica cluster is required. This option
only affects Primary-Replica clusters. Galera clusters do not have a concept of
replica lag even if the application of write sets might have lag. When a server is
disqualified from routing because of replication lag, a warning is logged. Similarly,
when the server has caught up enough to be a valid routing target, another warning
is logged. These messages are only logged when a query is being routed and the
replication state changes.

### `use_sql_variables_in`

- **Type**: [enum](../Getting-Started/Configuration-Guide.md#enumerations)
- **Mandatory**: No
- **Dynamic**: Yes
- **Values**: `master`, `all`
- **Default**: `all`

This parameter controls how `SELECT` statements that use SQL user variables are
handled. Here is an example of such a query that uses it to return an increasing
row number for a resultset:

```sql
SET @rownum := 0;
SELECT @rownum := @rownum + 1 AS rownum, user, host FROM mysql.user;
```

By default MaxScale will route both the `SET` and `SELECT` statements to all
nodes. Any future reads of the user variables can also be performed on any node.

The possible values for this parameter are:

* `all` (default)

  * Modifications to user variables inside `SELECT` statements as well as reads
    of user variables are routed to all servers.

    Versions before MaxScale 22.08 returned an error if a user variable was
    modified inside of a `SELECT` statement when `use_sql_variables_in=all` was
    used. MaxScale 22.08 will instead route the query to all servers and discard
    the extra results.

* `master`

  * Modifications to user variables inside `SELECT` statements as well as reads
    of user variables are routed to the primary server. This forces more of the
    traffic onto the primary server but it reduces the amount of data that is
    discarded for any `SELECT` statement that also modifies a user
    variable. With this mode, the state of user variables is not deterministic
    if they are modified inside of a `SELECT` statement. `SET` statements that
    modify user variabels are still routed to all servers.

DML statements, such as `INSERT`, `UPDATE` or `DELETE`, that modify SQL user
variables are still treated as writes and are only routed to the primary
server. For example, after the following query the value of `@myid` is no longer
the same on all servers and the `SELECT` statement can return different values
depending where it ends up being executed:

```sql
SET @myid := 0;
INSERT INTO test.t1 VALUES (@myid := @myid + 1);
SELECT @myid; -- Might return 1 or 0
```

### `connection_keepalive`

** Note: ** This parameter has been moved into the MaxScale core. For the
   current documentation, read the
   [`connection_keepalive`](../Getting-Started/Configuration-Guide.md#connection_keepalive)
   section in the configuration guide.

Send keepalive pings to backend servers. This feature was introduced in MaxScale
2.2.0. The default value is 300 seconds starting with 2.3.2 and for older
versions the feature was disabled by default. This parameter was converted into
a service parameter in MaxScale 2.5.0.

### `master_reconnection`

- **Type**: [boolean](../Getting-Started/Configuration-Guide.md#booleans)
- **Mandatory**: No
- **Dynamic**: Yes
- **Default**: false

<<<<<<< HEAD
Allow the primary server to change mid-session. This feature was introduced in
MaxScale 2.3.0 and is disabled by default.

When a readwritesplit session starts, it will pick a primary server as the
current primary server of that session. By default, when this primary server
changes mid-session, the connection will be closed.

If the `master_reconnection` parameter is enabled, the primary server is allowed
to change as long as the session meets the following criteria:

* The session is already connected to the replica that was chosen to be the new primary
* No transaction is open
* Autocommit is enabled
* No `LOAD DATA LOCAL INFILE` is in progress
* There are no queries being actively routed to the old primary

When `master_reconnection` is enabled in conjunction with either
`master_failure_mode=fail_on_write` or `master_failure_mode=error_on_write`, the
session can recover from the loss of a primary server. This means that when a
session starts without a primary server and later a replica server that it is
connected to is promoted as the primary, the session will come out of the
read-only mode (described in detail in the
[`master_failure_mode`](#master_failure_mode) documentation).
=======
Allow the master server to change mid-session. This feature was introduced in
MaxScale 2.3.0 and is disabled by default. This feature requires that
`disable_sescmd_history` is not used.

When a readwritesplit session starts, it will pick a master server as the
current master server of that session. By default, when this master server is
lost or changes to another server, the connection will be closed.

When `master_reconnection` is enabled, readwritesplit can sometimes recover a
lost connection to the master server. This largely depends on the value of
`master_failure_mode`.

With `master_failure_mode=fail_instantly`, the master server is only allowed to
change to another server. This change must happen without a loss of the master
server.

With `master_failure_mode=fail_on_write`, the loss of the master server is no
longer a fatal error: if a replacement master server appears before any write
queries are received, readwritesplit will transparently reconnect to the new
master server.

In both cases the change in the master server can only take place if
`prune_sescmd_history` is enabled or `max_sescmd_history` has not yet
been exceeded and the session does not have an open transaction.

The recommended configuration is to use `master_reconnection=true` and
`master_failure_mode=fail_on_write`. This provides improved fault tolerance
without any risk to the consistency of the database.
>>>>>>> 1bb9cdc1

### `slave_selection_criteria`

- **Type**: [enum](../Getting-Started/Configuration-Guide.md#enumerations)
- **Mandatory**: No
- **Dynamic**: Yes
- **Values**: `LEAST_CURRENT_OPERATIONS`, `ADAPTIVE_ROUTING`, `LEAST_BEHIND_MASTER`, `LEAST_ROUTER_CONNECTIONS`, `LEAST_GLOBAL_CONNECTIONS`
- **Default**: `LEAST_CURRENT_OPERATIONS`

This option controls how the readwritesplit router chooses the replicas it
connects to and how the load balancing is done. The default behavior is to route
read queries to the replica server with the lowest amount of ongoing queries i.e.
`LEAST_CURRENT_OPERATIONS`.

The option syntax:

```
slave_selection_criteria=<criteria>
```

Where `<criteria>` is one of the following values.

* `LEAST_GLOBAL_CONNECTIONS`, the replica with least connections from MariaDB MaxScale
* `LEAST_ROUTER_CONNECTIONS`, the replica with least connections from this service
* `LEAST_BEHIND_MASTER`, the replica with smallest replication lag
* `LEAST_CURRENT_OPERATIONS` (default), the replica with least active operations
* `ADAPTIVE_ROUTING`, based on server average response times. See below.

The `LEAST_GLOBAL_CONNECTIONS` and `LEAST_ROUTER_CONNECTIONS` use the
connections from MariaDB MaxScale to the server, not the amount of connections
reported by the server itself.

`LEAST_BEHIND_MASTER` and `ADAPTIVE_ROUTING` do not take server weights into account
when choosing a server.

`ADAPTIVE_ROUTING` Measures average server response times. The server averages
are used as proxies of server load conditions. At selection time the averages
are copied and modified to favor faster servers, while at the same time
guaranteeing at lest some traffic to the slowest servers. The server selection
is probabilistic based on roulette wheel selection.

#### Server Weights and `slave_selection_criteria`

NOTE: Server Weights have been deprecated in MaxScale 2.3 and will be removed
at a later time.

The following formula is used to calculate a score for a server when the
`weightby` parameter is defined.

```
score = x / w
```

`x` is the absolute value of the chosen metric (queries, connections) and
`w` is the weight of the server. The value of `w` is the relative weight
of the server in relation to all the servers configured for the
service. The server with the highest score that fulfills all other
criteria is chosen as the target server.

Read the [configuration guide](../Getting-Started/Configuration-Guide.md#weightby)
for a more detailed example on how the weights are calculated.

For `LEAST_CURRENT_OPERATIONS`, the metric is number of active queries on
the candidate server, for `LEAST_GLOBAL_CONNECTIONS` and
`LEAST_ROUTER_CONNECTIONS` it is the number of open connections and for
`LEAST_BEHIND_MASTER` it is the number of seconds a server is behind the
primary.

#### Interaction Between `slave_selection_criteria` and `max_slave_connections`

Depending on the value of `max_slave_connections`, the replica selection criteria
behave in different ways. Here are a few example cases of how the different
criteria work with different amounts of replica connections.

* With `slave_selection_criteria=LEAST_GLOBAL_CONNECTIONS` and
`max_slave_connections=1`, each session picks one replica and one primary

* With `slave_selection_criteria=LEAST_CURRENT_OPERATIONS` and
`max_slave_connections=100%`, each session picks one primary and as many replicas
as possible

* With `slave_selection_criteria=LEAST_CURRENT_OPERATIONS` each read is load
balanced based on how many queries are active on a particular replica

* With `slave_selection_criteria=LEAST_GLOBAL_CONNECTIONS` each read is sent to
the replica with the least amount of connections

### `max_sescmd_history`

This parameter has been moved to
[the MaxScale core](../Getting-Started/Configuration-Guide.md#max_sescmd_history)
in MaxScale 6.0.

### `disable_sescmd_history`

This parameter has been moved to
[the MaxScale core](../Getting-Started/Configuration-Guide.md#disable_sescmd_history)
in MaxScale 6.0.

### `prune_sescmd_history`

This parameter has been moved to
[the MaxScale core](../Getting-Started/Configuration-Guide.md#prune_sescmd_history)
in MaxScale 6.0.

### `master_accept_reads`

- **Type**: [boolean](../Getting-Started/Configuration-Guide.md#booleans)
- **Mandatory**: No
- **Dynamic**: Yes
- **Default**: false

**`master_accept_reads`** allows the primary server to be used for reads. This is
a useful option to enable if you are using a small number of servers and wish to
use the primary for reads as well.

By default, no reads are sent to the primary as long as there is a valid replica
server available. If no replicas are available, reads are sent to the primary
regardless of the value of `master_accept_reads`.

```
# Use the primary for reads
master_accept_reads=true
```

### `strict_multi_stmt`

- **Type**: [boolean](../Getting-Started/Configuration-Guide.md#booleans)
- **Mandatory**: No
- **Dynamic**: Yes
- **Default**: false

This option is disabled by default since MaxScale 2.2.1. In older versions, this
option was enabled by default.

When a client executes a multi-statement query, it will be treated as if it were
a DML statement and routed to the primary. If the option is enabled, all queries
after a multi-statement query will be routed to the primary to guarantee a
consistent session state.

If the feature is disabled, queries are routed normally after a multi-statement
query.

**Warning:** Enable the strict mode only if you know that the clients will send
  statements that cause inconsistencies in the session state.

```
# Enable strict multi-statement mode
strict_multi_stmt=true
```

### `strict_sp_calls`

- **Type**: [boolean](../Getting-Started/Configuration-Guide.md#booleans)
- **Mandatory**: No
- **Dynamic**: Yes
- **Default**: false

Similar to `strict_multi_stmt`, this option allows all queries after a CALL
operation on a stored procedure to be routed to the primary. This option is
disabled by default and was added in MaxScale 2.1.9.

All warnings and restrictions that apply to `strict_multi_stmt` also apply to
`strict_sp_calls`.

### `master_failure_mode`

- **Type**: [enum](../Getting-Started/Configuration-Guide.md#enumerations)
- **Mandatory**: No
- **Dynamic**: Yes
- **Values**: `fail_instantly`, `fail_on_write`, `error_on_write`
- **Default**: `fail_instantly`

This option controls how the failure of a primary server is handled. By default,
the router will close the client connection as soon as the primary is lost.

The following table describes the values for this option and how they treat the
loss of a primary server.

| Value        | Description|
|--------------|-----------|
|fail_instantly | When the failure of the primary server is detected, the connection will be closed immediately.|
|fail_on_write | The client connection is closed if a write query is received when no primary is available.|
|error_on_write | If no primary is available and a write query is received, an error is returned stating that the connection is in read-only mode.|

These also apply to new sessions created after the primary has failed. This means
that in `fail_on_write` or `error_on_write` mode, connections are accepted as
long as replica servers are available.

When configured with `fail_on_write` or `error_on_write`, sessions that are idle
will not be closed even if all backend connections for that session have
failed. This is done in the hopes that before the next query from the idle
session arrives, a reconnection to one of the replicas is made. However, this can
leave idle connections around unless the client application actively closes
them. To prevent this, use the
[connection_timeout](../Getting-Started/Configuration-Guide.md#connection_timeout)
parameter.

**Note:** If `master_failure_mode` is set to `error_on_write` and the connection
to the primary is lost, by default, clients will not be able to execute write
queries without reconnecting to MariaDB MaxScale once a new primary is
available. If [`master_reconnection`](#master_reconnection) is enabled, the
session can recover if one of the replicas is promoted as the primary.

### `retry_failed_reads`

- **Type**: [boolean](../Getting-Started/Configuration-Guide.md#booleans)
- **Mandatory**: No
- **Dynamic**: Yes
- **Default**: true

This option controls whether autocommit selects are retried in case of failure.
This option is enabled by default.

When a simple autocommit select is being executed outside of a transaction and
the replica server where the query is being executed fails, readwritesplit can
retry the read on a replacement server. This makes the failure of a replica
transparent to the client.

### `delayed_retry`

- **Type**: [boolean](../Getting-Started/Configuration-Guide.md#booleans)
- **Mandatory**: No
- **Dynamic**: Yes
- **Default**: false

Retry queries over a period of time. This parameter takes a boolean value, was
added in Maxscale 2.3.0 and is disabled by default.

When this feature is enabled, a failure to route a query due to a connection
problem will not immediately result in an error. The routing of the query is
delayed until either a valid candidate server is available or the retry timeout
is reached. If a candidate server becomes available before the timeout is
reached, the query is routed normally and no connection error is returned. If no
candidates are found and the timeout is exceeded, the router returns to normal
behavior and returns an error.

When combined with the `master_reconnection` parameter, failures of writes done
outside of transactions can be hidden from the client connection. This allows a
primary to be replaced while a write is in progress.

The delayed query retrying mode in readwritesplit does not do any sort of
duplicate write detection. To prevent accidental data duplication, it is highly
recommended to tune the monitor timeouts to values that produce accurate
results.

Duplicate execution of a statement can occur if the connection to the server is
lost or the server crashes but the server comes back up before the timeout for
the retrying is exceeded. At this point, if the server managed to read the
client's statement, it will be executed. For this reason, it is recommended to
only enable `delayed_retry` when the possibility of duplicate statement
execution is an acceptable risk.

### `delayed_retry_timeout`

- **Type**: [duration](../Getting-Started/Configuration-Guide.md#durations)
- **Mandatory**: No
- **Dynamic**: Yes
- **Default**: 10s

The duration to wait until an error is returned to the client when
`delayed_retry` is enabled. The default value is 10 seconds.

The timeout is specified as documented
[here](../Getting-Started/Configuration-Guide.md#durations). If no explicit unit
is provided, the value is interpreted as seconds in MaxScale 2.4. In subsequent
versions a value without a unit may be rejected. Note that since the granularity
of the timeout is seconds, a timeout specified in milliseconds will be rejected,
even if the duration is longer than a second.

### `transaction_replay`

- **Type**: [boolean](../Getting-Started/Configuration-Guide.md#booleans)
- **Mandatory**: No
- **Dynamic**: Yes
- **Default**: false

Replay interrupted transactions. This parameter was added in MaxScale 2.3.0 and
is disabled by default. Enabling this parameter enables both `delayed_retry` and
`master_reconnection` and sets `master_failure_mode` to `fail_on_write`, thereby
overriding any configured values for these parameters.

When the server where the transaction is in progress fails, readwritesplit can
migrate the transaction to a replacement server. This can completely hide the
failure of a primary node without any visible effects to the client.

If no replacement node becomes available, the client connection is closed.

To control how long a transaction replay can take, use
`transaction_replay_timeout`.

Please refer to the
[Transaction Replay Limitations](#transaction-replay-limitations) section for
a more detailed explanation of what should and should not be done with
transaction replay.

### `transaction_replay_max_size`

- **Type**: [size](../Getting-Started/Configuration-Guide.md#sizes)
- **Mandatory**: No
- **Dynamic**: Yes
- **Default**: 1 MiB

The limit on transaction size for transaction replay in bytes. Any transaction
that exceeds this limit will not be replayed. The default value is 1 MiB. This
limit applies at a session level which means that the total peak memory
consumption can be `transaction_replay_max_size` times the number of client
connections.

The amount of memory needed to store a particular transaction will be slightly
larger than the length in bytes of the SQL used in the transaction. If the limit
is ever exceeded, a message will be logged at the info level.

Read [the configuration guide](../Getting-Started/Configuration-Guide.md#sizes)
for more details on size type parameters in MaxScale.

### `transaction_replay_attempts`

- **Type**: integer
- **Mandatory**: No
- **Dynamic**: Yes
- **Default**: 5

The upper limit on how many times a transaction replay is attempted before
giving up. The default value is 5.

A transaction replay failure can happen if the server where the transaction is
being replayed fails while the replay is in progress. In practice this parameter
controls how many server and network failures a single transaction replay
tolerates. If a transaction is replayed successfully, the counter for failed
attempts is reset.

### `transaction_replay_timeout`

- **Type**: [duration](../Getting-Started/Configuration-Guide.md#durations)
- **Mandatory**: No
- **Dynamic**: Yes
- **Default**: 0s

The time how long transactions are attempted for. This feature is disabled by
default and was added in MaxScale 6.2.1. To explicitly disable this feature, set
the value to 0 seconds.

The timeout is
[a duration type](../Getting-Started/Configuration-Guide.md#durations)
and the value must include a unit for the duration.

When `transaction_replay_timeout` is enabled, the time a transaction replay can
take is controlled solely by this parameter. This is a more convenient and
predictable method of controlling how long a transaction replay can be attempted
before the connection is closed.

If `delayed_retry_timeout` is less than `transaction_replay_timeout`, it is set
to the same value.

By default the time how long a transaction can be retried is controlled by
`delayed_retry_timeout` and `transaction_replay_attempts`. This can result in a
maximum replay time limit of `delayed_retry_timeout` multiplied by
`transaction_replay_attempts`, by default this is 50 seconds. The minimum replay
time limit can be as low as `transaction_replay_attempts` seconds (5 seconds by
default) in cases where the connection fails after it was created. Usually this
happens due to problems like the max_connections limit being hit on the database
server or an Xpand group change being in progress.

With the introduction of `transaction_replay_timeout`, these problems are
avoided. Starting with MaxScale 6.2.1, this is the recommended method of
controlling the timeouts for transaction replay.

### `transaction_replay_retry_on_deadlock`

- **Type**: [boolean](../Getting-Started/Configuration-Guide.md#booleans)
- **Mandatory**: No
- **Dynamic**: Yes
- **Default**: false

Enable automatic retrying of transactions that end up in a deadlock. This
parameter was added in MaxScale 2.4.6 and the feature is disabled by
default. MaxScale versions from 2.4.0 to 2.4.5 always tried to replay deadlocked
transactions.

If this feature is enabled and a transaction returns a deadlock error
(e.g. `SQLSTATE 40001: Deadlock found when trying to get lock; try restarting transaction`),
the transaction is automatically retried. If the retrying of the transaction
results in another deadlock error, it is retried until it either succeeds or a
transaction checksum error is encountered.

### `transaction_replay_retry_on_mismatch`

- **Type**: [boolean](../Getting-Started/Configuration-Guide.md#booleans)
- **Mandatory**: No
- **Dynamic**: Yes
- **Default**: false

Retry transactions that end in checksum mismatch. This parameter was added in
MaxScale 6.2.1 is disabled by default.

When enabled, any replayed transactions that end with a checksum mismatch are
retried until they either succeeds or one of the transaction replay limits is
reached (`delayed_retry_timeout`, `transaction_replay_timeout` or
`transaction_replay_attempts`).

### `transaction_replay_checksum`

- **Type**: [enum](../Getting-Started/Configuration-Guide.md#enumerations)
- **Mandatory**: No
- **Dynamic**: Yes
- **Values**: `full`, `result_only`, `no_insert_id`
- **Default**: `full`

Selects which transaction checksum method is used to verify the result of the
replayed transaction.

Note that only `transaction_replay_checksum=full` is guaranteed to retain the
consistency of the replayed transaction.

Possible values are:

* `full` (default)

  * All responses from the server are included in the checksum. This retains the
    full consistency guarantee of the replayed transaction as it must match
    exactly the one that was already returned to the client.

* `result_only`

  * Only resultsets and errors are included in the checksum. OK packets
    (i.e. successful queries that do not return results) are ignored. This mode
    is intended to be used in cases where the extra information (auto-generated
    ID, warnings etc.) returned in the OK packet is not used by the
    application.

    This mode is safe to use only if the auto-generated ID is not actually used
    by any following queries. An example of such behavior would be a transaction
    that ends with an `INSERT` into a table with an `AUTO_INCREMENT` field.

* `no_insert_id`

  * The same as `result_only` but results from queries that use
    `LAST_INSERT_ID()` are also ignored. This mode is safe to use only if the
    result of the query is not used by any subsequent statement in the
    transaction.

### `optimistic_trx`

- **Type**: [boolean](../Getting-Started/Configuration-Guide.md#booleans)
- **Mandatory**: No
- **Dynamic**: Yes
- **Default**: false

Enable optimistic transaction execution. This parameter controls whether normal
transactions (i.e. `START TRANSACTION` or `BEGIN`) are load balanced across
replicas. This feature is disabled by default and enabling it implicitly enables
`transaction_replay`, `delayed_retry` and `master_reconnection` parameters.

When this mode is enabled, all transactions are first attempted on replica
servers. If the transaction contains no statements that modify data, it is
completed on the replica. If the transaction contains statements that modify data,
it is rolled back on the replica server and restarted on the primary. The rollback
is initiated the moment a data modifying statement is intercepted by
readwritesplit so only read-only statements are executed on replica servers.

As with `transaction_replay` and transactions that are replayed, if the results
returned by the primary server are not identical to the ones returned by the
replica up to the point where the first data modifying statement was executed, the
connection is closed. If the execution of ROLLBACK statement on the replica fails,
the connection to that replica is closed.

All limitations that apply to `transaction_replay` also apply to
`optimistic_trx`.

### `causal_reads`

- **Type**: [enum](../Getting-Started/Configuration-Guide.md#enumerations)
- **Mandatory**: No
- **Dynamic**: Yes
- **Values**: `none`, `local`, `global`, `fast`, `fast_global`, `universal`
- **Default**: `none`

Enable causal reads. This parameter is disabled by default and was introduced in
MaxScale 2.3.0.

If a client connection modifies the database and `causal_reads` is enabled, any
subsequent reads performed on replica servers will be done in a manner that
prevents replication lag from affecting the results.

The following table contains a comparison of the modes.  Read the
[implementation of causal_reads](#implementation-of-causal_reads) for more
information on what a sync consists of and why minimizing the number of them is
important.

|Mode         |Level of Causality |Latency                                                  |
|-------------|-------------------|---------------------------------------------------------|
|`local`      |Session            |Low, one sync per write.                                 |
|`fast`       |Session            |None, no sync at all.                                    |
|`global`     |Service            |Medium, one sync per read.                               |
|`fast_global`|Service            |None, no sync at all.                                    |
|`universal`  |Cluster            |High, one sync per read plus a roundtrip to the primary. |

The `fast` and `fast_global` modes should only be used when low latency is more
important than proper distribution of reads. These modes should only be used
when the workload is mostly read-only with only occasional writes. If used with
a mixed or a write-heavy workload, the traffic will end up being routed almost
exclusively to the primary server.

**Note:** This feature requires MariaDB 10.2.16 or newer to function. In
  addition to this, the `session_track_system_variables` parameter must include
  `last_gtid` in its list of tracked system variables.

The possible values for this parameter are:

* `none` (default)

  * Read causality is disabled.

* `local`

  * Writes are locally visible. Writes are guaranteed to be visible only to the
    connection that does it. Unrelated modifications done by other connections
    are not visible. This mode improves read scalability at the cost of latency
    and reduces the overall load placed on the primary server without breaking
    causality guarantees.

* `global`

  * Writes are globally visible. If one connection writes a value, all
    connections to the same service will see it. In general this mode is slower
    than the `local` mode due to the extra synchronization it has to do. This
    guarantees global happens-before ordering of reads when all transactions are
    inside a single GTID domain.This mode gives similar benefits as the `local`
    mode in that it improves read scalability at the cost of latency.

    With MaxScale versions 2.5.14 and older, multi-domain use of causal_reads
    could cause non-causal reads to occur. Starting with MaxScale 2.5.15, this
    was fixed and all the GTID coordinates are passed alongside all requests
    which makes multi-domain GTIDs safe to use. However, this does mean that the
    GTID coordinates will never be reset: if replication is reset and and GTID
    coordinates go "backwards", readwritesplit will not consider these as being
    newer than the ones already stored. To reset the stored GTID coordinates in
    readwritesplit, MaxScale must be restarted.

* `fast`

  * This mode is similar to the `local` mode where it will only affect the
    connection that does the write but where the `local` mode waits for a replica
    server to catch up, the `fast` mode will only use servers that are known to
    have replicated the write. This means that if no replica has replicated the
    write, the primary where the write was done will be used. The value of
    `causal_reads_timeout` is ignored in this mode. Currently the replication
    state is only updated by the mariadbmon monitor whenever the servers are
    monitored. This means that a smaller `monitor_interval` provides faster
    replication state updates and possibly better overall usage of servers.

    This mode is the inverse of the `local` mode in the sense that it improves
    read latency at the cost of read scalability while still retaining the
    causality guarantees for reads. This functionality can also be considered an
    improved version of the functionality that the
    [CCRFilter](../Filters/CCRFilter.md) module provides.

* `fast_global`

  * This mode is identical to the `fast` mode except that it uses the global
    GTID instead of the session local one. This is similar to how `local` and
    `global` modes differ from each other. The value of `causal_reads_timeout`
    is ignored in this mode. Currently the replication state is only updated by
    the mariadbmon monitor whenever the servers are monitored. This means that a
    smaller `monitor_interval` provides faster replication state updates and
    possibly better overall usage of servers.

* `universal`

  * The universal mode guarantees that all SELECT statements always see the
    latest observable transaction state on a database cluster. The basis of this
    is the `@@gtid_current_pos` variable which is read from the current primary
    server before each read. This guarantees that if a transaction was visible
    at the time the read is received by readwritesplit, the transaction is
    guaranteed to be complete on the replica server where the read is done.

    This mode is the most consistent of all the modes. It provides consistency
    regardless of where a write originated from but it comes at the cost of
    increased latency. For every read, a round trip to the current primary server
    is done. This means that the latency of any given SELECT statement increases
    by roughly twice the network latency between MaxScale and the database
    cluster. In addition, an extra SELECT statement is always executed on the
    primary which places some load on the server.

Before MaxScale 2.5.0, the `causal_reads` parameter was a boolean
parameter. False values translated to `none` and true values translated to
`local`. The use of boolean parameters is deprecated but still accepted in
MaxScale 2.5.0.

#### Implementation of `causal_reads`

This feature is based on the `MASTER_GTID_WAIT` function and the tracking of
server-side status variables. By tracking the latest GTID that each statement
generates, readwritesplit can then perform a synchronization operation with the
help of the `MASTER_GTID_WAIT` function.

If the replica has not caught up to the primary within the configured time, it will
be retried on the primary. In MaxScale 2.3.0 an error was returned to the client
when the replica timed out.

The exception to this rule is the `fast` mode which does not do any
synchronization at all. This can be done as any reads that would go to
out-of-date servers will be re-routed to the current primary.

##### Normal SQL

A practical example can be given by the following set of SQL commands executed
with `autocommit=1`.

```sql
INSERT INTO test.t1 (id) VALUES (1);
SELECT * FROM test.t1 WHERE id = 1;
```

As the statements are not executed inside a transaction, from the load balancer's
point of view, the latter statement can be routed to a replica server. The problem
with this is that if the value that was inserted on the primary has not yet
replicated to the server where the SELECT statement is being performed, it can
appear as if the value we just inserted is not there.

By prefixing these types of SELECT statements with a command that guarantees
consistent results for the reads, read scalability can be improved without
sacrificing consistency.

The set of example SQL above will be translated by MaxScale into the following
statements.

```sql
INSERT INTO test.t1 (id) VALUES (1);
SET @maxscale_secret_variable=(
    SELECT CASE
           WHEN MASTER_GTID_WAIT('0-3000-8', 10) = 0 THEN 1
           ELSE (SELECT 1 FROM INFORMATION_SCHEMA.ENGINES)
    END);
SELECT * FROM test.t1 WHERE id = 1;
```

The `SET` command will synchronize the replica to a certain logical point in
the replication stream (see
[MASTER_GTID_WAIT](https://mariadb.com/kb/en/library/master_gtid_wait/)
for more details).

##### Prepared Statements

Binary protocol prepared statements are handled in a different manner. Instead
of adding the synchronization SQL into the original SQL query, it is sent as a
separate packet before the prepared statement is executed.

We'll use the same example SQL but use a binary protocol prepared statement for
the SELECT:

```
COM_QUERY:         INSERT INTO test.t1 (id) VALUES (1);
COM_STMT_PREPARE:  SELECT * FROM test.t1 WHERE id = ?;
COM_STMT_EXECUTE:  ? = 123
```

The SQL that MaxScale executes will be the following:

```
COM_QUERY:         INSERT INTO test.t1 (id) VALUES (1);
COM_STMT_PREPARE:  SELECT * FROM test.t1 WHERE id = ?;
COM_QUERY:         IF (MASTER_GTID_WAIT('0-3000-8', 10) <> 0) THEN KILL (SELECT CONNECTION_ID()); END IF
COM_STMT_EXECUTE:  ? = 123
```

Both the synchronization query and the execution of the prepared statement are
sent at the same time. This is done to remove the need to wait for the result of
the synchronization query before routing the execution of the prepared
statement. This keeps the performance of causal_reads for prepared statements
the same as it is for normal SQL queries.

As a result of this, each time the the synchronization query times out, the
connection will be killed by the `KILL` statement and readwritesplit will retry
the query on the primary. This is done to prevent the execution of the prepared
statement that follows the synchronization query from being processed by the
MariaDB server.

It is recommend that the session command history is enabled whenever prepared
statements are used with `causal_reads`. This allows new connections to be
created whenever a causal read times out.

Starting with MaxScale 2.5.17, a failed causal read inside of a read-only
transaction started with `START TRANSACTION READ ONLY` will return the following
error:

```
Error:    1792
SQLSTATE: 25006
Message:  Causal read timed out while in a read-only transaction, cannot retry command.
```

Older versions of MaxScale attempted to retry the command on the current primary
server which would cause the connection to be closed and a warning to be logged.

#### Limitations of Causal Reads

- This feature does not work with Galera or any other non-standard
  replication mechanisms. As Galera does not update the `gtid_slave_pos`
  variable when events are replicated via the Galera library, the
  [`MASTER_GTID_WAIT`](https://mariadb.com/kb/en/library/master_gtid_wait/)
  function used by MaxScale to synchronize reads will wait until the
  timeout. With Galera this is not a serious issue as it, by nature, is a
  mostly-synchronous replication mechanism.

- If the combination of the original SQL statement and the modifications
  added to it by readwritesplit exceed the maximum packet size (16777213 bytes),
  the causal read will not be attempted and a non-causal read is done instead.
  This applies only to text protocol queries as the binary protocol queries use
  a different synchronization mechanism.

### `causal_reads_timeout`

- **Type**: [duration](../Getting-Started/Configuration-Guide.md#durations)
- **Mandatory**: No
- **Dynamic**: Yes
- **Default**: 10s

The timeout for the replica synchronization done by `causal_reads`. The
default value is 10 seconds.

The timeout is specified as documented
[here](../Getting-Started/Configuration-Guide.md#durations). If no explicit unit
is provided, the value is interpreted as seconds in MaxScale 2.4. In subsequent
versions a value without a unit may be rejected. Note that since the granularity
of the timeout is seconds, a timeout specified in milliseconds will be rejected,
even if the duration is longer than a second.

### `lazy_connect`

- **Type**: [boolean](../Getting-Started/Configuration-Guide.md#booleans)
- **Mandatory**: No
- **Dynamic**: Yes
- **Default**: false

Lazy connection creation causes connections to backend servers to be opened only
when they are needed. This reduces the load that is placed on the backend
servers when the client connections are short. This parameter is a boolean type
and is disabled by default.

By default readwritesplit opens as many connections as it can when the session
is first opened. This makes the execution of the first query faster when all
available connections are already created. When `lazy_connect` is enabled, this
initial connection creation is skipped. If the client executes only read
queries, no connection to the primary is made. If only write queries are made,
only the primary connection is used.

### `reuse_prepared_statements`

- **Type**: [boolean](../Getting-Started/Configuration-Guide.md#booleans)
- **Mandatory**: No
- **Dynamic**: Yes
- **Default**: false

Reuse identical prepared statements inside the same client connection. This is a
boolean parameter and is disabled by default. This feature only applies to
binary protocol prepared statements.

When this parameter is enabled and the connection prepares an identical prepared
statement multiple times, instead of preparing it on the server the existing
prepared statement handle is reused. This also means that whenever prepared
statements are closed by the client, they will be left open by readwritesplit.

Enabling this feature will increase memory usage of a session. The amount of
memory stored per prepared statement is proportional to the length of the
prepared SQL statement and the number of parameters the statement has.

## Router Diagnostics

The `router_diagnostics` output for a readwritesplit service contains the
following fields.

* `queries`: Number of queries executed through this service.
* `route_master`: Number of writes routed to primary.
* `route_slave`: Number of reads routed to replicas.
* `route_all`: Number of session commands routed to all servers.
* `rw_transactions`: Number of explicit read-write transactions.
* `ro_transactions`: Number of explicit read-only transactions.
* `replayed_transactions`: Number of replayed transactions.

* `server_query_statistics`: Statistics for each configured and used server consisting of the following fields.
  * `id`: Name of the server
  * `total`: Total number of queries.
  * `read`: Total number of reads.
  * `write`: Total number of writes.
  * `avg_sess_duration`: Average duration of a client session to this server.
  * `avg_sess_active_pct`: Average percentage of time client sessions were active. 0% means connections were opened but never used.
  * `avg_selects_per_session`: Average number of selects per session.

## Server Ranks

The general rule with server ranks is that primary servers will be used before
secondary servers. Readwritesplit is an exception to this rule. The following
rules govern how readwritesplit behaves with servers that have different ranks.

* Sessions will use the current primary server as long as possible. This means
  that sessions with a secondary primary will not use the primary primary as long
  as the secondary primary is available.

* All replica connections will use the same rank as the primary connection. Any
  stale connections with a different rank than the primary will be discarded.

* If no primary connection is available and `master_reconnection` is enabled, a
  connection to the best primary is created. If the new primary has a different
  priority than existing connections have, the connections with a different rank
  will be discarded.

* If open connections exist, these will be used for routing. This means that if
  the primary is lost but the session still has replica servers with the same rank,
  they will remain in use.

* If no open connections exist, the servers with the best rank will used.


## Routing hints

The readwritesplit router supports routing hints. For a detailed guide on hint
syntax and functionality, please read [this](../Reference/Hint-Syntax.md)
document.

**Note**: Routing hints will always have the highest priority when a routing
decision is made. This means that it is possible to cause inconsistencies in
the session state and the actual data in the database by adding routing hints
to DDL/DML statements which are then directed to replica servers. Only use routing
hints when you are sure that they can cause no harm.

An exception to this rule is `transaction_replay`: when it is enabled, all
routing hints inside transaction are ignored. This is done to prevent changes
done inside a re-playable transaction from affecting servers outside of the
transaction. This behavior was added in MaxScale 6.1.4. Older versions allowed
routing hints to override the transaction logic.

### Known Limitations of Routing Hints

* If a `SELECT` statement with a `maxscale route to slave` hint is received
  while autocommit is disabled, the query will be routed to a replica server. This
  causes some metadata locks to be acquired on the database in question which
  will block DDL statements on the server until either the connection is closed
  or autocommit is enabled again.

## Examples

Examples of the readwritesplit router in use can be found in the
[Tutorials](../Tutorials) folder.

## Readwritesplit routing decisions

Here is a small explanation which shows what kinds of queries are routed to
which type of server.

### Routing to Primary

Routing to primary is important for data consistency and because majority of
writes are written to binlog and thus become replicated to replicas.

The following operations are routed to primary:

* DML statements (`INSERT`, `UPDATE`, `DELETE` etc.)
* DDL statements (`DROP`, `CREATE`, `ALTER` etc.)
* All statements within an open read-write transaction
* Stored procedure calls
* User-defined function calls
* Statements that use `LAST_INSERT_ID()`

In addition to these, if the **readwritesplit** service is configured with the
`max_slave_replication_lag` parameter, and if all replicas suffer from too much
replication lag, then statements will be routed to the primary. (There might be
other similar configuration parameters in the future which limit the number of
statements that will be routed to replicas.)

#### Transaction Isolation Level Tracking

Use of the SERIALIZABLE transaction isolation level with readwritesplit is not
recommended as it somewhat goes against the goals of load balancing.

If either `session_track_transaction_info=CHARACTERISTICS` or
`session_track_system_variables=tx_isolation` is configured for the MariaDB
server, readwritesplit will track the transaction isolation level and lock the
session to the primary when the isolation level is set to serializable. This
retains the correctness of the isolation level which can otherwise cause
problems. Once a session is locked to the primary, it will not be unlocked. To
reinstate the normal routing behavior, a new connection must be created.

For example, if transaction isolation level tracking cannot be done and an
autocommit SELECT is routed to a replica, it no longer behaves in a serializable
manner. This can also have an effect on the replication in the replica server.

### Routing to Replicas

The ability to route some statements to replicas is important because it also
decreases the load targeted to _primary_. Moreover, it is possible to have multiple
replicas to share the load in contrast to single primary.

Queries which can be routed to replicas must be auto committed and belong to one
of the following group:

* Read-only statements (i.e. `SELECT`) that only use read-only built-in functions
* All statements within an explicit read-only transaction (`START TRANSACTION READ ONLY`)
* `SHOW` statements except `SHOW MASTER STATUS`

The list of supported built-in functions can be found
[here](../../query_classifier/qc_sqlite/builtin_functions.c).

### Routing to every session backend

A third class of statements includes those which modify session data, such as
session system variables, user-defined variables, the default database, etc. We
call them session commands, and they must be replicated as they affect the
future results of read and write operations. They must be executed on all
servers that could execute statements on behalf of this client.

Session commands include for example:

* Commands that modify the session state (`SET`, `USE`, `CHANGE USER`)
* Text protocol `PREPARE` statements
* Binary protocol prepared statements
* Other miscellaneous commands (COM_QUIT, COM_PING etc.)

**NOTE**: if variable assignment is embedded in a write statement it is routed
to _primary_ only. For example, `INSERT INTO t1 values(@myvar:=5, 7)` would be
routed to _primary_ only.

The router stores all of the executed session commands so that in case of a
replica failure, a replacement replica can be chosen and the session command history
can be repeated on that new replica. This means that the router stores each
executed session command for the duration of the session. Applications that use
long-running sessions might cause MariaDB MaxScale to consume a growing amount
of memory unless the sessions are closed. This can be solved by adjusting the
value of `max_sescmd_history`.

### Routing to previous target

In the following cases, a query is routed to the same server where the previous
query was executed. If no previous target is found, the query is routed to the
current primary.

* If a query uses the `FOUND_ROWS()` function, it will be routed to the server
  where the last query was executed. This is done with the assumption that a
  query with `SQL_CALC_FOUND_ROWS` was previously executed.

* COM_STMT_FETCH_ROWS will always be routed to the same server where the
  COM_STMT_EXECUTE was routed.

## Limitations

Read queries are routed to the primary server in the following situations:

* Query is executed inside an open read-write transaction
* Statement includes a stored procedure or an UDF call
* If there are multiple statements inside one query e.g.
  `INSERT INTO ... ; SELECT LAST_INSERT_ID();`

### Prepares Statement Limitations

If a prepared statement targets a temporary table on the primary, the replica
servers will fail to execute it. This will cause all replica connections to be
closed (MXS-1816).

### Transaction Replay Limitations

If the results from the replacement server are not identical when the
transaction is replayed, the client connection is closed. This means that any
transaction with a server specific result (e.g. `NOW()`, `@@server_id`) cannot
be replayed successfully but it will still be attempted.

If a transaction reads data before updating it, the rows should be locked by
using `SELECT ... FOR UPDATE`. This will prevent overlapping transactions when
multiple transactions are being replayed that modify the same set of rows.

If the connection to the server where the transaction is being executed is
lost when the final `COMMIT` is being executed, it is impossible to know
whether the transaction was successfully committed. This means that there
is a possibility for duplicate transaction execution which can result in
data duplication in certain cases. Data duplication can happen if the
transaction consists of the following statement types:

* INSERT of rows into a table that does not have an auto-increment primary key
* A "blind update" of one or more rows e.g. `UPDATE t SET c = c + 1 WHERE id = 123`
* A "blind delete" e.g. `DELETE FROM t LIMIT 100`

This is not an exhaustive list and any operations that do not check the row
contents before performing the operation on them might face this problem.

In all cases the problem of duplicate transaction execution can be avoided by
including a `SELECT ... FOR UPDATE` in the statement. This will guarantee that
in the case that the transaction fails when it is being committed, the row is
only modified if it matches the expected contents.

Similarly, a connection loss during `COMMIT` can also result in transaction
replay failure. This happens due to the same reason as duplicate transaction
execution but the retried transaction will not be committed. This can be
considered a success case as the transaction replay detected that the results of
the two transactions are different. In these cases readwritesplit will abort the
transaction and close the client connection.

Statements that result in an implicit commit do not reset the transaction when
transaction_replay is enabled. This means that if the transaction is replayed,
the transaction will be committed twice due to the implicit commit being
present. The exception to this are the transaction management statements such as
`BEGIN` and `START TRANSACTION`: they are detected and will cause the
transaction to be correctly reset.

Any changes to the session state (e.g. autocommit state, SQL mode) done inside a
transaction will remain in effect even if the connection to the server where the
transaction is being executed fails. When readwritesplit creates a new
connection to a server to replay the transaction, it will first restore the
session state by executing all session commands that were executed. This means
that if the session state is changed mid-transaction in a way that affects the
results, transaction replay will fail.

The following partial transaction demonstrates the problem by using
[`SQL_MODE`](https://mariadb.com/kb/en/library/sql-mode/) inside a transaction.

```
SET SQL_MODE='';            -- A session command
BEGIN;
SELECT "hello world";       -- Returns the string "hello world"
SET SQL_MODE='ANSI_QUOTES'; -- A session command
SELECT 'hello world';       -- Returns the string "hello world"
```

If this transaction has to be replayed the actual SQL that gets executed is the
following.

```
SET SQL_MODE='';            -- Replayed session command
SET SQL_MODE='ANSI_QUOTES'; -- Replayed session command
BEGIN;
SELECT "hello world";       -- Returns an error
SELECT 'hello world';       -- Returns the string "hello world"
```

First the session state is restored by executing all commands that changed the
state after which the actual transaction is replayed. Due to the fact that the
SQL_MODE was changed mid-transaction, one of the queries will now return an
error instead of the result we expected leading to a transaction replay failure.

In a service-to-service configuration (i.e. a service using another service in
its `targets` list ), if the topmost service starts a transaction, all
lower-level readwritesplit services will also behave as if a transaction is
open. If a connection to a backend database fails during this, it can result in
unnecessary transaction replays which in turn can end up with checksum
conflicts. The recommended approach is to not use any commands inside a
transaction that would be routed to more than one node.

### Legacy Configuration

In older versions of MaxScale, routers were configured via the _router_options_
parameter. This functionality was deprecated in 2.2 and was removed in 2.3.

### JDBC Batched Statements

Readwritesplit does not support pipelining of JDBC batched statements. This is
caused by the fact that readwritesplit executes the statements one at a time to
track the state of the response.

#### Limitations in multi-statement handling

When a multi-statement query is executed through the readwritesplit router, it
will always be routed to the primary. See
[`strict_multi_stmt`](../Routers/ReadWriteSplit.md#strict_multi_stmt) for more
details.

If the multi-statement query creates a temporary table, it will not be
detected and reads to this table can be routed to replica servers. To
prevent this, always execute the temporary table creation as an individual
statement.

#### Limitations in client session handling

Some of the queries that a client sends are routed to all backends instead of
just to one. These queries include `USE <db name>` and `SET autocommit=0`, among
many others. Readwritesplit sends a copy of these queries to each backend server
and forwards the primary's reply to the client. Below is a list of MySQL commands
which are classified as session commands.

```
COM_INIT_DB (USE <db name> creates this)
COM_CHANGE_USER
COM_STMT_CLOSE
COM_STMT_SEND_LONG_DATA
COM_STMT_RESET
COM_STMT_PREPARE
COM_QUIT (no response, session is closed)
COM_REFRESH
COM_DEBUG
COM_PING
SQLCOM_CHANGE_DB (USE ... statements)
SQLCOM_DEALLOCATE_PREPARE
SQLCOM_PREPARE
SQLCOM_SET_OPTION
SELECT ..INTO variable|OUTFILE|DUMPFILE
SET autocommit=1|0
```

Prior to MaxScale 2.3.0, session commands that were 2²⁴ - 1 bytes or longer were
not supported and caused the session to be closed.

There is a possibility for misbehavior. If `USE mytable` is executed in one of
the replicas and fails, it may be due to replication lag rather than the database
not existing. Thus, the same command may produce different result in different
backend servers. The replicas which fail to execute a session command will be
dropped from the active list of replicas for this session to guarantee a
consistent session state across all the servers used by the session. In
addition, the server will not be used again for routing for the duration of the
session.

The above-mentioned behavior for user variables can be partially controlled with
the configuration parameter `use_sql_variables_in`:

```
use_sql_variables_in=[master|all] (default: all)
```

**WARNING**

If a SELECT query modifies a user variable when the `use_sql_variables_in`
parameter is set to `all`, it will not be routed and the client will receive an
error. A log message is written into the log further explaining the reason for
the error. Here is an example use of a SELECT query which modifies a user
variable and how MariaDB MaxScale responds to it.

```
MySQL [(none)]> set @id=1;
Query OK, 0 rows affected (0.00 sec)

MySQL [(none)]> SELECT @id := @id + 1 FROM test.t1;
ERROR 1064 (42000): Routing query to backend failed. See the error log for further details.
```

Allow user variable modification in SELECT queries by setting
`use_sql_variables_in=master`. This will route all queries that use user
variables to the primary.<|MERGE_RESOLUTION|>--- conflicted
+++ resolved
@@ -225,60 +225,34 @@
 - **Dynamic**: Yes
 - **Default**: false
 
-<<<<<<< HEAD
 Allow the primary server to change mid-session. This feature was introduced in
-MaxScale 2.3.0 and is disabled by default.
-
-When a readwritesplit session starts, it will pick a primary server as the
-current primary server of that session. By default, when this primary server
-changes mid-session, the connection will be closed.
-
-If the `master_reconnection` parameter is enabled, the primary server is allowed
-to change as long as the session meets the following criteria:
-
-* The session is already connected to the replica that was chosen to be the new primary
-* No transaction is open
-* Autocommit is enabled
-* No `LOAD DATA LOCAL INFILE` is in progress
-* There are no queries being actively routed to the old primary
-
-When `master_reconnection` is enabled in conjunction with either
-`master_failure_mode=fail_on_write` or `master_failure_mode=error_on_write`, the
-session can recover from the loss of a primary server. This means that when a
-session starts without a primary server and later a replica server that it is
-connected to is promoted as the primary, the session will come out of the
-read-only mode (described in detail in the
-[`master_failure_mode`](#master_failure_mode) documentation).
-=======
-Allow the master server to change mid-session. This feature was introduced in
 MaxScale 2.3.0 and is disabled by default. This feature requires that
 `disable_sescmd_history` is not used.
 
-When a readwritesplit session starts, it will pick a master server as the
-current master server of that session. By default, when this master server is
+When a readwritesplit session starts, it will pick a primary server as the
+current primary server of that session. By default, when this primary server is
 lost or changes to another server, the connection will be closed.
 
 When `master_reconnection` is enabled, readwritesplit can sometimes recover a
-lost connection to the master server. This largely depends on the value of
+lost connection to the primary server. This largely depends on the value of
 `master_failure_mode`.
 
-With `master_failure_mode=fail_instantly`, the master server is only allowed to
-change to another server. This change must happen without a loss of the master
+With `master_failure_mode=fail_instantly`, the primary server is only allowed to
+change to another server. This change must happen without a loss of the primary
 server.
 
-With `master_failure_mode=fail_on_write`, the loss of the master server is no
-longer a fatal error: if a replacement master server appears before any write
+With `master_failure_mode=fail_on_write`, the loss of the primary server is no
+longer a fatal error: if a replacement primary server appears before any write
 queries are received, readwritesplit will transparently reconnect to the new
-master server.
-
-In both cases the change in the master server can only take place if
+primary server.
+
+In both cases the change in the primary server can only take place if
 `prune_sescmd_history` is enabled or `max_sescmd_history` has not yet
 been exceeded and the session does not have an open transaction.
 
 The recommended configuration is to use `master_reconnection=true` and
 `master_failure_mode=fail_on_write`. This provides improved fault tolerance
 without any risk to the consistency of the database.
->>>>>>> 1bb9cdc1
 
 ### `slave_selection_criteria`
 
