# Avrorouter

The avrorouter is a MariaDB 10.0 binary log to Avro file converter. It consumes
binary logs from a local directory and transforms them into a set of Avro files.
These files can then be queried by clients for various purposes.

This router is intended to be used in tandem with the
[Binlog Server](Binlogrouter.md).
The Binlog Server can connect to a master server and request binlog records.
These records can then consumed by the avrorouter directly from the binlog cache
of the Binlog Server. This allows MariaDB MaxScale to automatically transform
binlog events on the master to local Avro format files.

![Binlog-Avro Translator](images/Binlog-Avro.png)

The avrorouter can also consume binary logs straight from the master. This will
remove the need to configure the Binlog Server but it will increase the disk space
requirement on the master server by at least a factor of two.

The converted Avro files can be requested with the CDC protocol. This protocol
should be used to communicate with the avrorouter and currently it is the only
supported protocol. The clients can request either Avro or JSON format data
streams from a database table.

[TOC]

## Direct Replication Mode

MaxScale 2.4.0 added a direct replication mode that connects the avrorouter
directly to a MariaDB server. This mode is an improvement over the binlogrouter
based replication as it provides a more space-efficient and faster conversion
process. This is the recommended method of using the avrorouter as it is faster,
more efficient and less prone to errors caused by missing DDL events.

To enable the direct replication mode, add either the `servers` or the `cluster`
parameter to the avrorouter service. The avrorouter will then use one of the
servers as the replication source.

Here is a minimal avrorouter direct replication configuration:

```
[maxscale]
threads=auto

[server1]
type=server
address=127.0.0.1
port=3306
protocol=MariaDBBackend

[cdc-service]
type=service
router=avrorouter
servers=server1
user=maxuser
password=maxpwd

[cdc-listener]
type=listener
service=cdc-service
protocol=CDC
port=4001
```

In direct replication mode, the avrorouter stores the latest replicated GTID in
the `last_gtid.txt` file located in the `avrodir` (defaults to
`/var/lib/maxscale`). To reset the replication process, stop MaxScale and remove
the file.

Additionally, the avrorouter will attempt to automatically create any missing
schema files for tables that have data events for them but the DDL for those
tables is not contained in the binlogs.

## Configuration

For information about common service parameters, refer to the
[Configuration Guide](../Getting-Started/Configuration-Guide.md).

### Router Parameters

#### `gtid_start_pos`

The GTID where avrorouter starts the replication from in direct replication
mode. The parameter value must be in the MariaDB GTID format e.g. 0-1-123 where
the first number is the replication domain, the second the server_id value of
the server and the last is the GTID sequence number.

This parameter has no effect in the traditional mode. If this parameter is
defined, the replication will start from the implicit GTID that the master first
serves.

#### `server_id`

The
[server_id](https://mariadb.com/kb/en/replication-and-binary-log-system-variables/#server_id)
used when replicating from the master in direct replication mode. The default
value is 1234.

#### `source`

**Note:** This parameter has been removed in MaxScale 2.5.0 due to changes in
          the binlogrouter. The direct replication mode is the recommended mode
          of operation. Using the binlogrouter is less efficient and more
          cumbersome to both configure and manage than the direct replication
          mode.

#### `codec`

The compression codec to use. By default, the avrorouter does not use compression.

This parameter takes one of the following two values; _null_ or
_deflate_. These are the mandatory compression algorithms required by the
Avro specification. For more information about the compression types,
refer to the [Avro specification](https://avro.apache.org/docs/current/spec.html#Required+Codecs).

#### `match` and `exclude`

These [regular expression settings](../Getting-Started/Configuration-Guide.md#standard-regular-expression-settings-for-filters)
filter events for processing depending on table names. Avrorouter does not support the
*options*-parameter for regular expressions.

#### `binlogdir`

The location of the binary log files. This is the first mandatory parameter
and it defines where the module will read binlog files from. Read access to
this directory is required.

If used in conjunction with the binlogrouter, the value of this option should be
the same for both the binlogrouter and the avrorouter.

#### `avrodir`

The location where the Avro files are stored. This is the second mandatory
parameter and it governs where the converted files are stored. This directory
will be used to store the Avro files, plain-text Avro schemas and other files
needed by the avrorouter. The user running MariaDB MaxScale will need both read and
write access to this directory.

The avrorouter will also use the _avrodir_ to store various internal
files. These files are named _avro.index_ and _avro-conversion.ini_. By default,
the default data directory, _/var/lib/maxscale/_, is used. Before version 2.1 of
MaxScale, the value of _binlogdir_ was used as the default value for _avrodir_.

##### `filestem`

The base name of the binlog files. The default value is "mysql-bin". The binlog
files are assumed to follow the naming schema _<filestem>.<N>_ where _<N>_ is
the binlog number and _<filestem>_ is the value of this router option.

For example, with the following router option:

```
filestem=mybin,binlogdir=/var/lib/mysql/binlogs/
```

The first binlog file the avrorouter would look for is `/var/lib/mysql/binlogs/mybin.000001`.

#### `start_index`

The starting index number of the binlog file. The default value is 1.
For the binlog _mysql-bin.000001_ the index would be 1, for _mysql-bin.000005_
the index would be 5.

If you need to start from a binlog file other than 1, you need to set the value
of this option to the correct index. The avrorouter will always start from the
beginning of the binary log file.

<<<<<<< HEAD
**Note**: MaxScale version 2.2 introduces MariaDB GTID support in Binlog Server:
currently, if used with Avrorouter, the option `mariadb10_master_gtid` must be
set to off in the Binlog Server configuration in order to correclty read the
binlog files.

### `cooperative_replication`
=======
##### Example configuration
>>>>>>> 4b136b13

Controls whether multiple instances cooperatively replicate from the same
cluster. This is a boolean parameter and is disabled by default. It was
added in MaxScale 6.0.

When this parameter is enabled and the monitor pointed to by the `cluster`
parameter supports cooperative monitoring (currently only `mariadbmon`),
the replication is only active if the monitor owns the cluster it is
monitoring.

With this feature, multiple MaxScale instances can replicate from the same set
of servers and only one of them actively processes the replication stream. This
allows the avrorouter instances to be made highly-available without having to
have them all process the events at the same time.

Whenever an instance that does not own the cluster gains ownership of the
cluster, the replication will continue from the latest GTID processed by that
instance. This means that if the instance hasn't replicated events that have
been purged from the binary logs, the replication cannot continue.

#### Avro File Related Parameters

These options control how large the Avro file data blocks can get.
Increasing or lowering the block size could have a positive effect
depending on your use case. For more information about the Avro file
format and how it organizes data, refer to the
[Avro documentation](https://avro.apache.org/docs/current/).

The avrorouter will flush a block and start a new one when either `group_trx`
transactions or `group_rows` row events have been processed. Changing these
options will also allow more frequent updates to stored data but this
will cause a small increase in file size and search times.

It is highly recommended to keep the block sizes relatively large to allow
larger chunks of memory to be flushed to disk at one time. This will make
the conversion process noticeably faster.

##### `group_trx`

Controls the number of transactions that are grouped into a single Avro
data block. The default value is 1 transaction.


##### `group_rows`

Controls the number of row events that are grouped into a single Avro
data block. The default value is 1000 row events.

##### `block_size`

The Avro data block size in bytes. The default is 16 kilobytes. Increase this
value if individual events in the binary logs are very large. The value is a
size type parameter which means that it can also be defined with an SI suffix.
Refer to the [Configuration Guide](../Getting-Started/Configuration-Guide.md)
for more details about size type parameters and how to use them.

##### Example configuration

```
[replication-router]
type=service
router=binlogrouter
router_options=server-id=4000,binlogdir=/var/lib/mysql,filestem=binlog
user=maxuser
password=maxpwd

[avro-router]
type=service
router=avrorouter
binlogdir=/var/lib/mysql
filestem=binlog
avrodir=/var/lib/maxscale
```

## Module commands

Read [Module Commands](../Reference/Module-Commands.md) documentation for
details about module commands.

The avrorouter supports the following module commands.

### `avrorouter::convert SERVICE {start | stop}`

Start or stop the binary log to Avro conversion. The first parameter is the name
of the service to stop and the second parameter tells whether to start the
conversion process or to stop it.

### `avrorouter::purge SERVICE`

This command will delete all files created by the avrorouter. This includes all
.avsc schema files and .avro data files as well as the internal state tracking
files. Use this to completely reset the conversion process.

**Note:** Once the command has completed, MaxScale must be restarted to restart
the conversion process. Issuing a `convert start` command **will not work**.

**WARNING:** You will lose any and all converted data when this command is
  executed.

## Files Created by the Avrorouter

The avrorouter creates two files in the location pointed by _avrodir_:
_avro.index_ and _avro-conversion.ini_. The _avro.index_ file is used to store
the locations of the GTIDs in the .avro files. The _avro-conversion.ini_ contains
the last converted position and GTID in the binlogs. If you need to reset the
conversion process, delete these two files and restart MaxScale.

## Resetting the Conversion Process

To reset the binlog conversion process, issue the `purge` module command by
executing it via MaxCtrl and stop MaxScale. If manually created schema files
were used, they need to be recreated once MaxScale is stopped. After stopping
MaxScale and optionally creating the schema files, the conversion process can be
started by starting MaxScale.

## Stopping the Avrorouter

The safest way to stop the avrorouter when used with the binlogrouter is to
follow the following steps:

* Issue `STOP SLAVE` on the binlogrouter
* Wait for the avrorouter to process all files
* Stop MaxScale with `systemctl stop maxscale`

This guarantees that the conversion process halts at a known good position in
the latest binlog file.

## Example Client

The avrorouter comes with an example client program, _cdc.py_, written in Python 3.
This client can connect to a MaxScale configured with the CDC protocol and the
avrorouter.

Before using this client, you will need to install the Python 3 interpreter and
add users to the service with the _cdc_users.py_ script. Fore more details about
the user creation, please refer to the [CDC Protocol](../Protocols/CDC.md)
and [CDC Users](../Protocols/CDC_users.md) documentation.

Read the output of `cdc.py --help` for a full list of supported options
and a short usage description of the client program.

## Avro Schema Generator

The avrorouter needs to have access to the CREATE TABLE statement for all tables
for which there are data events in the binary logs. If the CREATE TABLE
statements for the tables aren't present in the current binary logs, the schema
files must be created.

In the direct replication mode, avrorouter will automatically create the missing
schema files by connecting to the database and executing a `SHOW CREATE TABLE`
statement. If a connection cannot be made or the service user lacks the
permission, an error will be logged and the data events for that table will not
be processed.

For the legacy binlog mode, the files must be generated with a schema file
generator. There are currently two methods to generate the .avsc schema files.

### Simple Schema Generator

The `cdc_one_schema.py` generates a schema file for a single table by reading a
tab separated list of field and type names from the standard input. This is the
recommended schema generation tool as it does not directly communicate with the
database thus making it more flexible.

The only requirement to run the script is that a Python interpreter is
installed.

To use this script, pipe the output of the `mysql` command line into the
`cdc_one_schema.py` script:

```
mysql -ss -u <user> -p -h <host> -P <port> -e 'DESCRIBE `<database>`.`<table>`'|./cdc_one_schema.py <database> <table>
```

Replace the `<user>`, `<host>`, `<port>`, `<database>` and `<table>` with
appropriate values and run the command. Note that the `-ss` parameter is
mandatory as that will generate the tab separated output instead of the default
pretty-printed output.

An .avsc file named after the database and table name will be generated in the
current working directory. Copy this file to the location pointed by the
`avrodir` parameter of the avrorouter.

Alternatively, you can also copy the output of the `mysql` command to a file and
feed it into the script if you cannot execute the SQL command directly:

```
# On the database server
mysql -ss -u <user> -p -h <host> -P <port> -e 'DESCRIBE `<database>`.`<table>`' > schema.tsv
# On the MaxScale server
./cdc_one_schema.py <database> <table> < schema.tsv
```

If you want to use a specific Python interpreter instead of the one found in the
search path, you can modify the first line of the script from `#!/usr/bin/env
python` to `#!/path/to/python` where `/path/to/python` is the absolute path to
the Python interpreter (both Python 2 and Python 3 can be used).

### Python Schema Generator

```
usage: cdc_schema.py [--help] [-h HOST] [-P PORT] [-u USER] [-p PASSWORD] DATABASE
```

The _cdc_schema.py_ executable is installed as a part of MaxScale. This is a
Python 3 script that generates Avro schema files from an existing database.

The script will generate the .avsc schema files into the current directory. Run
the script for all required databases copy the generated .avsc files to the
directory where the avrorouter stores the .avro files (the value of `avrodir`).

### Go Schema Generator

The _cdc_schema.go_ example Go program is provided with MaxScale. This file
can be used to create Avro schemas for the avrorouter by connecting to a
database and reading the table definitions. You can find the file in MaxScale's
share directory in `/usr/share/maxscale/`.

You'll need to install the Go compiler and run `go get` to resolve Go
dependencies before you can use the _cdc_schema_ program. After resolving the
dependencies you can run the program with `go run cdc_schema.go`. The program
will create .avsc files in the current directory. These files should be moved
to the location pointed by the _avrodir_ option of the avrorouter if they are
to be used by the router itself.

Read the output of `go run cdc_schema.go -help` for more information on how
to run the program.

## Examples

The [Avrorouter Tutorial](../Tutorials/Avrorouter-Tutorial.md) shows you how
the Avrorouter works with the Binlog Server to convert binlogs from a master server
into easy to process Avro data.

Here is a simple configuration example which reads binary logs locally from
`/var/lib/mysql/` and stores them as Avro files in `/var/lib/maxscale/avro/`.
The service has one listener listening on port 4001 for CDC protocol clients.

```
[avro-converter]
type=service
router=avrorouter
user=myuser
password=mypasswd
router_options=binlogdir=/var/lib/mysql/,
        filestem=binlog,
        avrodir=/var/lib/maxscale/avro/

[avro-listener]
type=listener
service=avro-converter
protocol=CDC
port=4001
```

Here is an example how you can query for data in JSON format using the _cdc.py_
Python script. It queries the table _test.mytable_ for all change records.

```
cdc.py --user=myuser --password=mypasswd --host=127.0.0.1 --port=4001 test.mytable
```

You can then combine it with the _cdc_kafka_producer.py_ to publish these change
records to a Kafka broker.

```
cdc.py --user=myuser --password=mypasswd --host=127.0.0.1 --port=4001 test.mytable |
cdc_kafka_producer.py --kafka-broker 127.0.0.1:9092 --kafka-topic test.mytable
```

For more information on how to use these scripts, see the output of `cdc.py -h`
and `cdc_kafka_producer.py -h`.

## Building Avrorouter

To build the avrorouter from source, you will need the
[Avro C](https://avro.apache.org/docs/current/api/c/) library, liblzma,
[the Jansson library](http://www.digip.org/jansson/) and sqlite3 development
headers. When configuring MaxScale with CMake, you will need to add
`-DBUILD_CDC=Y` to build the CDC module set.

The Avro C library needs to be build with position independent code enabled. You
can do this by adding the following flags to the CMake invocation when
configuring the Avro C library.

```
-DCMAKE_C_FLAGS=-fPIC -DCMAKE_CXX_FLAGS=-fPIC
```

For more details about building MaxScale from source, please refer to the
[Building MaxScale from Source Code](../Getting-Started/Building-MaxScale-from-Source-Code.md)
document.

## Router Diagnostics

The `router_diagnostics` output for an avrorouter service contains the following
fields.

* `infofile`: File where the avrorouter stores the conversion process state.
* `avrodir`: Directory where avro files are stored
* `binlogdir`: Directory where binlog files are read from
* `binlog_name`: Current binlog name
* `binlog_pos`: Current binlog position
* `gtid`: Current GTID
* `gtid_timestamp`: Current GTID timestamp
* `gtid_event_number`: Current GTID event number

## Limitations

The avrorouter does not support the following data types, conversions or SQL statements:

* BIT
* Fields CAST from integer types to string types
* [CREATE TABLE ... AS SELECT statements](https://mariadb.com/kb/en/library/create-table/#create-select)

The avrorouter does not do any crash recovery. This means that the avro files
need to be removed or truncated to valid block lengths before starting the
avrorouter.<|MERGE_RESOLUTION|>--- conflicted
+++ resolved
@@ -165,16 +165,7 @@
 of this option to the correct index. The avrorouter will always start from the
 beginning of the binary log file.
 
-<<<<<<< HEAD
-**Note**: MaxScale version 2.2 introduces MariaDB GTID support in Binlog Server:
-currently, if used with Avrorouter, the option `mariadb10_master_gtid` must be
-set to off in the Binlog Server configuration in order to correclty read the
-binlog files.
-
 ### `cooperative_replication`
-=======
-##### Example configuration
->>>>>>> 4b136b13
 
 Controls whether multiple instances cooperatively replicate from the same
 cluster. This is a boolean parameter and is disabled by default. It was
