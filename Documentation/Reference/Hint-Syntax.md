# Hint Syntax

<<<<<<< HEAD
## Enabling routing hints

To enable user specified routing hints for a service, the hintfilter module
needs to be configured and the filter needs to be applied to the service.

Here is an example service which has the hint filter configured and applied.

```
[Read-Service]
type=service
router=readconnroute
router_options=master
servers=server1
user=maxuser
passwd=maxpwd
filters=Hint

[Hint]
type=filter
module=hintfilter

```

## Comments and comment types

The client connection will need to have comments enabled. For example the
`mysql` command line client has comments disabled by default and they need
to be enabled by passing the `-c` option.

For comment types, use either `-- ` (notice the whitespace after the double
hyphen) or `#` after the semicolon or `/* .. */` before the semicolon.

The MySQL manual doesn't specify if comment blocks, i.e. `/* .. */`, should
contain a whitespace character before or after the tags, so adding
whitespace at both the start and the end is advised.

## Hint body

All hints must start with the `maxscale` tag.

```
-- maxscale <hint body>
```

The hints have two types, ones that define a server type and others that contain
name-value pairs.

### Routing destination hints

These hints will instruct the router to route a query to a certain type of a server.
```
-- maxscale route to [master | slave | server <server name> | last]
```

A `master` value in a routing hint will route the query to a master
server. This can be used to direct read queries to a master server for a
up-to-date result with no replication lag. A `slave` value will route the
query to a slave server. A `server` value will route the query to a named
server. The value of <server name> needs to be the same as the server
section name in maxscale.cnf. A `last` value will route the query to the
same server the previous query was routed to.

### Name-value hints

These control the behavior and affect the routing decisions made by the router.

```
-- maxscale <param>=<value>
```

Currently the only accepted parameter is `max_slave_replication_lag`. This
will route the query to a server with lower replication lag then what is
defined in the hint value.

## Hint stack

Hints can be either single-use hints, which makes them affect only one
query, or named hints, which can be pushed on and off a stack of active
hints.

Defining named hints:

```
-- maxscale <hint name> prepare <hint content>
```

Pushing a hint onto the stack:

```
-- maxscale <hint name> begin
```

Popping the topmost hint off the stack:

```
-- maxscale end
```

You can define and activate a hint in a single command using the following:

```
-- maxscale <hint name> begin <hint content>
```

You can also push anonymous hints onto the stack which are only used as long
as they are on the stack:

```
-- maxscale begin <hint content>
```

## Examples

### Example 1 - Routing SELECT queries to master

In this example, MariaDB MaxScale is configured with the readwritesplit
router and the hint filter.

```
[ReadWriteService]
type=service
router=readwritesplit
servers=server1,server2
user=maxuser
passwd=maxpwd
filters=Hint

[Hint]
type=filter
module=hintfilter
```

Behind MariaDB MaxScale is a master server and a slave server. If there is
replication lag between the master and the slave, read queries sent to the
slave might return old data. To guarantee up-to-date data, we can add a
routing hint to the query.

```
INSERT INTO table1 VALUES ("John","Doe",1);
SELECT * from table1; -- maxscale route to master
```

The first INSERT query will be routed to the master. The following SELECT
query would normally be routed to the slave but with the added routing hint
it will be routed to the master. This way we can do an INSERT and a SELECT
right after it and still get up-to-date data.
=======
Refer to the [Hintfilter](../Filters/Hintfilter.md) documentation for the
MaxScale hint syntax.
>>>>>>> 79fd01d4
<|MERGE_RESOLUTION|>--- conflicted
+++ resolved
@@ -1,153 +1,4 @@
 # Hint Syntax
 
-<<<<<<< HEAD
-## Enabling routing hints
-
-To enable user specified routing hints for a service, the hintfilter module
-needs to be configured and the filter needs to be applied to the service.
-
-Here is an example service which has the hint filter configured and applied.
-
-```
-[Read-Service]
-type=service
-router=readconnroute
-router_options=master
-servers=server1
-user=maxuser
-passwd=maxpwd
-filters=Hint
-
-[Hint]
-type=filter
-module=hintfilter
-
-```
-
-## Comments and comment types
-
-The client connection will need to have comments enabled. For example the
-`mysql` command line client has comments disabled by default and they need
-to be enabled by passing the `-c` option.
-
-For comment types, use either `-- ` (notice the whitespace after the double
-hyphen) or `#` after the semicolon or `/* .. */` before the semicolon.
-
-The MySQL manual doesn't specify if comment blocks, i.e. `/* .. */`, should
-contain a whitespace character before or after the tags, so adding
-whitespace at both the start and the end is advised.
-
-## Hint body
-
-All hints must start with the `maxscale` tag.
-
-```
--- maxscale <hint body>
-```
-
-The hints have two types, ones that define a server type and others that contain
-name-value pairs.
-
-### Routing destination hints
-
-These hints will instruct the router to route a query to a certain type of a server.
-```
--- maxscale route to [master | slave | server <server name> | last]
-```
-
-A `master` value in a routing hint will route the query to a master
-server. This can be used to direct read queries to a master server for a
-up-to-date result with no replication lag. A `slave` value will route the
-query to a slave server. A `server` value will route the query to a named
-server. The value of <server name> needs to be the same as the server
-section name in maxscale.cnf. A `last` value will route the query to the
-same server the previous query was routed to.
-
-### Name-value hints
-
-These control the behavior and affect the routing decisions made by the router.
-
-```
--- maxscale <param>=<value>
-```
-
-Currently the only accepted parameter is `max_slave_replication_lag`. This
-will route the query to a server with lower replication lag then what is
-defined in the hint value.
-
-## Hint stack
-
-Hints can be either single-use hints, which makes them affect only one
-query, or named hints, which can be pushed on and off a stack of active
-hints.
-
-Defining named hints:
-
-```
--- maxscale <hint name> prepare <hint content>
-```
-
-Pushing a hint onto the stack:
-
-```
--- maxscale <hint name> begin
-```
-
-Popping the topmost hint off the stack:
-
-```
--- maxscale end
-```
-
-You can define and activate a hint in a single command using the following:
-
-```
--- maxscale <hint name> begin <hint content>
-```
-
-You can also push anonymous hints onto the stack which are only used as long
-as they are on the stack:
-
-```
--- maxscale begin <hint content>
-```
-
-## Examples
-
-### Example 1 - Routing SELECT queries to master
-
-In this example, MariaDB MaxScale is configured with the readwritesplit
-router and the hint filter.
-
-```
-[ReadWriteService]
-type=service
-router=readwritesplit
-servers=server1,server2
-user=maxuser
-passwd=maxpwd
-filters=Hint
-
-[Hint]
-type=filter
-module=hintfilter
-```
-
-Behind MariaDB MaxScale is a master server and a slave server. If there is
-replication lag between the master and the slave, read queries sent to the
-slave might return old data. To guarantee up-to-date data, we can add a
-routing hint to the query.
-
-```
-INSERT INTO table1 VALUES ("John","Doe",1);
-SELECT * from table1; -- maxscale route to master
-```
-
-The first INSERT query will be routed to the master. The following SELECT
-query would normally be routed to the slave but with the added routing hint
-it will be routed to the master. This way we can do an INSERT and a SELECT
-right after it and still get up-to-date data.
-=======
 Refer to the [Hintfilter](../Filters/Hintfilter.md) documentation for the
-MaxScale hint syntax.
->>>>>>> 79fd01d4
+MaxScale hint syntax.