# Changelog

<<<<<<< HEAD
## MariaDB MaxScale 7

For more details, please refer to:
* [MariaDB MaxScale 7.0.0 Release Notes](Release-Notes/MaxScale-7.0.0-Release-Notes.md)
* MariaDB-Monitor settings `ignore_external_masters`, `detect_replication_lag`
  `detect_standalone_master`, `detect_stale_master` and `detect_stale_slave`
  have been removed. The first two were ineffective, the latter three are
  replaced by `master_conditions` and `slave_conditions`.
* The `dbfwfilter` module that was deprecated in version 6 has now been removed.
=======
## MariaDB MaxScale 6.3

* Nosqlprotocol now supports both SSL and authentication.
* A large number of client connections can now share a smaller number of
  backend connections.
* MaxGUI now shows which MaxScale node is in control when cooperative monitoring
  is enabled.
* Filtering can now be used in the KafkaCDC router.
* The user is now informed if runtime changes are made to configuration objects
  that are defined in static configuration files.

For more details, please refer to:
* [MariaDB MaxScale 6.3.0 Release Notes](Release-Notes/MaxScale-6.3.0-Release-Notes.md)
>>>>>>> 33e53837

## MariaDB MaxScale 6.2

* Significant improvements and feature additions to MaxGUI
* Significant improvements to nosqlprotocol
* Transaction Performance Monitoring Filter functionality moved to Qlafilter
* Most filters can now be reconfigured at runtime
* Synchronous mode for the Tee filter
* New `list queries` command for MaxCtrl that lists all active queries
* MaxScale can read client user accounts from a file and map them to backend
  users. See service setting
  [user_accounts_file](Getting-Started/Configuration-Guide.md#user_accounts_file)
  and listener setting
  [user_mapping_file](Getting-Started/Configuration-Guide.md#user_mapping_file)
  for more information.

For more details, please refer to:
* [MariaDB MaxScale 6.2.4 Release Notes](Release-Notes/MaxScale-6.2.4-Release-Notes.md)
* [MariaDB MaxScale 6.2.3 Release Notes](Release-Notes/MaxScale-6.2.3-Release-Notes.md)
* [MariaDB MaxScale 6.2.2 Release Notes](Release-Notes/MaxScale-6.2.2-Release-Notes.md)
* [MariaDB MaxScale 6.2.1 Release Notes](Release-Notes/MaxScale-6.2.1-Release-Notes.md)
* [MariaDB MaxScale 6.2.0 Release Notes](Release-Notes/MaxScale-6.2.0-Release-Notes.md)

## MariaDB MaxScale 6.1

* The versioning scheme has changed; earlier this would have been version 2.6.
* A `nosqlprotocol` protocol module that implements the MongoDB® wire protocol
  has been introduced.
* The Columnstore monitor is now exclusively intended for Columnstore version 1.5.
* The Columnstore monitor can now automatically adapt to changes in the cluster
  configuration.
* The Database Firewall filter has been deprecated.
* If *extra_port* is defined for a server, it's used by default for monitor and
user account manager connections. Normal port is used if the extra-port
connection fails due to too low *extra_max_connections*-setting on the backend.
* The deprecated `required` and `disabled` values for the `ssl` parameter have been removed.
* Backend connection multiplexing added. See
[idle_session_pool_time](Getting-Started/Configuration-Guide.md#idle_session_pool_time)
for more information.
* Defaults for `maxctrl` can now be specified in the file `~/maxctrl.cnf`
* PAM Authenticator can map PAM users to MariaDB users.
* MariaDB-Monitor can launch monitor script when slave server exceeds replication
lag limit (`script_max_replication_lag`).
* MariaDB-Monitor can disable *read_only* on master server
(`enforce_writable_master`).
* A graphical user interface SQL queries tool for writing, running SQL queries and visualizing
the results has been introduced.

For more details, please refer to:
* [MariaDB MaxScale 6.1.4 Release Notes](Release-Notes/MaxScale-6.1.4-Release-Notes.md)
* [MariaDB MaxScale 6.1.3 Release Notes](Release-Notes/MaxScale-6.1.3-Release-Notes.md)
* [MariaDB MaxScale 6.1.2 Release Notes](Release-Notes/MaxScale-6.1.2-Release-Notes.md)
* [MariaDB MaxScale 6.1.1 Release Notes](Release-Notes/MaxScale-6.1.1-Release-Notes.md)
* [MariaDB MaxScale 6.1.0 Release Notes](Release-Notes/MaxScale-6.1.0-Release-Notes.md)
* [MariaDB MaxScale 6.0.0 Release Notes](Release-Notes/MaxScale-6.0.0-Release-Notes.md)

## MariaDB MaxScale 2.5

* MaxAdmin has been removed.
* MaxGUI, a new browser based tool for configuring and managing
  MaxScale is introduced.
* MaxInfo-router and the related httpd-protocol have been removed.
* Server weights have been removed.
* Services can now directly route to other services with the help of the
  [`target`](Getting-Started/Configuration-Guide.md#target) parameter.
* Server parameters *protocol* and *authenticator* have been deprecated. Any
  definitions are ignored.
* Listeners support multiple authenticators.
* The replication lag of a slave server must now be less than
  [`max_slave_replication_lag`](Routers/ReadWriteSplit.md#max_slave_replication_lag)
  whereas in older versions the replication lag had to be less than or
  equal to the configured limit.
* The global settings *auth_read_timeout* and *auth_write_timeout* have been
  deprecated. Any definitions are ignored.
* The Columnstore monitor is now capable of monitoring Columnstore 1.5 in
  addition to 1.0 and 1.2.
* MariaDB-Monitor supports cooperative monitoring. See
  [cooperative monitoring](Monitors/MariaDB-Monitor.md#cooperative-monitoring)
  for more information.
* The MaxScale cache can now be shared between two MaxScale instances,
  in which case either memcached or Redis can be used as cache storage.
  Further, the cache can now also perform table level invalidations
  and be specific to a particular user.
* A completely new binlog router implemenation.
* New routers, [mirror](Routers/Mirror.md) and [kafkacdc](Routers/KafkaCDC.md).
* Service-to-service routing is now possible with the `targets` parameter.
* TLS CRL and peer host verification support.
* Multiple modes of operation for `causal_reads`.

For more details, please refer to:
* [MariaDB MaxScale 2.5.19 Release Notes](Release-Notes/MaxScale-2.5.19-Release-Notes.md)
* [MariaDB MaxScale 2.5.18 Release Notes](Release-Notes/MaxScale-2.5.18-Release-Notes.md)
* [MariaDB MaxScale 2.5.17 Release Notes](Release-Notes/MaxScale-2.5.17-Release-Notes.md)
* [MariaDB MaxScale 2.5.16 Release Notes](Release-Notes/MaxScale-2.5.16-Release-Notes.md)
* [MariaDB MaxScale 2.5.15 Release Notes](Release-Notes/MaxScale-2.5.15-Release-Notes.md)
* [MariaDB MaxScale 2.5.14 Release Notes](Release-Notes/MaxScale-2.5.14-Release-Notes.md)
* [MariaDB MaxScale 2.5.13 Release Notes](Release-Notes/MaxScale-2.5.13-Release-Notes.md)
* [MariaDB MaxScale 2.5.12 Release Notes](Release-Notes/MaxScale-2.5.12-Release-Notes.md)
* [MariaDB MaxScale 2.5.11 Release Notes](Release-Notes/MaxScale-2.5.11-Release-Notes.md)
* [MariaDB MaxScale 2.5.10 Release Notes](Release-Notes/MaxScale-2.5.10-Release-Notes.md)
* [MariaDB MaxScale 2.5.9 Release Notes](Release-Notes/MaxScale-2.5.9-Release-Notes.md)
* [MariaDB MaxScale 2.5.8 Release Notes](Release-Notes/MaxScale-2.5.8-Release-Notes.md)
* [MariaDB MaxScale 2.5.7 Release Notes](Release-Notes/MaxScale-2.5.7-Release-Notes.md)
* [MariaDB MaxScale 2.5.6 Release Notes](Release-Notes/MaxScale-2.5.6-Release-Notes.md)
* [MariaDB MaxScale 2.5.5 Release Notes](Release-Notes/MaxScale-2.5.5-Release-Notes.md)
* [MariaDB MaxScale 2.5.4 Release Notes](Release-Notes/MaxScale-2.5.4-Release-Notes.md)
* [MariaDB MaxScale 2.5.3 Release Notes](Release-Notes/MaxScale-2.5.3-Release-Notes.md)
* [MariaDB MaxScale 2.5.2 Release Notes](Release-Notes/MaxScale-2.5.2-Release-Notes.md)
* [MariaDB MaxScale 2.5.1 Release Notes](Release-Notes/MaxScale-2.5.1-Release-Notes.md)
* [MariaDB MaxScale 2.5.0 Release Notes](Release-Notes/MaxScale-2.5.0-Release-Notes.md)

## MariaDB MaxScale 2.4

* A Clustrix specific monitor has been added.
* A new router, Smart Router, capable of routing a query to different
  backends depending on the characteristics of the query has been added.
* Transaction replaying is now performed also in conjunction with server
  initiated transaction rollbacks.
* Names starting with `@@` are reserved for use by MaxScale.
* Names can no longer contain whitespace.
* Servers can now be drained.
* The servers of a service can now be defined using a monitor.
* Durations can now be specified as hours, minutes, seconds or milliseconds.
* MaxCtrl commands `list sessions`, `show sessions` and `show session <id>`
  support reverse DNS lookup of client addresses. The conversion is activated
  by adding the `--rdns`-option to the command.
* The following MariaDB-Monitor settings have been removed and cause a startup error
  if defined: `mysql51_replication`, `multimaster` and `allow_cluster_recovery`. The
  setting `detect_replication_lag` is deprecated and ignored.
* `enforce_simple_topology`-setting added to MariaDB-Monitor.
* The mqfilter has been deprecated.

For more details, please refer to:

* [MariaDB MaxScale 2.4.19 Release Notes](Release-Notes/MaxScale-2.4.19-Release-Notes.md)
* [MariaDB MaxScale 2.4.18 Release Notes](Release-Notes/MaxScale-2.4.18-Release-Notes.md)
* [MariaDB MaxScale 2.4.17 Release Notes](Release-Notes/MaxScale-2.4.17-Release-Notes.md)
* [MariaDB MaxScale 2.4.16 Release Notes](Release-Notes/MaxScale-2.4.16-Release-Notes.md)
* [MariaDB MaxScale 2.4.15 Release Notes](Release-Notes/MaxScale-2.4.15-Release-Notes.md)
* [MariaDB MaxScale 2.4.14 Release Notes](Release-Notes/MaxScale-2.4.14-Release-Notes.md)
* [MariaDB MaxScale 2.4.13 Release Notes](Release-Notes/MaxScale-2.4.13-Release-Notes.md)
* [MariaDB MaxScale 2.4.12 Release Notes](Release-Notes/MaxScale-2.4.12-Release-Notes.md)
* [MariaDB MaxScale 2.4.11 Release Notes](Release-Notes/MaxScale-2.4.11-Release-Notes.md)
* [MariaDB MaxScale 2.4.10 Release Notes](Release-Notes/MaxScale-2.4.10-Release-Notes.md)
* [MariaDB MaxScale 2.4.9 Release Notes](Release-Notes/MaxScale-2.4.9-Release-Notes.md)
* [MariaDB MaxScale 2.4.8 Release Notes](Release-Notes/MaxScale-2.4.8-Release-Notes.md)
* [MariaDB MaxScale 2.4.7 Release Notes](Release-Notes/MaxScale-2.4.7-Release-Notes.md)
* [MariaDB MaxScale 2.4.6 Release Notes](Release-Notes/MaxScale-2.4.6-Release-Notes.md)
* [MariaDB MaxScale 2.4.5 Release Notes](Release-Notes/MaxScale-2.4.5-Release-Notes.md)
* [MariaDB MaxScale 2.4.4 Release Notes](Release-Notes/MaxScale-2.4.4-Release-Notes.md)
* [MariaDB MaxScale 2.4.3 Release Notes](Release-Notes/MaxScale-2.4.3-Release-Notes.md)
* [MariaDB MaxScale 2.4.2 Release Notes](Release-Notes/MaxScale-2.4.2-Release-Notes.md)
* [MariaDB MaxScale 2.4.1 Release Notes](Release-Notes/MaxScale-2.4.1-Release-Notes.md)
* [MariaDB MaxScale 2.4.0 Release Notes](Release-Notes/MaxScale-2.4.0-Release-Notes.md)

## MariaDB MaxScale 2.3

* Runtime Configuration of the Cache
* User Specified Syslog Facility and Level for Authentication Errors
* `config reload` removed from MaxAdmin (was deprecated in 2.2)
* MariaDBMonitor features added, modified and removed
* A Comment filter has been added.
* Services and filters can be created at runtime via the REST API
* Runtime router reconfiguration is now possible
* New Throttle filter that replaces and extends on the limit_queries functionality
* MaxCtrl
  * The `create monitor` command now accepts a list of key-value parameters
  * The new `drain server` drains the server of connections
  * A new interactive input mode was added
* Readwritesplit
  * Automatic transaction replay allows transactions to be migrated between servers
  * Master connections can now be re-opened
  * Writes with autocommit enabled can be automatically retried
  * Consistent reads on slaves via MASTER_GTID_WAIT
  * Transaction load balancing for normal transactions
  * Support for runtime router reconfiguration
  * A new load balancing method: ADAPTIVE_ROUTING
* Experimental resultset concatenation router, `cat`
* The schema router is now capable of table family sharding.
* The binlog router can now automatically switch to secondary masters
  when replicating from a Galera cluster in case the primary master
  goes down.
* MaxScale now has a systemd compatible watchdog.
* Server setting `authenticator_options` is no longer used and any value is
  ignored.

For more details, please refer to:

* [MariaDB MaxScale 2.3.20 Release Notes](Release-Notes/MaxScale-2.3.20-Release-Notes.md)
* [MariaDB MaxScale 2.3.19 Release Notes](Release-Notes/MaxScale-2.3.19-Release-Notes.md)
* [MariaDB MaxScale 2.3.18 Release Notes](Release-Notes/MaxScale-2.3.18-Release-Notes.md)
* [MariaDB MaxScale 2.3.17 Release Notes](Release-Notes/MaxScale-2.3.17-Release-Notes.md)
* [MariaDB MaxScale 2.3.16 Release Notes](Release-Notes/MaxScale-2.3.16-Release-Notes.md)
* [MariaDB MaxScale 2.3.15 Release Notes](Release-Notes/MaxScale-2.3.15-Release-Notes.md)
* [MariaDB MaxScale 2.3.14 Release Notes](Release-Notes/MaxScale-2.3.14-Release-Notes.md)
* [MariaDB MaxScale 2.3.13 Release Notes](Release-Notes/MaxScale-2.3.13-Release-Notes.md)
* [MariaDB MaxScale 2.3.12 Release Notes](Release-Notes/MaxScale-2.3.12-Release-Notes.md)
* [MariaDB MaxScale 2.3.11 Release Notes](Release-Notes/MaxScale-2.3.11-Release-Notes.md)
* [MariaDB MaxScale 2.3.10 Release Notes](Release-Notes/MaxScale-2.3.10-Release-Notes.md)
* [MariaDB MaxScale 2.3.9 Release Notes](Release-Notes/MaxScale-2.3.9-Release-Notes.md)
* [MariaDB MaxScale 2.3.8 Release Notes](Release-Notes/MaxScale-2.3.8-Release-Notes.md)
* [MariaDB MaxScale 2.3.7 Release Notes](Release-Notes/MaxScale-2.3.7-Release-Notes.md)
* [MariaDB MaxScale 2.3.6 Release Notes](Release-Notes/MaxScale-2.3.6-Release-Notes.md)
* [MariaDB MaxScale 2.3.5 Release Notes](Release-Notes/MaxScale-2.3.5-Release-Notes.md)
* [MariaDB MaxScale 2.3.4 Release Notes](Release-Notes/MaxScale-2.3.4-Release-Notes.md)
* [MariaDB MaxScale 2.3.3 Release Notes](Release-Notes/MaxScale-2.3.3-Release-Notes.md)
* [MariaDB MaxScale 2.3.2 Release Notes](Release-Notes/MaxScale-2.3.2-Release-Notes.md)
* [MariaDB MaxScale 2.3.1 Release Notes](Release-Notes/MaxScale-2.3.1-Release-Notes.md)
* [MariaDB MaxScale 2.3.0 Release Notes](Release-Notes/MaxScale-2.3.0-Release-Notes.md)

## MariaDB MaxScale 2.2

* Limited support from Pluggable Authentication Modules (PAM).
* Proxy protocol support for backend connections.
* REST-API for obtaining information about and for manipulating the
  resources of MaxScale.
* MaxCtrl, a new command line client for administering MaxScale
  implemented in terms of the REST-API.
* Firewall can now prevent the use of functions in conjunction with
  certain columns.
* Parser of MaxScale extended to support window functions and CTEs.
* Parser of MaxScale extended to support PL/SQL compatibility features
  of upcoming 10.3 release.
* Prepared statements are now parsed and the execution of read only
  ones will be routed to slaves.
* Server states are persisted, so in case of crash and restart MaxScale
  has the correct server state quicker.
* Monitor scripts are executed synchronously, so they can safely perform
  actions that change the server states.
* The Masking filter can now both obfuscate and partially mask columns.
* Binlog router supports MariaDB 10 GTID at both ends.
* KILL CONNECTION can now be used through MaxScale.
* Environment variables can now be used in the MaxScale configuration file.
* By default, MaxScale can no longer be run as root.
* The MySQL Monitor is now capable of performing failover and switchover of
  the master. There is also limited capability for rejoining nodes.

For more details, please refer to:
* [MariaDB MaxScale 2.2.21 Release Notes](Release-Notes/MaxScale-2.2.21-Release-Notes.md)
* [MariaDB MaxScale 2.2.20 Release Notes](Release-Notes/MaxScale-2.2.20-Release-Notes.md)
* [MariaDB MaxScale 2.2.19 Release Notes](Release-Notes/MaxScale-2.2.19-Release-Notes.md)
* [MariaDB MaxScale 2.2.18 Release Notes](Release-Notes/MaxScale-2.2.18-Release-Notes.md)
* [MariaDB MaxScale 2.2.17 Release Notes](Release-Notes/MaxScale-2.2.17-Release-Notes.md)
* [MariaDB MaxScale 2.2.16 Release Notes](Release-Notes/MaxScale-2.2.16-Release-Notes.md)
* [MariaDB MaxScale 2.2.15 Release Notes](Release-Notes/MaxScale-2.2.15-Release-Notes.md)
* [MariaDB MaxScale 2.2.14 Release Notes](Release-Notes/MaxScale-2.2.14-Release-Notes.md)
* [MariaDB MaxScale 2.2.13 Release Notes](Release-Notes/MaxScale-2.2.13-Release-Notes.md)
* [MariaDB MaxScale 2.2.12 Release Notes](Release-Notes/MaxScale-2.2.12-Release-Notes.md)
* [MariaDB MaxScale 2.2.11 Release Notes](Release-Notes/MaxScale-2.2.11-Release-Notes.md)
* [MariaDB MaxScale 2.2.10 Release Notes](Release-Notes/MaxScale-2.2.10-Release-Notes.md)
* [MariaDB MaxScale 2.2.9 Release Notes](Release-Notes/MaxScale-2.2.9-Release-Notes.md)
* [MariaDB MaxScale 2.2.8 Release Notes](Release-Notes/MaxScale-2.2.8-Release-Notes.md)
* [MariaDB MaxScale 2.2.7 Release Notes](Release-Notes/MaxScale-2.2.7-Release-Notes.md)
* [MariaDB MaxScale 2.2.6 Release Notes](Release-Notes/MaxScale-2.2.6-Release-Notes.md)
* [MariaDB MaxScale 2.2.5 Release Notes](Release-Notes/MaxScale-2.2.5-Release-Notes.md)
* [MariaDB MaxScale 2.2.4 Release Notes](Release-Notes/MaxScale-2.2.4-Release-Notes.md)
* [MariaDB MaxScale 2.2.3 Release Notes](Release-Notes/MaxScale-2.2.3-Release-Notes.md)
* [MariaDB MaxScale 2.2.2 Release Notes](Release-Notes/MaxScale-2.2.2-Release-Notes.md)
* [MariaDB MaxScale 2.2.1 Release Notes](Release-Notes/MaxScale-2.2.1-Release-Notes.md)
* [MariaDB MaxScale 2.2.0 Release Notes](Release-Notes/MaxScale-2.2.0-Release-Notes.md)

## MariaDB MaxScale 2.1
* MariaDB MaxScale is licensed under MariaDB BSL 1.1.
* Hierarchical configuration files are now supported.
* Logging is now performed in a way compatible with logrotate(8).
* Persistent connections are reset upon reuse.
* Galera monitor now consistently chooses the same node as master.
* Galera Monitor can set the preferred donor nodes list.
* The configuration can now be altered dynamically and the changes are persisted.
* There is now a monitor for Amazon Aurora clusters.
* MySQL Monitor now has a multi-master mode.
* MySQL Monitor now has a failover mode.
* Named Server Filter now supports wildcards for source option.
* Binlog Server can now be configured to encrypt binlog files.
* New filters, _cache_, _ccrfilter_, _insertstream_, _masking_, and _maxrows_ are introduced.
* GSSAPI based authentication can be used
* Prepared statements are now in the database firewall filtered exactly like non-prepared
  statements.
* The firewall filter can now filter based on function usage.
* MaxScale now supports IPv6

For more details, please refer to:
* [MariaDB MaxScale 2.1.17 Release Notes](Release-Notes/MaxScale-2.1.17-Release-Notes.md)
* [MariaDB MaxScale 2.1.16 Release Notes](Release-Notes/MaxScale-2.1.16-Release-Notes.md)
* [MariaDB MaxScale 2.1.15 Release Notes](Release-Notes/MaxScale-2.1.15-Release-Notes.md)
* [MariaDB MaxScale 2.1.14 Release Notes](Release-Notes/MaxScale-2.1.14-Release-Notes.md)
* [MariaDB MaxScale 2.1.13 Release Notes](Release-Notes/MaxScale-2.1.13-Release-Notes.md)
* [MariaDB MaxScale 2.1.12 Release Notes](Release-Notes/MaxScale-2.1.12-Release-Notes.md)
* [MariaDB MaxScale 2.1.11 Release Notes](Release-Notes/MaxScale-2.1.11-Release-Notes.md)
* [MariaDB MaxScale 2.1.10 Release Notes](Release-Notes/MaxScale-2.1.10-Release-Notes.md)
* [MariaDB MaxScale 2.1.9 Release Notes](Release-Notes/MaxScale-2.1.9-Release-Notes.md)
* [MariaDB MaxScale 2.1.8 Release Notes](Release-Notes/MaxScale-2.1.8-Release-Notes.md)
* [MariaDB MaxScale 2.1.7 Release Notes](Release-Notes/MaxScale-2.1.7-Release-Notes.md)
* [MariaDB MaxScale 2.1.6 Release Notes](Release-Notes/MaxScale-2.1.6-Release-Notes.md)
* [MariaDB MaxScale 2.1.5 Release Notes](Release-Notes/MaxScale-2.1.5-Release-Notes.md)
* [MariaDB MaxScale 2.1.4 Release Notes](Release-Notes/MaxScale-2.1.4-Release-Notes.md)
* [MariaDB MaxScale 2.1.3 Release Notes](Release-Notes/MaxScale-2.1.3-Release-Notes.md)
* [MariaDB MaxScale 2.1.2 Release Notes](Release-Notes/MaxScale-2.1.2-Release-Notes.md)
* [MariaDB MaxScale 2.1.1 Release Notes](Release-Notes/MaxScale-2.1.1-Release-Notes.md)
* [MariaDB MaxScale 2.1.0 Release Notes](Release-Notes/MaxScale-2.1.0-Release-Notes.md)

## MariaDB MaxScale 2.0
* MariaDB MaxScale is licensed under MariaDB BSL.
* SSL can be used in the communication between MariaDB MaxScale and the backend servers.
* The number of allowed connections can explicitly be throttled.
* MariaDB MaxScale can continue serving read request even if the master has gone down.
* The security of MaxAdmin has been improved; Unix domain sockets can be used in the
  communication with MariaDB MaxScale and the Linux identity can be used for authorization.
* MariaDB MaxScale can in real time make binlog events available as raw AVRO or
  as JSON objects (beta level functionality).

For more details, please refer to:
* [MariaDB MaxScale 2.0.6 Release Notes](Release-Notes/MaxScale-2.0.6-Release-Notes.md)
* [MariaDB MaxScale 2.0.5 Release Notes](Release-Notes/MaxScale-2.0.5-Release-Notes.md)
* [MariaDB MaxScale 2.0.4 Release Notes](Release-Notes/MaxScale-2.0.4-Release-Notes.md)
* [MariaDB MaxScale 2.0.3 Release Notes](Release-Notes/MaxScale-2.0.3-Release-Notes.md)
* [MariaDB MaxScale 2.0.2 Release Notes](Release-Notes/MaxScale-2.0.2-Release-Notes.md)
* [MariaDB MaxScale 2.0.1 Release Notes](Release-Notes/MaxScale-2.0.1-Release-Notes.md)
* [MariaDB MaxScale 2.0.0 Release Notes](Release-Notes/MaxScale-2.0.0-Release-Notes.md)

## MariaDB MaxScale 1.4
* Authentication now allows table level resolution of grants. MaxScale service
  users will now need SELECT privileges on `mysql.tables_priv` to be able to
  authenticate users at the database and table level.
* Firewall filter allows whitelisting.
* Client side SSL works.

For more details, please refer to
* [MariaDB MaxScale 1.4.3 Release Notes](Release-Notes/MaxScale-1.4.3-Release-Notes.md)
* [MariaDB MaxScale 1.4.2 Release Notes](Release-Notes/MaxScale-1.4.2-Release-Notes.md)
* [MariaDB MaxScale 1.4.1 Release Notes](Release-Notes/MaxScale-1.4.1-Release-Notes.md)
* [MariaDB MaxScale 1.4.0 Release Notes](Release-Notes/MaxScale-1.4.0-Release-Notes.md).

## MariaDB MaxScale 1.3
* Added support for persistent backend connections
* The *binlog server* is now an integral component of MariaDB MaxScale.
* The logging has been changed; instead of different log files there is one log file and different message priorities.

For more details, please refer to [MariaDB MaxScale 1.3 Release Notes](Release-Notes/MaxScale-1.3.0-Release-Notes.md)

## MariaDB MaxScale 1.2
* Logfiles have been renamed. The log names are now named error.log, messages.log, trace.log and debug.log.

## MariaDB MaxScale 1.1.1

* Schemarouter now also allows for an upper limit to session commands.
* Schemarouter correctly handles SHOW DATABASES responses that span multiple buffers.
* Readwritesplit and Schemarouter now allow disabling of the session command history.

## MariaDB MaxScale 1.1

**NOTE:** MariaDB MaxScale default installation directory has changed to `/usr/local/mariadb-maxscale` and the default password for MaxAdmin is now ´mariadb´.

* New modules added
      * Binlog router
      * Firewall filter
      * Multi-Master monitor
      * RabbitMQ logging filter
      * Schema Sharding router
* Added option to use high precision timestamps in logging.
* Readwritesplit router now returns the master server's response.
* New readwritesplit router option added. It is now possible to control the amount of memory readwritesplit sessions will consume by limiting the amount of session modifying statements they can execute.
* Minimum required CMake version is now 2.8.12 for package building.
* Session idle timeout added for services. More details can be found in the configuration guide.
* Monitor API is updated to 2.0.0. Monitors with earlier versions of the API no longer work with this version of MariaDB MaxScale.
* MariaDB MaxScale now requires libcurl and libcurl development headers.
* Nagios plugins added.
* Notification service added.
* Readconnrouter has a new "running" router_option. This allows it to use any running server as a valid backend server.
* Database names can be stripped of escape characters with the `strip_db_esc` service parameter.<|MERGE_RESOLUTION|>--- conflicted
+++ resolved
@@ -1,6 +1,5 @@
 # Changelog
 
-<<<<<<< HEAD
 ## MariaDB MaxScale 7
 
 For more details, please refer to:
@@ -10,7 +9,7 @@
   have been removed. The first two were ineffective, the latter three are
   replaced by `master_conditions` and `slave_conditions`.
 * The `dbfwfilter` module that was deprecated in version 6 has now been removed.
-=======
+
 ## MariaDB MaxScale 6.3
 
 * Nosqlprotocol now supports both SSL and authentication.
@@ -24,7 +23,6 @@
 
 For more details, please refer to:
 * [MariaDB MaxScale 6.3.0 Release Notes](Release-Notes/MaxScale-6.3.0-Release-Notes.md)
->>>>>>> 33e53837
 
 ## MariaDB MaxScale 6.2
 
