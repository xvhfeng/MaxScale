<<<<<<< HEAD
# MariaDB MaxScale 2.4.11 Release Notes -- 2020-07-13
=======
# MariaDB MaxScale 2.4.11 Release Notes -- 2020-07-15
>>>>>>> c90db9d6

Release 2.4.11 is a GA release.

This document describes the changes in release 2.4.11, when compared to the
previous release in the same series.

For any problems you encounter, please consider submitting a bug
report on [our Jira](https://jira.mariadb.org/projects/MXS).

## Bug fixes

* [MXS-3069](https://jira.mariadb.org/browse/MXS-3069) Unnecessary AuthSwitchRequest with old clients
* [MXS-3064](https://jira.mariadb.org/browse/MXS-3064) User loading query can run into charset collation problems
* [MXS-3059](https://jira.mariadb.org/browse/MXS-3059) Crash in Galera monitor
* [MXS-3057](https://jira.mariadb.org/browse/MXS-3057) session_trace enables all log levels
* [MXS-3055](https://jira.mariadb.org/browse/MXS-3055) DCB write errors with abstracted services
* [MXS-3054](https://jira.mariadb.org/browse/MXS-3054) Crash with persistent connections, schemarouter and local services abstracted as servers
* [MXS-3041](https://jira.mariadb.org/browse/MXS-3041) QC bug with keyword handler
* [MXS-3038](https://jira.mariadb.org/browse/MXS-3038) readwritesplit router should not open new connections to slaves lagging for more than max_slave_replication_lag seconds
* [MXS-3020](https://jira.mariadb.org/browse/MXS-3020) Parts of 2.4 manual still suggest to use deprecated maxadmin
* [MXS-2996](https://jira.mariadb.org/browse/MXS-2996) Query Type of 'SELECT ... LOCK IN SHARE MODE;'
* [MXS-2585](https://jira.mariadb.org/browse/MXS-2585) MaxScale dies with fatal signal 11
* [MXS-2584](https://jira.mariadb.org/browse/MXS-2584) Race condition between startup/shutdown and signal delivery
* [MXS-619](https://jira.mariadb.org/browse/MXS-619) creating many short sessions in parallel leads to errors

## Known Issues and Limitations

There are some limitations and known issues within this version of MaxScale.
For more information, please refer to the [Limitations](../About/Limitations.md) document.

## Packaging

RPM and Debian packages are provided for supported the Linux distributions.

Packages can be downloaded [here](https://mariadb.com/downloads/#mariadb_platform-mariadb_maxscale).

## Source Code

The source code of MaxScale is tagged at GitHub with a tag, which is identical
with the version of MaxScale. For instance, the tag of version X.Y.Z of MaxScale
is `maxscale-X.Y.Z`. Further, the default branch is always the latest GA version
of MaxScale.

The source code is available [here](https://github.com/mariadb-corporation/MaxScale).<|MERGE_RESOLUTION|>--- conflicted
+++ resolved
@@ -1,8 +1,4 @@
-<<<<<<< HEAD
-# MariaDB MaxScale 2.4.11 Release Notes -- 2020-07-13
-=======
 # MariaDB MaxScale 2.4.11 Release Notes -- 2020-07-15
->>>>>>> c90db9d6
 
 Release 2.4.11 is a GA release.
 
