/*
 * Copyright (c) 2016 MariaDB Corporation Ab
 *
 * Use of this software is governed by the Business Source License included
 * in the LICENSE.TXT file and at www.mariadb.com/bsl11.
 *
 * Change Date: 2020-01-01
 *
 * On the date above, in accordance with the Business Source License, use
 * of this software will be governed by version 2 or later of the General
 * Public License.
 */

#include "builtin_functions.h"
#include <stdlib.h>
#include <string.h>
#include <maxscale/debug.h>

static struct
{
    bool inited;
} unit = { false };

// The functions have been taken from:
// https://mariadb.com/kb/en/mariadb/functions-and-operators/

static const char* BUILTIN_FUNCTIONS[] =
{
    /*
     * Bit Functions and Operators
     * https://mariadb.com/kb/en/mariadb/bit-functions-and-operators
     */
    "bit_count",

    /*
     * Control Flow Functions
     * https://mariadb.com/kb/en/mariadb/control-flow-functions/
     */
    "if",
    "ifnull",
    "nullif",

    /*
     * Date and Time Functions
     * https://mariadb.com/kb/en/mariadb/date-and-time-functions/
     */
    "adddate",
    "addtime",
    "convert_tz",
    "curdate",
    "current_date",
    "current_time",
    "current_timestamp",
    "curtime",
    "date",
    "datediff",
    "date_add",
    "date_format",
    "date_sub",
    "day",
    "dayname",
    "dayofmonth",
    "dayofweek",
    "dayofyear",
    "extract",
    "from_days",
    "from_unixtime",
    "get_format",
    "hour",
    "last_day",
    "localtime",
    "localtimestamp",
    "makedate",
    "maketime",
    "microsecond",
    "minute",
    "month",
    "monthname",
    "now",
    "period_add",
    "period_diff",
    "quarter",
    "second",
    "sec_to_time",
    "str_to_date",
    "subdate",
    "subtime",
    "sysdate",
    "time",
    "timediff"
    "timestamp",
    "timestampadd",
    "timestampdiff",
    "time_format",
    "time_to_sec",
    "to_days",
    "to_seconds",
    "unix_timestamp",
    "utc_date",
    "utc_time",
    "week",
    "weekday",
    "weekofyear",
    "year",
    "yearweek",

    /*
     * Columns Functions
     * https://mariadb.com/kb/en/mariadb/dynamic-columns-functions/
     */
    "column_check",
    "column_exists",
    "column_get",
    "column_json",
    "column_list",

    /*
     * Encryption, Hashing and Compression Functions
     * https://mariadb.com/kb/en/mariadb/encryption-hashing-and-compression-functions/
     */
    "aes_decrypt",
    "aes_encrypt",
    "compress",
    "decode",
    "des_decrypt",
    "des_encrypt",
    "encode",
    "encrypt",
    "md5",
    "old_password",
    "password",
    "sha1",
    "sha2",
    "uncompress",
    "uncompressed_length",

    /*
     * Comparison Operators
     * https://mariadb.com/kb/en/mariadb/comparison-operators/
     */
    "coalesce",
    "greatest",
    "interval",
    "isnull",
    "least",

    /*
     * Functions and Modifiers for use with GROUP BY
     * https://mariadb.com/kb/en/mariadb/functions-and-modifiers-for-use-with-group-by/
     */
    "avg",
    "bit_and",
    "bit_or",
    "bit_xor",
    "count",
    "group_concat",
    "max",
    "min",
    "std",
    "stddev",
    "stddev_pop",
    "stddev_samp",
    "sum",
    "variance",
    "var_pop",
    "var_samp",

    /*
     * Geographic Functions
     * https://mariadb.com/kb/en/mariadb/geographic-functions/
     */

    // Geometry Constructors
    // https://mariadb.com/kb/en/mariadb/geometry-constructors/
    "geometrycollection",
    "linestring",
    "multilinestring",
    "multipoint",
    "point",
    "polygon",
    "st_buffer",
    "st_convexhull",
    "st_intersection",
    "st_pointonsurface",
    "st_symdifference",
    "std_union",

    // Geometry Properties
    // https://mariadb.com/kb/en/mariadb/geometry-properties/
    // TODO

    // Geometry Relations
    // TODO

    // LineString Properties
    // TODO

    // MBR
    // TODO

    // Point Propertoes
    // TODO

    // Polygon Properties
    // TODO

    // WKB
    // TODO

    // WKT
    // https://mariadb.com/kb/en/mariadb/wkt/
    "MLineFromText",
    "MPointFromText",
    "MPolyFromText",
    "ST_AsText",
    "ST_ASWKT",
    "ST_GeomCollFromText",
    "ST_GeometryFromText",
    "ST_LineFromText",
    "ST_PointFromText",
    "ST_PolyFromText",
    // Deprecated
    "geomfromtext",

    /*
     * Information Functions
     * https://mariadb.com/kb/en/mariadb/information-functions/
     */
    "benchmark",
    "binlog_gtid_pos",
    "charset",
    "coercibility",
    "collation",
    "connection_id",
    "current_role",
    "current_user",
    "database",
    "decode_histogram",
    "found_rows",
    "last_insert_id",
    "row_count",
    "schema",
    "session_user",
    "system_user",
    "user",
    "version",

    /*
     * Miscellanesous Functions
     * https://mariadb.com/kb/en/mariadb/miscellaneous-functions/
     */
    "default",
    "get_lock",
    "inet6_aton",
    "inet6_ntoa",
    "inet_aton",
    "inet_ntoa",
    "is_free_lock",
    "is_ipv4",
    "is_ipv4_compat",
    "is_ipv4_mapped",
    "is_ipv6",
    "is_used_lock",
    "last_value",
    "master_gtid_wait",
    "master_pos_wait",
    "name_const",
    "release_lock",
    "sleep",
    "uuid",
    "uuid_short",
    "values",

    /*
     * Numeric Functions
     * https://mariadb.com/kb/en/mariadb/numeric-functions/
     */
    "abs",
    "acos",
    "asin",
    "atan",
    "atan2",
    "ceil",
    "ceiling",
    "conv",
    "cos",
    "cot",
    "crc32",
    "degrees",
    "div",
    "exp",
    "floor",
    "greatest",
    "least",
    "ln",
    "log",
    "log10",
    "log2",
    "mod",
    "oct",
    "pi",
    "pow",
    "power",
    "radians",
    "rand",
    "round",
    "sign",
    "sin",
    "sqrt",
    "tan",
    "truncate",

    /*
     * String Functions
     * https://mariadb.com/kb/en/mariadb/string-functions/
     */
    "ascii",
    "bin",
    "bit_length",
    "cast",
    "char",
    "character_length",
    "char_length",
    "concat",
    "concat_ws",
    "convert",
    "elt",
    "export_set",
    "extractvalue",
    "field",
    "find_in_set",
    "format",
    "hex",
    "insert",
    "instr",
    "lcase",
    "left",
    "length",
    "like",
    "load_file",
    "locate",
    "lower",
    "lpad",
    "ltrim",
    "make_set",
    "mid",
    "octet_length",
    "ord",
    "position",
    "quote",
    "repeat",
    "replace",
    "reverse",
    "right",
    "rpad",
    "rtrim",
    "soundex",
    "space",
    "strcmp",
    "substr",
    "substring",
    "substring_index",
    "trim",
    "ucase",
    "unhex",
    "updatexml",
    "upper",
    "from_base64",
    "to_base64",
    "weight_string",

    /*
     * http://dev.mysql.com/doc/refman/5.7/en/row-subqueries.html
     */
    "row"
};

const size_t N_BUILTIN_FUNCTIONS = sizeof(BUILTIN_FUNCTIONS) / sizeof(BUILTIN_FUNCTIONS[0]);

<<<<<<< HEAD
// The functions have been taken from:
// https://mariadb.com/kb/en/mariadb/json-functions

static const char* BUILTIN_10_2_3_FUNCTIONS[] =
{
    "json_array",
    "json_array_append",
    "json_array_insert",
    "json_compact",
    "json_contains",
    "json_contains_path",
    "json_depth",
    "json_detailed",
    "json_exists",
    "json_extract",
    "json_insert",
    "json_keys",
    "json_length",
    "json_loose",
    "json_merge",
    "json_object",
    "json_query",
    "json_quote",
    "json_remove"
    "json_replace",
    "json_search",
    "json_set",
    "json_type",
    "json_unquote",
    "json_valid",
    "json_value"
};

const size_t N_BUILTIN_10_2_3_FUNCTIONS =
    sizeof(BUILTIN_10_2_3_FUNCTIONS) / sizeof(BUILTIN_10_2_3_FUNCTIONS[0]);
=======

static const char* ORACLE_FUNCTIONS[] =
{
    "nvl",
    "nvl2"
};

const size_t N_ORACLE_FUNCTIONS = sizeof(ORACLE_FUNCTIONS) / sizeof(ORACLE_FUNCTIONS[0]);

>>>>>>> 7f1a9491

// NOTE: sort_compare and search_compare are not identical, so don't
// NOTE: optimize either of them away.
static int sort_compare(const void* key, const void* value)
{
    return strcasecmp(*(const char**) key, *(const char**) value);
}

static int search_compare(const void* key, const void* value)
{
    return strcasecmp((const char*) key, *(const char**) value);
}

//
// API
//

void init_builtin_functions()
{
    ss_dassert(!unit.inited);

    qsort(BUILTIN_FUNCTIONS, N_BUILTIN_FUNCTIONS, sizeof(char*), sort_compare);
<<<<<<< HEAD
    qsort(BUILTIN_10_2_3_FUNCTIONS, N_BUILTIN_10_2_3_FUNCTIONS, sizeof(char*), sort_compare);
=======
    qsort(ORACLE_FUNCTIONS, N_ORACLE_FUNCTIONS, sizeof(char*), sort_compare);
>>>>>>> 7f1a9491

    unit.inited = true;
}

void finish_builtin_functions()
{
    ss_dassert(unit.inited);
    unit.inited = false;
}

<<<<<<< HEAD
bool is_builtin_readonly_function(const char* key, uint32_t major, uint32_t minor, uint32_t patch)
=======
bool is_builtin_readonly_function(const char* key, bool check_oracle)
>>>>>>> 7f1a9491
{
    ss_dassert(unit.inited);

    char* value = bsearch(key, BUILTIN_FUNCTIONS, N_BUILTIN_FUNCTIONS, sizeof(char*), search_compare);

<<<<<<< HEAD
    if (!value)
    {
        if ((major > 10) ||
            ((major == 10) && (minor > 2)) ||
            ((major == 10) && (minor == 2) && (patch >= 3)))
        {
            value = bsearch(key, BUILTIN_10_2_3_FUNCTIONS, N_BUILTIN_10_2_3_FUNCTIONS,
                            sizeof(char*), search_compare);
        }
=======
    if (!value && check_oracle)
    {
        value = bsearch(key, ORACLE_FUNCTIONS, N_ORACLE_FUNCTIONS, sizeof(char*), search_compare);
>>>>>>> 7f1a9491
    }

    return value ? true : false;
}<|MERGE_RESOLUTION|>--- conflicted
+++ resolved
@@ -377,7 +377,6 @@
 
 const size_t N_BUILTIN_FUNCTIONS = sizeof(BUILTIN_FUNCTIONS) / sizeof(BUILTIN_FUNCTIONS[0]);
 
-<<<<<<< HEAD
 // The functions have been taken from:
 // https://mariadb.com/kb/en/mariadb/json-functions
 
@@ -413,7 +412,6 @@
 
 const size_t N_BUILTIN_10_2_3_FUNCTIONS =
     sizeof(BUILTIN_10_2_3_FUNCTIONS) / sizeof(BUILTIN_10_2_3_FUNCTIONS[0]);
-=======
 
 static const char* ORACLE_FUNCTIONS[] =
 {
@@ -423,8 +421,6 @@
 
 const size_t N_ORACLE_FUNCTIONS = sizeof(ORACLE_FUNCTIONS) / sizeof(ORACLE_FUNCTIONS[0]);
 
->>>>>>> 7f1a9491
-
 // NOTE: sort_compare and search_compare are not identical, so don't
 // NOTE: optimize either of them away.
 static int sort_compare(const void* key, const void* value)
@@ -446,11 +442,8 @@
     ss_dassert(!unit.inited);
 
     qsort(BUILTIN_FUNCTIONS, N_BUILTIN_FUNCTIONS, sizeof(char*), sort_compare);
-<<<<<<< HEAD
     qsort(BUILTIN_10_2_3_FUNCTIONS, N_BUILTIN_10_2_3_FUNCTIONS, sizeof(char*), sort_compare);
-=======
     qsort(ORACLE_FUNCTIONS, N_ORACLE_FUNCTIONS, sizeof(char*), sort_compare);
->>>>>>> 7f1a9491
 
     unit.inited = true;
 }
@@ -461,17 +454,14 @@
     unit.inited = false;
 }
 
-<<<<<<< HEAD
-bool is_builtin_readonly_function(const char* key, uint32_t major, uint32_t minor, uint32_t patch)
-=======
-bool is_builtin_readonly_function(const char* key, bool check_oracle)
->>>>>>> 7f1a9491
+bool is_builtin_readonly_function(const char* key,
+                                  uint32_t major, uint32_t minor, uint32_t patch,
+                                  bool check_oracle)
 {
     ss_dassert(unit.inited);
 
     char* value = bsearch(key, BUILTIN_FUNCTIONS, N_BUILTIN_FUNCTIONS, sizeof(char*), search_compare);
 
-<<<<<<< HEAD
     if (!value)
     {
         if ((major > 10) ||
@@ -481,11 +471,11 @@
             value = bsearch(key, BUILTIN_10_2_3_FUNCTIONS, N_BUILTIN_10_2_3_FUNCTIONS,
                             sizeof(char*), search_compare);
         }
-=======
+    }
+
     if (!value && check_oracle)
     {
         value = bsearch(key, ORACLE_FUNCTIONS, N_ORACLE_FUNCTIONS, sizeof(char*), search_compare);
->>>>>>> 7f1a9491
     }
 
     return value ? true : false;
