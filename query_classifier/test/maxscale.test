--- conflicted
+++ resolved
@@ -172,13 +172,11 @@
 SELECT trim(BOTH " " FROM "  text");
 SELECT trim(BOTH FROM "  text");
 
-<<<<<<< HEAD
 # MXS-3445
 SET DEFAULT ROLE 'MBK';
 SET DEFAULT ROLE NONE;
 SET DEFAULT ROLE 'MBK' FOR 'user'@'host';
-=======
+
 # MXS-3535
 # qc_sqlite misses symbols/vars used in an ON.
-select E.id  from bill_base  as T  inner join pb_meta_filter_item on A.itemName = @cFilterItemName;
->>>>>>> e9b767d4
+select E.id  from bill_base  as T  inner join pb_meta_filter_item on A.itemName = @cFilterItemName;