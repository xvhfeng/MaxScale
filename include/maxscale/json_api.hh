--- conflicted
+++ resolved
@@ -40,11 +40,8 @@
 #define MXS_JSON_API_QC          "/maxscale/query_classifier/"
 #define MXS_JSON_API_QC_CLASSIFY "/maxscale/query_classifier/classify"
 #define MXS_JSON_API_QC_CACHE    "/maxscale/query_classifier/cache"
-<<<<<<< HEAD
 #define MXS_JSON_API_MEMORY      "/maxscale/memory"
-=======
 #define MXS_JSON_API_SERVER_DIAG "/maxscale/debug/server_diagnostics"
->>>>>>> 26963bf1
 #define MXS_JSON_API_USERS       "/users/"
 
 /**
