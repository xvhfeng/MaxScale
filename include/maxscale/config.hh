/*
 * Copyright (c) 2018 MariaDB Corporation Ab
 * Copyright (c) 2023 MariaDB plc, Finnish Branch
 *
 * Use of this software is governed by the Business Source License included
 * in the LICENSE.TXT file and at www.mariadb.com/bsl11.
 *
 * Change Date: 2027-10-10
 *
 * On the date above, in accordance with the Business Source License, use
 * of this software will be governed by version 2 or later of the General
 * Public License.
 */
#pragma once

#include <maxscale/ccdefs.hh>
#include <maxscale/config2.hh>
#include <maxscale/session.hh>
#include <maxscale/query_classifier.hh>
#include <maxscale/key_manager.hh>
#include <maxbase/ssl.hh>

namespace maxscale
{

// JSON Web Token signature algorithms
enum class JwtAlgo
{
    // Auto-selects a suitable algorithm. If public keys are used, uses them to generate the signatures. If
    // none are specified, uses a random symmetric key.
    AUTO,

    // HMAC with SHA-2
    // https://datatracker.ietf.org/doc/html/rfc7518#section-3.2
    HS256,
    HS384,
    HS512,

    // Digital Signature with RSASSA-PKCS1-v1_5
    // https://datatracker.ietf.org/doc/html/rfc7518#section-3.3
    RS256,
    RS384,
    RS512,

    // Digital Signature with ECDSA
    // https://datatracker.ietf.org/doc/html/rfc7518#section-3.4
    ES256,
    ES384,
    ES512,

    // Digital Signature with RSASSA-PSS
    // https://datatracker.ietf.org/doc/html/rfc7518#section-3.5
    PS256,
    PS384,
    PS512,

    // Edwards-curve Digital Signature Algorithm (EdDSA)
    // https://www.rfc-editor.org/rfc/rfc8037#section-3
    ED25519,
    ED448,
};

/**
 * The gateway global configuration data
 */
class Config : public config::Configuration
{
public:
    Config(const Config&) = delete;
    Config& operator=(const Config&) = delete;

    using seconds = std::chrono::seconds;
    using milliseconds = std::chrono::milliseconds;

    /**
     * Initialize the config object. To be called *once* at program startup.
     *
     * @param argc  The argc provided to main.
     * @param argv  The argv procided to main.
     *
     * @return The MaxScale global configuration.
     */
    static Config& init(int argc, char** argv);

    /**
     * @return The MaxScale global configuration.
     */
    static Config& get();

    /**
     * Check if an object was read from a static configuration file
     *
     * @param name Name of the object
     *
     * @return True if an object with the given name was read from the configuration
     */
    static bool is_static_object(const std::string& name);

    /**
     * Check if an object was created at runtime or read from a persisted configuration file
     *
     * @param name Name of the object
     *
     * @return True if an object with the given name was created at runtime or read from a persisted
     *         configuration file
     */
    static bool is_dynamic_object(const std::string& name);

    /**
     * Set the file where the object is stored in
     *
     * @param name The object name
     * @param file The file where the object is stored in
     */
    static void set_object_source_file(const std::string& name, const std::string& file);

    /**
     * Get object source type and file as a JSON object
     *
     * @param name Name of the object
     *
     * @return A JSON object that contains the source type and the file the object was read from
     */
    static json_t* object_source_to_json(const std::string& name);

    /**
     * Persists global MaxScale options to a stream
     *
     * @param os The stream where the configuration is written to
     *
     * @return The same output stream
     */
    std::ostream& persist_maxscale(std::ostream& os) const;

    /**
     * Get global MaxScale configuration as JSON
     *
     * @param host Hostname of this server
     *
     * @return The global MaxScale configuration as a JSON object
     */
    json_t* maxscale_to_json(const char* host) const;

    /**
     * Get system information as a JSON object.
     *
     * @return System information as a JSON object.
     */
    json_t* system_to_json() const;

    class ParamAutoTune : public config::ParamStringList
    {
    public:
        using config::ParamStringList::ParamStringList;

        bool from_string(const std::string& value_as_string,
                         value_type* pValue,
                         std::string* pMessage) const;
    };

    class ParamUsersRefreshTime : public config::ParamSeconds
    {
    public:
        using config::ParamSeconds::ParamSeconds;

        bool from_string(const std::string& value_as_string,
                         value_type* pValue,
                         std::string* pMessage) const;
    };

    class ParamKeyManager : public config::ParamEnum<mxs::KeyManager::Type>
    {
    public:
        using config::ParamEnum<mxs::KeyManager::Type>::ParamEnum;

        bool takes_parameters() const override;

        bool validate_parameters(const std::string& value,
                                 const mxs::ConfigParameters& params,
                                 mxs::ConfigParameters* pUnrecognized = nullptr) const override;

        bool validate_parameters(const std::string& value,
                                 json_t* pParams,
                                 std::set<std::string>* pUnrecognized = nullptr) const override;

    private:
        template<class Params, class Unknown>
        bool do_validate_parameters(const std::string& value, Params params, Unknown* pUnrecognized) const;
    };

    class ParamLogThrottling : public config::ConcreteParam<ParamLogThrottling, MXB_LOG_THROTTLING>
    {
    public:
        using value_type = MXB_LOG_THROTTLING;

        ParamLogThrottling(config::Specification* pSpecification,
                           const char* zName,
                           const char* zDescription)
            : config::ConcreteParam<ParamLogThrottling, MXB_LOG_THROTTLING>(
                pSpecification, zName, zDescription,
                Modifiable::AT_RUNTIME,
                Param::OPTIONAL,
                MXB_LOG_THROTTLING {10, 1000, 10000})
        {
        }

        std::string type() const override final;

        std::string to_string(const value_type& value) const;
        bool        from_string(const std::string& value, value_type* pValue,
                                std::string* pMessage = nullptr) const;

        json_t* to_json(const value_type& value) const;
        bool    from_json(const json_t* pJson, value_type* pValue, std::string* pMessage = nullptr) const;
    };

    class LogThrottling : public config::ConcreteType<ParamLogThrottling>
    {
    public:
        LogThrottling(Configuration* pConfiguration,
                      const ParamLogThrottling* pParam,
                      std::function<void(value_type)> on_set = nullptr)
            : config::ConcreteType<ParamLogThrottling>(pConfiguration, pParam, on_set)
        {
        }
    };

    class ParamThreadsCount : public config::ParamCount
    {
    public:
        using config::ParamCount::ParamCount;

        static const value_type MAX_COUNT = 256; // If this is changed, update documentation as well.

        bool from_string(const std::string& value_as_string,
                         value_type* pValue,
                         std::string* pMessage) const override final;
    };

    class ThreadsCount;

    using SessionDumpStatements = config::Enum<session_dump_statements_t>;

    std::vector<std::string> argv;                  /**< Copy of the argv array given to main. */

    // RUNTIME-modifiable automatically configured parameters.
    config::Bool          log_debug;                /**< Whether debug messages are logged. */
    config::Bool          log_info;                 /**< Whether info messages are logged. */
    config::Bool          log_notice;               /**< Whether notice messages are logged. */
    config::Bool          log_warning;              /**< Whether warning messages are logged. */
    LogThrottling         log_throttling;           /**< When and how to throttle logged messaged. */
    SessionDumpStatements dump_statements;          /**< Whether to dump last statements. */
    config::Count         session_trace;            /**< How entries stored to session trace log.*/
    config::Regex         session_trace_match;      /**< Regex that controls when to log session traces. */
    config::Bool          ms_timestamp;             /**< Enable or disable high precision timestamps */
    config::Count         retain_last_statements;   /**< How many statements should be retained. */
    config::Bool          syslog;                   /**< Log to syslog */
    config::Bool          maxlog;                   /**< Log to MaxScale's own logs */
    config::Seconds       auth_conn_timeout;        /**< Connection timeout for the user authentication */
    config::Seconds       auth_read_timeout;        /**< Read timeout for the user authentication */
    config::Seconds       auth_write_timeout;       /**< Write timeout for the user authentication */
    config::Bool          skip_permission_checks;   /**< Skip service and monitor permission checks */
    config::Bool          passive;                  /**< True if MaxScale is in passive mode */
    config::Size          qc_cache_max_size;        /**< Maximum amount of memory used by qc */
    config::Bool          admin_log_auth_failures;  /**< Log admin interface authentication failures */
    config::Integer       query_retries;            /**< Number of times a interrupted query is
                                                     * retried */
    config::Seconds query_retry_timeout;            /**< Timeout for query retries */
    config::Seconds users_refresh_time;             /**< How often the users can be refreshed */
    config::Seconds users_refresh_interval;         /**< How often the users will be refreshed */
    config::Size    writeq_high_water;              /**< High water mark of dcb write queue */
    config::Size    writeq_low_water;               /**< Low water mark of dcb write queue */
    config::Integer max_auth_errors_until_block;    /**< Host is blocked once this limit is reached */
    config::Integer rebalance_threshold;            /**< If load of particular worker differs more than
                                                     * this % amount from load-average, rebalancing will
                                                     * be made.
                                                     */
    config::Milliseconds  rebalance_period;         /**< How often should rebalancing be made. */
    config::Count         rebalance_window;         /**< How many seconds should be taken into account. */
    config::Bool          skip_name_resolve;        /**< Reverse DNS lookups */
    mxs::KeyManager::Type key_manager;

    // NON-modifiable automatically configured parameters.
    ParamAutoTune::value_type auto_tune;        /**< Vector of parameter names. */

    int64_t       n_threads;                    /**< Number of polling threads */
    std::string   qc_name;                      /**< The name of the query classifier to load */
    std::string   qc_args;                      /**< Arguments for the query classifieer */
    qc_sql_mode_t qc_sql_mode;                  /**< The query classifier sql mode */
    std::string   admin_host;                   /**< Admin interface host */
    int64_t       admin_port;                   /**< Admin interface port */
    bool          admin_auth;                   /**< Admin interface authentication */
    bool          admin_enabled;                /**< Admin interface is enabled */
    std::string   admin_pam_rw_service;         /**< PAM service for read-write users */
    std::string   admin_pam_ro_service;         /**< PAM service for read-only users */

    std::string               admin_ssl_key;        /**< Admin SSL key */
    std::string               admin_ssl_cert;       /**< Admin SSL cert */
    std::string               admin_ssl_ca;         /**< Admin SSL CA cert */
    mxb::ssl_version::Version admin_ssl_version;    /**< Admin allowed SSL versions */
    mxs::JwtAlgo              admin_jwt_algorithm;  /**< JWT signature key */
    std::string               admin_jwt_key;        /**< Key used with symmetric JWT algorithms */
    std::string               admin_oidc_url;       /**< OIDC server for for external JWTs */
    std::string               admin_verify_url;     /**< URL that points to a verification server */

    std::string  local_address;                 /**< Local address to use when connecting */
    bool         load_persisted_configs;        /**< Load persisted configuration files on startup */
    bool         persist_runtime_changes;       /**< Persist runtime changes */
    std::string  config_sync_cluster;           /**< Cluster used for config sync */
    std::string  config_sync_user;              /**< User used for config sync */
    std::string  config_sync_password;          /**< Password used for config sync */
    std::string  config_sync_db;                /**< Database for config sync */
    seconds      config_sync_timeout;           /**< Timeout for the config sync database operations */
    milliseconds config_sync_interval;          /**< How often to  sync the config */
    bool         log_warn_super_user;           /**< Log a warning if incoming client has super-priv. */
    bool         gui;                           /**< Enable admin GUI */
    bool         secure_gui;                    /**< Serve GUI only over HTTPS */
    std::string  debug;
    int64_t      max_read_amount;               /**< Max amount read before return to epoll_wait. */

    // The following will not be configured via the configuration mechanism.
<<<<<<< HEAD
    mxs::ConfigParameters key_manager_options;
    bool                  config_check;                         /**< Only check config */
    char                  release_string[RELEASE_STR_LENGTH];   /**< The release name string of the system */
=======
    bool config_check;                          /**< Only check config */
    std::string release_string;                 /**< The release name string of the system */
>>>>>>> 6f5a6b3e

    std::string sysname {"undefined"};      // Name of the implementation of the operating system
    std::string nodename {"undefined"};     // Name of this node on the network (i.e. hostname)
    std::string release {"undefined"};      // Current release level of this implementation
    std::string version {"undefined"};      // Current version level of this release
    std::string machine {"undefined"};      // Name of the hardware type the system is running on

    uint8_t mac_sha1[SHA_DIGEST_LENGTH];                /**< The SHA1 digest of an interface MAC address */

    mxb_log_target_t    log_target;                 /**< Log type */
    bool                substitute_variables;       /**< Should environment variables be substituted */
    QC_CACHE_PROPERTIES qc_cache_properties;        /**< The query classifier cache properties. */
    int64_t             promoted_at;                /**< Time when this Maxscale instance was
                                                    * promoted from a passive to an active */

    using config::Configuration::configure;

    // Overload that does some extra checks when starting up
    bool configure(const mxs::ConfigParameters& params,
                   mxs::ConfigParameters* pUnrecognized = nullptr) override;

private:
    Config(int argc, char** argv);

    void check_cpu_situation() const;
    void check_memory_situation() const;

    bool post_configure(const std::map<std::string, mxs::ConfigParameters>& nested_params) override;

private:
    class Specification : public config::Specification
    {
    public:
        using config::Specification::Specification;

        bool validate(const mxs::ConfigParameters& params,
                      mxs::ConfigParameters* pUnrecognized = nullptr) const override final;
        bool validate(json_t* pJson, std::set<std::string>* pUnrecognized = nullptr) const override final;
    };

    static Specification s_specification;

    static ParamAutoTune                                s_auto_tune;
    static config::ParamBool                            s_log_debug;
    static config::ParamBool                            s_log_info;
    static config::ParamBool                            s_log_notice;
    static config::ParamBool                            s_log_warning;
    static ParamLogThrottling                           s_log_throttling;
    static config::ParamEnum<session_dump_statements_t> s_dump_statements;
    static config::ParamCount                           s_session_trace;
    static config::ParamRegex                           s_session_trace_match;
    static config::ParamBool                            s_ms_timestamp;
    static config::ParamCount                           s_retain_last_statements;
    static config::ParamBool                            s_syslog;
    static config::ParamBool                            s_maxlog;
    static config::ParamSeconds                         s_auth_conn_timeout;
    static config::ParamSeconds                         s_auth_read_timeout;
    static config::ParamSeconds                         s_auth_write_timeout;
    static config::ParamBool                            s_skip_permission_checks;
    static config::ParamBool                            s_passive;
    static config::ParamSize                            s_qc_cache_max_size;
    static config::ParamBool                            s_admin_log_auth_failures;
    static config::ParamInteger                         s_query_retries;
    static config::ParamSeconds                         s_query_retry_timeout;
    static ParamUsersRefreshTime                        s_users_refresh_time;
    static config::ParamSeconds                         s_users_refresh_interval;
    static config::ParamSize                            s_writeq_high_water;
    static config::ParamSize                            s_writeq_low_water;
    static config::ParamInteger                         s_max_auth_errors_until_block;
    static config::ParamInteger                         s_rebalance_threshold;
    static config::ParamMilliseconds                    s_rebalance_period;
    static config::ParamCount                           s_rebalance_window;
    static config::ParamBool                            s_skip_name_resolve;

    static ParamThreadsCount                            s_n_threads;
    static config::ParamString                          s_qc_name;
    static config::ParamString                          s_qc_args;
    static config::ParamEnum<qc_sql_mode_t>             s_qc_sql_mode;
    static config::ParamString                          s_admin_host;
    static config::ParamInteger                         s_admin_port;
    static config::ParamBool                            s_admin_auth;
    static config::ParamBool                            s_admin_enabled;
    static config::ParamString                          s_admin_pam_rw_service;
    static config::ParamString                          s_admin_pam_ro_service;
    static config::ParamPath                            s_admin_ssl_key;
    static config::ParamPath                            s_admin_ssl_cert;
    static config::ParamEnum<mxb::ssl_version::Version> s_admin_ssl_version;
    static config::ParamPath                            s_admin_ssl_ca;
    static config::ParamDeprecated<config::ParamAlias>  s_admin_ssl_ca_cert;// -> s_admin_ca
    static config::ParamEnum<mxs::JwtAlgo>              s_admin_jwt_algorithm;
    static config::ParamString                          s_admin_jwt_key;
    static config::ParamString                          s_admin_oidc_url;
    static config::ParamString                          s_admin_verify_url;
    static config::ParamString                          s_local_address;
    static config::ParamBool                            s_load_persisted_configs;
    static config::ParamBool                            s_persist_runtime_changes;
    static config::ParamString                          s_config_sync_cluster;
    static config::ParamString                          s_config_sync_user;
    static config::ParamPassword                        s_config_sync_password;
    static config::ParamString                          s_config_sync_db;
    static config::ParamSeconds                         s_config_sync_timeout;
    static config::ParamMilliseconds                    s_config_sync_interval;
    static config::ParamBool                            s_log_warn_super_user;
    static config::ParamBool                            s_gui;
    static config::ParamBool                            s_secure_gui;
    static config::ParamString                          s_debug;
    static config::ParamSize                            s_max_read_amount;
    static ParamKeyManager                              s_key_manager;
};
}<|MERGE_RESOLUTION|>--- conflicted
+++ resolved
@@ -319,14 +319,9 @@
     int64_t      max_read_amount;               /**< Max amount read before return to epoll_wait. */
 
     // The following will not be configured via the configuration mechanism.
-<<<<<<< HEAD
     mxs::ConfigParameters key_manager_options;
-    bool                  config_check;                         /**< Only check config */
-    char                  release_string[RELEASE_STR_LENGTH];   /**< The release name string of the system */
-=======
-    bool config_check;                          /**< Only check config */
-    std::string release_string;                 /**< The release name string of the system */
->>>>>>> 6f5a6b3e
+    bool                  config_check;         /**< Only check config */
+    std::string           release_string;       /**< The release name string of the system */
 
     std::string sysname {"undefined"};      // Name of the implementation of the operating system
     std::string nodename {"undefined"};     // Name of this node on the network (i.e. hostname)
