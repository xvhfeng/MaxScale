/*
 * Copyright (c) 2018 MariaDB Corporation Ab
 *
 * Use of this software is governed by the Business Source License included
 * in the LICENSE.TXT file and at www.mariadb.com/bsl11.
 *
 * Change Date: 2026-01-04
 *
 * On the date above, in accordance with the Business Source License, use
 * of this software will be governed by version 2 or later of the General
 * Public License.
 */
#pragma once

#include <maxscale/ccdefs.hh>
#include <unordered_set>
#include <maxbase/stopwatch.hh>
#include <maxbase/watchedworker.hh>
#include <maxscale/indexedstorage.hh>

namespace maxscale
{

class MainWorker : public mxb::WatchedWorker
{
    MainWorker(const MainWorker&) = delete;
    MainWorker& operator=(const MainWorker&) = delete;

public:
    /**
     * Construct the main worker.
     *
     * @param pNotifier The watchdog notifier.
     *
     * @note There can be exactly one instance of @c MainWorker.
     */
    MainWorker(mxb::WatchdogNotifier* pNotifier);

    ~MainWorker();

    /**
     * Does the main worker exist. It is only at startup and shutdown that this
     * function may return false. When MaxScale is running normally, it will
     * always return true.
     *
     * @return True, if the main worker has been created, false otherwise.
     */
    static bool created();

    /**
     * Returns the main worker.
     *
     * @return The main worker.
     */
    static MainWorker* get();

    static int64_t ticks();

    /**
     * @return True, if the calling thread is the main worker.
     */
    static bool is_main_worker();

    /**
     * @return The indexed storage of this worker.
     */
    IndexedStorage& storage()
    {
        return m_storage;
    }

    const IndexedStorage& storage() const
    {
        return m_storage;
    }

    /**
     * Starts the rebalancing.
     *
     * @note Must *only* be called from the main worker thread.
     */
    void start_rebalancing();

    enum BalancingApproach
    {
        BALANCE_UNCONDITIONALLY,
        BALANCE_ACCORDING_TO_PERIOD
    };

    /**
     * Balance worker load.
     *
     * @param approach   Unconditionally or according to 'rebalance_period'.
     * @param threshold  The rebalance threshold. If -1, then the value of
     *                   'rebalance_threshold' will be used.
     *
     * @return True, if balancing actually was performed.
     */
    bool balance_workers(BalancingApproach approach, int threshold = -1);

    /**
     * Starts the shutdown process
     */
    static void start_shutdown();

private:
    bool pre_run() override;
    void post_run() override;

<<<<<<< HEAD
=======
    struct Task
    {
    public:
        Task(const char* zName, TASKFN func, void* pData, int frequency)
            : name(zName)
            , func(func)
            , pData(pData)
            , frequency(frequency)
            , nextdue(time(0) + frequency)
            , id(0)
        {
        }

        std::string       name;
        TASKFN            func;
        void*             pData;
        int               frequency;
        time_t            nextdue;
        mxb::Worker::DCId id;
    };

    bool        call_task(Worker::Call::action_t action, Task* pTask);
>>>>>>> 19664d7e
    static bool inc_ticks(Worker::Call::action_t action);

    bool balance_workers_dc(Worker::Call::action_t action);
    void order_balancing_dc();

    // Waits until all RoutingWorkers have stopped and then stops the MainWorker
    bool wait_for_shutdown(Worker::Call::action_t action);

<<<<<<< HEAD
    IndexedStorage m_storage;
    uint32_t       m_rebalancing_dc {0};
    mxb::TimePoint m_last_rebalancing;
=======
    std::map<std::string, Task> m_tasks_by_name;
    IndexedStorage              m_storage;
    mxb::Worker::DCId           m_rebalancing_dc {0};
    mxb::TimePoint              m_last_rebalancing;
>>>>>>> 19664d7e
};
}<|MERGE_RESOLUTION|>--- conflicted
+++ resolved
@@ -107,31 +107,6 @@
     bool pre_run() override;
     void post_run() override;
 
-<<<<<<< HEAD
-=======
-    struct Task
-    {
-    public:
-        Task(const char* zName, TASKFN func, void* pData, int frequency)
-            : name(zName)
-            , func(func)
-            , pData(pData)
-            , frequency(frequency)
-            , nextdue(time(0) + frequency)
-            , id(0)
-        {
-        }
-
-        std::string       name;
-        TASKFN            func;
-        void*             pData;
-        int               frequency;
-        time_t            nextdue;
-        mxb::Worker::DCId id;
-    };
-
-    bool        call_task(Worker::Call::action_t action, Task* pTask);
->>>>>>> 19664d7e
     static bool inc_ticks(Worker::Call::action_t action);
 
     bool balance_workers_dc(Worker::Call::action_t action);
@@ -140,15 +115,8 @@
     // Waits until all RoutingWorkers have stopped and then stops the MainWorker
     bool wait_for_shutdown(Worker::Call::action_t action);
 
-<<<<<<< HEAD
-    IndexedStorage m_storage;
-    uint32_t       m_rebalancing_dc {0};
-    mxb::TimePoint m_last_rebalancing;
-=======
-    std::map<std::string, Task> m_tasks_by_name;
-    IndexedStorage              m_storage;
-    mxb::Worker::DCId           m_rebalancing_dc {0};
-    mxb::TimePoint              m_last_rebalancing;
->>>>>>> 19664d7e
+    IndexedStorage    m_storage;
+    mxb::Worker::DCId m_rebalancing_dc {0};
+    mxb::TimePoint    m_last_rebalancing;
 };
 }