/*
 * Copyright (c) 2018 MariaDB Corporation Ab
 * Copyright (c) 2023 MariaDB plc, Finnish Branch
 *
 * Use of this software is governed by the Business Source License included
 * in the LICENSE.TXT file and at www.mariadb.com/bsl11.
 *
 * Change Date: 2027-08-18
 *
 * On the date above, in accordance with the Business Source License, use
 * of this software will be governed by version 2 or later of the General
 * Public License.
 */
#pragma once

/**
 * @file include/maxscale/monitor.hh - The public monitor interface
 */

#include <maxscale/ccdefs.hh>

#include <atomic>
#include <mutex>
#include <openssl/sha.h>
#include <maxbase/json.hh>
#include <maxbase/semaphore.hh>
#include <maxbase/stopwatch.hh>
#include <maxbase/worker.hh>
#include <maxscale/config.hh>
#include <maxscale/server.hh>

namespace maxscale
{
class Monitor;
}

class DCB;
struct json_t;
class ExternalCmd;
typedef struct st_mysql MYSQL;

/**
 * @verbatim
 * The "module object" structure for a backend monitor module
 *
 * Monitor modules monitor the backend databases that MaxScale connects to.
 * The information provided by a monitor is used in routing decisions.
 * @endverbatim
 *
 * @see load_module
 */
struct MXS_MONITOR_API
{
    /**
     * @brief Create the monitor.
     *
     * This entry point is called once when MaxScale is started, for creating the monitor.
     * If the function fails, MaxScale will not start. The returned object must inherit from
     * the abstract base monitor class and implement the missing methods.
     *
     * @param name Configuration name of the monitor
     * @param module Module name of the monitor
     * @return Monitor object
     */
    maxscale::Monitor* (* createInstance)(const std::string& name, const std::string& module);
};

/**
 * Monitor configuration parameters names
 */
extern const char CN_BACKEND_CONNECT_ATTEMPTS[];
extern const char CN_BACKEND_CONNECT_TIMEOUT[];
extern const char CN_BACKEND_READ_TIMEOUT[];
extern const char CN_BACKEND_WRITE_TIMEOUT[];
extern const char CN_DISK_SPACE_CHECK_INTERVAL[];
extern const char CN_EVENTS[];
extern const char CN_JOURNAL_MAX_AGE[];
extern const char CN_MONITOR_INTERVAL[];
extern const char CN_SCRIPT[];
extern const char CN_SCRIPT_TIMEOUT[];

/**
 * The monitor API version number. Any change to the monitor module API
 * must change these versions using the rules defined in modinfo.h
 */
#define MXS_MONITOR_VERSION {5, 0, 0}

/** Monitor events */
enum mxs_monitor_event_t
{
    UNDEFINED_EVENT   = 0,
    MASTER_DOWN_EVENT = (1 << 0),   /**< master_down */
    MASTER_UP_EVENT   = (1 << 1),   /**< master_up */
    SLAVE_DOWN_EVENT  = (1 << 2),   /**< slave_down */
    SLAVE_UP_EVENT    = (1 << 3),   /**< slave_up */
    SERVER_DOWN_EVENT = (1 << 4),   /**< server_down */
    SERVER_UP_EVENT   = (1 << 5),   /**< server_up */
    SYNCED_DOWN_EVENT = (1 << 6),   /**< synced_down */
    SYNCED_UP_EVENT   = (1 << 7),   /**< synced_up */
    DONOR_DOWN_EVENT  = (1 << 8),   /**< donor_down */
    DONOR_UP_EVENT    = (1 << 9),   /**< donor_up */
    LOST_MASTER_EVENT = (1 << 10),  /**< lost_master */
    LOST_SLAVE_EVENT  = (1 << 11),  /**< lost_slave */
    LOST_SYNCED_EVENT = (1 << 12),  /**< lost_synced */
    LOST_DONOR_EVENT  = (1 << 13),  /**< lost_donor */
    NEW_MASTER_EVENT  = (1 << 14),  /**< new_master */
    NEW_SLAVE_EVENT   = (1 << 15),  /**< new_slave */
    NEW_SYNCED_EVENT  = (1 << 16),  /**< new_synced */
    NEW_DONOR_EVENT   = (1 << 17),  /**< new_donor */
    RELAY_UP_EVENT    = (1 << 18),  /**< relay_up */
    RELAY_DOWN_EVENT  = (1 << 19),  /**< relay_down */
    LOST_RELAY_EVENT  = (1 << 20),  /**< lost_relay */
    NEW_RELAY_EVENT   = (1 << 21),  /**< new_relay */
    BLR_UP_EVENT      = (1 << 22),  /**< blr_up */
    BLR_DOWN_EVENT    = (1 << 23),  /**< blr_down */
    LOST_BLR_EVENT    = (1 << 24),  /**< lost_blr */
    NEW_BLR_EVENT     = (1 << 25),  /**< new_blr */
    ALL_EVENTS        =
        (MASTER_DOWN_EVENT | MASTER_UP_EVENT | SLAVE_DOWN_EVENT | SLAVE_UP_EVENT | SERVER_DOWN_EVENT
         | SERVER_UP_EVENT | SYNCED_DOWN_EVENT | SYNCED_UP_EVENT | DONOR_DOWN_EVENT | DONOR_UP_EVENT
         | LOST_MASTER_EVENT | LOST_SLAVE_EVENT | LOST_SYNCED_EVENT | LOST_DONOR_EVENT | NEW_MASTER_EVENT
         | NEW_SLAVE_EVENT | NEW_SYNCED_EVENT | NEW_DONOR_EVENT | RELAY_UP_EVENT | RELAY_DOWN_EVENT
         | LOST_RELAY_EVENT | NEW_RELAY_EVENT | BLR_UP_EVENT | BLR_DOWN_EVENT | LOST_BLR_EVENT | NEW_BLR_EVENT),
};

namespace maxscale
{

/**
 * The linked list of servers that are being monitored by the monitor module.
 */
class MonitorServer
{
public:
    class ConnectionSettings
    {
    public:
        using seconds = std::chrono::seconds;

        std::string username;       /**< Monitor username */
        std::string password;       /**< Monitor password */
        seconds     connect_timeout;/**< Connect timeout in seconds for mysql_real_connect */
        seconds     write_timeout;  /**< Timeout in seconds for each attempt to write to the server.
                                     *   There are retries and the total effective timeout value is two
                                     *   times the option value. */
        seconds read_timeout;       /**< Timeout in seconds to read from the server. There are retries
                                     *   and the total effective timeout value is three times the
                                     *   option value. */
        int64_t connect_attempts;   /**< How many times a connection is attempted */
    };

    /**
     * Container shared between the monitor and all its servers. May be read concurrently, but only
     * written when monitor is stopped.
     */
    class SharedSettings
    {
    public:
        ConnectionSettings conn_settings;       /**< Monitor-level connection settings */
        DiskSpaceLimits    monitor_disk_limits; /**< Monitor-level disk space limits */
    };

    /* Return type of mon_ping_or_connect_to_db(). */
    enum class ConnectResult
    {
        OLDCONN_OK,     /* Existing connection was ok and server replied to ping. */
        NEWCONN_OK,     /* No existing connection or no ping reply. New connection created
                         * successfully. */
        REFUSED,        /* No existing connection or no ping reply. Server refused new connection. */
        TIMEOUT,        /* No existing connection or no ping reply. Timeout on new connection. */
        ACCESS_DENIED   /* Server refused new connection due to authentication failure */
    };

    /** Status change requests */
    enum StatusRequest
    {
        NO_CHANGE,
        MAINT_OFF,
        MAINT_ON,
        DRAINING_OFF,
        DRAINING_ON,
    };

    // When a monitor detects that a server is down, these bits should be cleared.
    static constexpr uint64_t SERVER_DOWN_CLEAR_BITS {SERVER_RUNNING | SERVER_AUTH_ERROR | SERVER_MASTER
                                                      | SERVER_SLAVE | SERVER_RELAY | SERVER_JOINED
                                                      | SERVER_BLR};

    /**
     * Ping or connect to a database. If connection does not exist or ping fails, a new connection
     * is created. This will always leave a valid database handle in @c *ppCon, allowing the user
     * to call MySQL C API functions to find out the reason of the failure. Also measures server ping.
     *
     * @param sett        Connection settings
     * @param pServer     A server
     * @param ppConn      Address of pointer to a MYSQL instance. The instance should either be
     *                    valid or NULL.
     * @param pError      Pointer where the error message is stored
     *
     * @return Connection status.
     */
    static ConnectResult
    ping_or_connect_to_db(const ConnectionSettings& sett, SERVER& server, MYSQL** ppConn,
                          std::string* pError);

    MonitorServer(SERVER* server, const SharedSettings& shared);

    virtual ~MonitorServer();

    /**
     * Set pending status bits in the monitor server
     *
     * @param bits      The bits to set for the server
     */
    void set_pending_status(uint64_t bits);

    /**
     * Clear pending status bits in the monitor server
     *
     * @param bits      The bits to clear for the server
     */
    void clear_pending_status(uint64_t bits);

    /**
     * Store the current server status to the previous and pending status
     * fields of the monitored server.
     */
    void stash_current_status();

    static bool status_changed(uint64_t before, uint64_t after);

    bool        status_changed();
    bool        auth_status_changed();
    bool        should_print_fail_status();
    std::string get_connect_error(ConnectResult rval);
    void        log_connect_error(ConnectResult rval);

    /**
     * Report query error to log.
     */
    void mon_report_query_error();

    /**
     * Ping or connect to a database. If connection does not exist or ping fails, a new connection is created.
     * This will always leave a valid database handle in the database->con pointer, allowing the user to call
     * MySQL C API functions to find out the reason of the failure.
     *
     * @return Connection status
     */
    ConnectResult ping_or_connect();

    /**
     * Fetch 'session_track_system_variables' and other variables from the server, if they have not
     * been fetched recently.
     *
     * @return  True, if the variables were fetched, false otherwise.
     */
    bool maybe_fetch_variables();

    /**
     * Update the Uptime status variable of the server
     */
    void fetch_uptime();

    const char* get_event_name();

    /**
     * Determine a monitor event, defined by the difference between the old
     * status of a server and the new status.
     *
     * @return The event for this state change
     */
    static mxs_monitor_event_t event_type(uint64_t before, uint64_t after);

    /**
     * Calls event_type with previous and current server state
     *
     * @note This function must only be called from mon_process_state_changes
     */
    mxs_monitor_event_t get_event_type() const;

    void log_state_change(const std::string& reason);

    /**
     * Is this server ok to update disk space status. Only checks if the server knows of valid disk space
     * limits settings and that the check has not failed before. Disk space check interval should be
     * checked by the monitor.
     *
     * @return True, if the disk space should be checked, false otherwise.
     */
    bool can_update_disk_space_status() const;

    /**
     * @brief Update the disk space status of a server.
     *
     * After the call, the bit @c SERVER_DISK_SPACE_EXHAUSTED will be set on
     * @c pMonitored_server->pending_status if the disk space is exhausted
     * or cleared if it is not.
     */
    void update_disk_space_status();

    void add_status_request(StatusRequest request);
    void apply_status_requests();

    bool is_database() const;

    mxb::Json journal_data() const;
    void      read_journal_data(const mxb::Json& data);

    using EventList = std::vector<std::string>;

    /**
     * If a monitor module implements custom events, it should override this function so that it returns
     * a list of new events for the current tick. The list should be cleared at the start of a tick.
     *
     * The default implementation returns an empty list.
     *
     * @return New custom events
     */
    virtual const EventList& new_custom_events() const;

    const ConnectionSettings& conn_settings() const;

    static bool is_access_denied_error(int64_t errornum);

    SERVER* server = nullptr;       /**< The server being monitored */
    MYSQL*  con = nullptr;          /**< The MySQL connection */
    int     mon_err_count = 0;

    uint64_t mon_prev_status = -1;      /**< Status before starting the current monitor loop */
    uint64_t pending_status = 0;        /**< Status during current monitor loop */

    int64_t node_id = -1;           /**< Node id, server_id for M/S or local_index for Galera */
    int64_t master_id = -1;         /**< Master server id of this node */

    mxs_monitor_event_t last_event {SERVER_DOWN_EVENT}; /**< The last event that occurred on this server */
    time_t              triggered_at {time(nullptr)};   /**< Time when the last event was triggered */

private:
    const SharedSettings& m_shared;     /**< Settings shared between all servers of the monitor */

    std::atomic_int m_status_request {NO_CHANGE};       /**< Status change request from admin */
    bool            m_ok_to_check_disk_space {true};    /**< Set to false if check fails */

    mxb::TimePoint m_last_variables_update;

    // Latest connection error
    std::string m_latest_error;

    bool should_fetch_variables();
    bool fetch_variables();
};

/**
 * Representation of the running monitor.
 */
class Monitor
{
public:
    class Test;
    friend class Test;

    using ServerVector = std::vector<MonitorServer*>;

    Monitor(const std::string& name, const std::string& module);
    virtual ~Monitor();

    static bool connection_is_ok(MonitorServer::ConnectResult connect_result);

    static std::string get_server_monitor(const SERVER* server);

    /**
     * Is the current thread/worker the main worker?
     *
     * @return True if it is, false otherwise.
     */
    static bool is_main_worker();

    /*
     * Convert a monitor event (enum) to string.
     *
     * @param   event    The event
     * @return  Text description
     */
    static const char* get_event_name(mxs_monitor_event_t event);

    /**
     * Is the monitor running?
     *
     * @return True if monitor is running.
     */
    virtual bool is_running() const = 0;

    /**
     * Get running state as string.
     *
     * @return "Running" or "Stopped"
     */
    const char* state_string() const;

    const char* name() const;

    /**
     * Get the configured servers for this monitor
     *
     * @return The list of servers the monitor was configured with
     */
    const ServerVector& servers() const;

    /**
     * Get the real list of servers that are a part of this cluster
     *
     * For dynamic monitors, this is the set of servers that were derived from the initial set of bootstrap
     * servers. For static monitors, this is the same as the list of servers returned by servers().
     *
     * @return The real list of servers that are a part of this cluster. This should be used whenever a set of
     *         servers is needed for routing or querying purposes.
     */
    virtual std::vector<SERVER*> real_servers() const;

    /**
     * Get the list of servers that were configured for this monitor
     *
     * This list is identical to the one given as the `servers` parameter in the configuration file or the
     * `servers` relationship in the JSON representation. For dynamic monitors, this list of servers is not
     * necessarily actively monitored if they are only used to bootstrap the cluster.
     *
     * @return The list of servers this monitor was configured with.
     */
    std::vector<SERVER*> configured_servers() const;

    /**
     * Specification for the common monitor parameters
     */
    static mxs::config::Specification* specification();

    mxs::config::Configuration& base_configuration();

    virtual mxs::config::Configuration& configuration() = 0;

    /**
     * Get text-form settings.
     *
     * @return Monitor configuration parameters
     */
    const mxs::ConfigParameters& parameters() const;

    /**
     * @return The number of monitoring cycles the monitor has done
     */
    long ticks() const;

    /**
     * Starts the monitor. If the monitor requires polling of the servers, it should create
     * a separate monitoring thread.
     *
     * @return True, if the monitor could be started, false otherwise.
     */
    virtual bool start() = 0;

    /**
     * Stops the monitor.
     */
    void stop();

    /**
     * Stop a monitor if it's safe to do so.
     *
     * @return Boolean tells if monitor was stopped. If not, an error message is given.
     */
    std::tuple<bool, std::string> soft_stop();

    virtual void request_immediate_tick() = 0;

    /**
     * @brief The monitor should populate associated services.
     */
    virtual void populate_services();

    /**
     * Deactivate the monitor. Stops the monitor and removes all servers.
     */
    void deactivate();

    json_t* to_json(const char* host) const;

    /**
     * Return diagnostic information about the monitor
     *
     * @return A JSON object representing the state of the monitor
     * @see jansson.h
     */
    virtual json_t* diagnostics() const = 0;

    /**
     * Return diagnostic information about a server monitored by the monitor
     *
     * @return A JSON object representing the detailed server information
     *
     * @note This is combined with the existing "public" server information found in the Server class.
     */
    virtual json_t* diagnostics(MonitorServer* server) const = 0;

    /**
     * Set status of monitored server.
     *
     * @param srv   Server, must be monitored by this monitor.
     * @param bit   The server status bit to be sent.
     * @errmsg_out  If the setting of the bit fails, on return the human readable
     *              reason why it could not be set.
     *
     * @return True, if the bit could be set.
     */
    bool set_server_status(SERVER* srv, int bit, std::string* errmsg_out);

    /**
     * Clear status of monitored server.
     *
     * @param srv   Server, must be monitored by this monitor.
     * @param bit   The server status bit to be cleared.
     * @errmsg_out  If the clearing of the bit fails, on return the human readable
     *              reason why it could not be cleared.
     *
     * @return True, if the bit could be cleared.
     */
    bool clear_server_status(SERVER* srv, int bit, std::string* errmsg_out);

    json_t* monitored_server_json_attributes(const SERVER* srv) const;

    /**
     * Check if monitor owns the cluster
     *
     * The monitor that owns is the one who decides the state of the servers in a multi-MaxScale cluster.
     * Currently only mariadbmon implements cooperative monitoring.
     *
     * The default implementation always returns true.
     *
     * @return True if this monitor owns and controls the cluster.
     */
    virtual bool is_cluster_owner() const
    {
        return true;
    }

    /**
     * Check if monitor is dynamic
     *
     * A dynamic monitor only uses the servers specified in the configuration as "bootstrap"
     * servers, that is, for connecting to the cluster. The monitor will create a volatile
     * server instance for each server in the cluster.
     */
    virtual bool is_dynamic() const
    {
        return false;
    }

    const std::string m_name;           /**< Monitor instance name. */
    const std::string m_module;         /**< Name of the monitor module */

<<<<<<< HEAD
    json_t* parameters_to_json() const;
=======
    const MonitorServer::ConnectionSettings& conn_settings() const;
>>>>>>> 26963bf1

protected:
    /**
     * Stop the monitor. If the monitor uses a polling thread, the thread should be stopped.
     */
    virtual void do_stop() = 0;

    /**
     * Subclass-specific soft-stop.
     *
     * @return True if success. On fail, also return an error message.
     */
    virtual std::tuple<bool, std::string> do_soft_stop() = 0;

    /**
     * Check if the monitor user can execute a query. The query should be such that it only succeeds if
     * the monitor user has all required permissions. Servers which are down are skipped.
     *
     * @param query Query to test with
     * @return True on success, false if monitor credentials lack permissions
     */
    bool test_permissions(const std::string& query);

    /**
     * Detect and handle state change events. This function should be called by all monitors at the end
     * of each monitoring cycle. The function logs state changes and executes the monitor script on
     * servers whose status changed.
     */
    void detect_handle_state_changes();

    /**
     * Remove old format journal file if it exists. Remove this function in MaxScale 2.7.
     */
    void remove_old_journal();

    /**
     * @brief Called when a server has been added to the monitor.
     *
     * The default implementation will add the server to associated
     * services.
     *
     * @param server  A server.
     */
    virtual void server_added(SERVER* server);

    /**
     * @brief Called when a server has been removed from the monitor.
     *
     * The default implementation will remove the server from associated
     * services.
     *
     * @param server  A server.
     */
    virtual void server_removed(SERVER* server);

    /**
     * Transform the list of normal servers into their monitored counterpart
     *
     * @param servers The servers to transform
     * @return True on success and the monitored servers, false if one or more of the servers is not monitored
     *         by this monitor
     */
    std::pair<bool, std::vector<MonitorServer*>>
    get_monitored_serverlist(const std::vector<SERVER*>& servers);

    /**
     * Find the monitored server representing the server.
     *
     * @param search_server Server to search for
     * @return Found monitored server or NULL if not found
     */
    MonitorServer* get_monitored_server(SERVER* search_server);

    /**
     * Check if admin is requesting setting or clearing maintenance status on the server and act accordingly.
     * Should be called at the beginning of a monitor loop.
     */
    void check_maintenance_requests();

    /**
     * @brief Hangup connections to failed servers
     *
     * Injects hangup events for DCB that are connected to servers that are down.
     */
    void hangup_failed_servers();

    MonitorServer* find_parent_node(MonitorServer* target);

    std::string child_nodes(MonitorServer* parent);

    /**
     * Checks if it's time to check disk space. If true is returned, the internal timer is reset
     * so that the next true is only returned once disk_space_check_interval has again passed.
     *
     * @return True if disk space should be checked
     */
    bool check_disk_space_this_tick();

    bool server_status_request_waiting() const;

    /**
     * Returns the human-readable reason why the server changed state
     *
     * @param server The server that changed state
     *
     * @return The human-readable reason why the state change occurred or
     *         an empty string if no information is available
     */
    virtual std::string annotate_state_change(mxs::MonitorServer* server)
    {
        return "";
    }

    /**
     * Contains monitor base class settings. Since monitors are stopped before a setting change,
     * the items cannot be modified while a monitor is running. No locking required.
     */
    class Settings : public mxs::config::Configuration
    {
    public:
        using seconds = std::chrono::seconds;
        using milliseconds = std::chrono::milliseconds;

        Settings(const std::string& name, Monitor* monitor);

        bool post_configure(const std::map<std::string, mxs::ConfigParameters>& nested_params) override final;


        std::string          type;      // Always "monitor"
        const MXS_MODULE*    module;    // The monitor module
        std::vector<SERVER*> servers;   // The configured servers

        milliseconds interval;          /**< Monitor interval in milliseconds */
        std::string  script;            /**< Script triggered by events */
        seconds      script_timeout;    /**< Timeout in seconds for the monitor scripts */
        uint32_t     events;            /**< Bitfield of events which trigger the script */
        seconds      journal_max_age;   /**< Maximum age of journal file */

        // The disk space threshold, in string form (TODO: add custom data type)
        std::string disk_space_threshold;
        // How often should a disk space check be made at most.
        milliseconds disk_space_check_interval;

        // TODO: Either add arbitratily deep nesting of structs in Configurations or separate these into
        // something else. Now the values are stored twice.
        MonitorServer::ConnectionSettings conn_settings;

        // Settings shared between all servers of the monitor.
        MonitorServer::SharedSettings shared;

    private:
        Monitor* m_monitor;
    };

    const Settings&                          settings() const;

    /**< Number of monitor ticks ran. Derived classes should increment this whenever completing a tick. */
    std::atomic_long m_ticks {0};

protected:
    /**
     * Can a server be disabled, that is, set to maintenance or draining mode.
     *
     * @param server      A server being monitored by this monitor.
     * @param type        Type of disabling attempted.
     * @param errmsg_out  If cannot be, on return explanation why.
     *
     * @return True, if the server can be disabled, false otherwise.
     *
     * @note The default implementation return true.
     */
    enum class DisableType
    {
        MAINTENANCE,
        DRAIN,
    };
    virtual bool can_be_disabled(const MonitorServer& server, DisableType type,
                                 std::string* errmsg_out) const;

    /**
     * Read monitor journal from json file.
     */
    void read_journal();

    /**
     * Write monitor journal to json file
     */
    void write_journal();

    /**
     * Write monitor journal if it needs updating.
     */
    void write_journal_if_needed();

    /**
     * Call when journal needs updating.
     */
    void request_journal_update();

    bool post_configure();

    friend bool Settings::post_configure(const std::map<std::string, mxs::ConfigParameters>& nested_params);

private:
    /**
     * Creates a new monitored server object. Called by monitor configuration code. If a monitor wants to
     * implements its own server-class, it must override this function.
     *
     * @param server The base server object
     * @param shared Base class settings shared with servers
     * @return A new monitored server
     */
    virtual MonitorServer* create_server(SERVER* server, const MonitorServer::SharedSettings& shared);

    /**
     * A derived class should override this function if it wishes to save its own journal data.
     * This is called when saving the monitor journal.
     *
     * @param data Journal data with base class fields
     */
    virtual void save_monitor_specific_journal_data(mxb::Json& data);

    /**
     * A derived class should override this function if it wishes to load its own journal data.
     * This is called when loading the monitor journal.
     *
     * @param data Json from journal file
     */
    virtual void load_monitor_specific_journal_data(const mxb::Json& data);

    bool add_server(SERVER* server);
    void remove_all_servers();

    /**
     * Launch a command. All default script variables will be replaced.
     *
     * @param ptr  The server which has changed state
     * @return Return value of the executed script or -1 on error.
     */
    int launch_command(MonitorServer* ptr, const std::string& event_name);

    enum class CredentialsApproach
    {
        INCLUDE,
        EXCLUDE,
    };

    /**
     * Create a list of server addresses and ports.
     *
     * @param status Server status bitmask. At least one bit must match with a server for it to be included
     * in the resulting list. 0 allows all servers regardless of status.
     * @param approach Whether credentials should be included or not.
     * @return Comma-separated list
     */
    std::string gen_serverlist(int status, CredentialsApproach approach = CredentialsApproach::EXCLUDE);

    // Waits until the status change request is processed
    void wait_for_status_change();

    mxb::StopWatch   m_disk_space_checked;              /**< When was disk space checked the last time */
    std::atomic_bool m_status_change_pending {false};   /**< Set when admin requests a status change. */

    /**
     * Has something changed such that journal needs to be updated. This is separate from the time-based
     * condition. */
    bool   m_journal_update_needed {true};
    time_t m_journal_updated {0};               /**< When was journal last updated? */
    time_t m_journal_max_save_interval {5 * 60};/**< How often to update journal at minimum */

    std::unique_ptr<ExternalCmd> m_scriptcmd;   /**< External command representing the monitor script */

    ServerVector          m_servers;    /**< Monitored servers */
    mxs::ConfigParameters m_parameters; /**< Configuration parameters in text form */
    Settings              m_settings;   /**< Base class settings */

    std::string journal_filepath() const;
};

/**
 * An abstract class which helps implement a monitor based on a maxbase::Worker thread.
 */
class MonitorWorker : public Monitor
                    , protected maxbase::Worker
{
public:
    MonitorWorker(const MonitorWorker&) = delete;
    MonitorWorker& operator=(const MonitorWorker&) = delete;

    ~MonitorWorker();

    bool is_running() const override final;

    /**
     * @brief Starts the monitor.
     *
     * - Calls @c has_sufficient_permissions(), if it has not been done earlier.
     * - Updates the 'script' and 'events' configuration paramameters.
     * - Starts the monitor thread.
     *
     * - Once the monitor thread starts, it will
     *   - Load the server journal and update @c m_master.
     *   - Call @c pre_loop().
     *   - Enter a loop where it, until told to shut down, will
     *     - Check whether there are maintenance requests.
     *     - Call @c tick().
     *     - Call @c process_state_changes()
     *     - Hang up failed servers.
     *     - Store the server journal (@c m_master assumed to reflect the current situation).
     *     - Sleep until time for next @c tick().
     *   - Call @c post_loop().
     *
     * @return True, if the monitor started, false otherwise.
     */
    bool start() override final;

    void request_immediate_tick() override;

    /**
     * @brief Obtain diagnostics
     *
     * The implementation should create a JSON object and fill it with diagnostics
     * information. The default implementation returns an object that is populated
     * with the keys 'script' and 'events' if they have been set, otherwise the
     * object is empty.
     *
     * @return An object, if there is information to return, NULL otherwise.
     */
    json_t* diagnostics() const override;

    /**
     * Obtain diagnostics about a monitored server
     *
     * The implementation should return a JSON object with detailed diagnostic information that is amended to
     * the general server diagnostic information. For example, mariadbmon would return replication
     * information.
     *
     * The default implementation returns an empty JSON object.
     *
     * @return JSON object that describes the server or NULL if no information is available
     */
    json_t* diagnostics(MonitorServer* server) const override;

    /**
     * Get current time from the monotonic clock.
     *
     * @return Current time
     */
    static int64_t get_time_ms();

protected:
    MonitorWorker(const std::string& name, const std::string& module);

    void do_stop() override final;

    std::tuple<bool, std::string> do_soft_stop() override;

    /**
     * @brief Check whether the monitor has sufficient rights
     *
     * The implementation should check whether the monitor user has sufficient
     * rights to access the servers. The default implementation returns True.
     *
     * @return True, if the monitor user has sufficient rights, false otherwise.
     */
    virtual bool has_sufficient_permissions();

    /**
     * @brief Flush pending server status to each server.
     *
     * This function is expected to flush the pending status to each server.
     * The default implementation simply copies monitored_server->pending_status
     * to server->status.
     */
    virtual void flush_server_status();

    /**
     * @brief Monitor the servers
     *
     * This function is called once per monitor round, and the concrete
     * implementation should probe all servers and set server status bits.
     */
    virtual void tick() = 0;

    /**
     * @brief Called before the monitor loop is started
     *
     * The default implementation does nothing.
     */
    virtual void pre_loop();

    /**
     * @brief Called after the monitor loop has ended.
     *
     * The default implementation does nothing.
     */
    virtual void post_loop();

    /**
     * @brief Called after tick returns
     *
     * The default implementation will call @Monitor::detect_state_changes. Overriding functions
     * should do the same before proceeding with their own processing.
     */
    virtual void process_state_changes();

    /**
     * Should a monitor tick be ran immediately? The base class version always returns false. A monitor can
     * override this to add specific conditions. This function is called every MXS_MON_BASE_INTERVAL_MS
     * (100 ms) by the monitor worker thread, which then runs a monitor tick if true is returned.
     *
     * @return True if tick should be ran
     */
    virtual bool immediate_tick_required();

    Worker::Callable  m_callable;       /**< Context for own dcalls */
    std::atomic<bool> m_thread_running; /**< Thread state. Only visible inside MonitorInstance. */

private:
    bool           m_checked;       /**< Whether server access has been checked. */
    mxb::Semaphore m_semaphore;     /**< Semaphore for synchronizing with monitor thread. */
    int64_t        m_loop_called;   /**< When was the loop called the last time. */

    std::atomic_bool m_immediate_tick_requested {false};    /**< Should monitor tick immediately? */

    bool pre_run() override final;
    void post_run() override final;

    bool call_run_one_tick();
    void run_one_tick();
};

class MonitorWorkerSimple : public MonitorWorker
{
public:
    MonitorWorkerSimple(const MonitorWorkerSimple&) = delete;
    MonitorWorkerSimple& operator=(const MonitorWorkerSimple&) = delete;

protected:
    MonitorWorkerSimple(const std::string& name, const std::string& module)
        : MonitorWorker(name, module)
    {
    }

    /**
     * @brief Update server information
     *
     * The implementation should probe the server in question and update
     * the server status bits.
     */
    virtual void update_server_status(MonitorServer* pMonitored_server) = 0;

    /**
     * @brief Called right at the beginning of @c tick().
     *
     * The default implementation does nothing.
     */
    virtual void pre_tick();

    /**
     * @brief Called right before the end of @c tick().
     *
     * The default implementation does nothing.
     */
    virtual void post_tick();

    MonitorServer* m_master {nullptr};      /**< Master server */

protected:
    /**
     * A derived class overriding this function should first call this base version.
     */
    void pre_loop() override;

    /**
     * A derived class overriding this function should last call this base version.
     */
    void post_loop() override;

private:
    /**
     * @brief Monitor the servers
     *
     * This function is called once per monitor round. It does the following:
     * - Perform any maintenance or drain state changes requested by user
     *
     * -Then, for each server:
     *
     *   - Do nothing, if the server is in maintenance.
     *   - Store the previous status of the server.
     *   - Set the pending status of the monitored server object
     *     to the status of the corresponding server object.
     *   - Ensure that there is a connection to the server.
     *     If there is, @c update_server_status() is called.
     *     If there is not, the pending status will be updated accordingly and
     *     @c update_server_status() will *not* be called.
     *   - After the call, update the error count of the server if it is down.
     *
     * - Flush states for all servers
     * - Launch monitor scripts for events
     * - Hangup failed servers
     * - Store monitor journal
     */
    void tick() override final;
};

/**
 * The purpose of the template MonitorApi is to provide an implementation
 * of the monitor C-API. The template is instantiated with a class that
 * provides the actual behaviour of a monitor.
 */
template<class MonitorInstance>
class MonitorApi
{
public:
    MonitorApi() = delete;
    MonitorApi(const MonitorApi&) = delete;
    MonitorApi& operator=(const MonitorApi&) = delete;

    static Monitor* createInstance(const std::string& name, const std::string& module)
    {
        MonitorInstance* pInstance = NULL;
        MXS_EXCEPTION_GUARD(pInstance = MonitorInstance::create(name, module));
        return pInstance;
    }

    static MXS_MONITOR_API s_api;
};

template<class MonitorInstance>
MXS_MONITOR_API MonitorApi<MonitorInstance>::s_api =
{
    &MonitorApi<MonitorInstance>::createInstance,
};
}

/**
 * This helper class exposes some monitor private functions. Should be used with test code.
 */
class mxs::Monitor::Test
{
protected:
    explicit Test(mxs::Monitor* monitor);
    virtual ~Test();
    void remove_servers();
    void add_server(SERVER* new_server);

    std::unique_ptr<mxs::Monitor> m_monitor;
};<|MERGE_RESOLUTION|>--- conflicted
+++ resolved
@@ -557,11 +557,9 @@
     const std::string m_name;           /**< Monitor instance name. */
     const std::string m_module;         /**< Name of the monitor module */
 
-<<<<<<< HEAD
     json_t* parameters_to_json() const;
-=======
+
     const MonitorServer::ConnectionSettings& conn_settings() const;
->>>>>>> 26963bf1
 
 protected:
     /**
