/*
 * Copyright (c) 2018 MariaDB Corporation Ab
 *
 * Use of this software is governed by the Business Source License included
 * in the LICENSE.TXT file and at www.mariadb.com/bsl11.
 *
 * Change Date: 2026-08-08
 *
 * On the date above, in accordance with the Business Source License, use
 * of this software will be governed by version 2 or later of the General
 * Public License.
 */
#pragma once

/**
 * @file include/maxscale/monitor.hh - The public monitor interface
 */

#include <maxscale/ccdefs.hh>

#include <atomic>
#include <mutex>
#include <openssl/sha.h>
#include <maxbase/json.hh>
#include <maxbase/semaphore.hh>
#include <maxbase/stopwatch.hh>
#include <maxbase/worker.hh>
#include <maxscale/config.hh>
#include <maxscale/server.hh>

namespace maxscale
{
class Monitor;
}

class DCB;
struct json_t;
struct ExternalCmd;
typedef struct st_mysql MYSQL;

/**
 * @verbatim
 * The "module object" structure for a backend monitor module
 *
 * Monitor modules monitor the backend databases that MaxScale connects to.
 * The information provided by a monitor is used in routing decisions.
 * @endverbatim
 *
 * @see load_module
 */
struct MXS_MONITOR_API
{
    /**
     * @brief Create the monitor.
     *
     * This entry point is called once when MaxScale is started, for creating the monitor.
     * If the function fails, MaxScale will not start. The returned object must inherit from
     * the abstract base monitor class and implement the missing methods.
     *
     * @param name Configuration name of the monitor
     * @param module Module name of the monitor
     * @return Monitor object
     */
    maxscale::Monitor* (* createInstance)(const std::string& name, const std::string& module);
};

/**
 * Monitor configuration parameters names
 */
extern const char CN_BACKEND_CONNECT_ATTEMPTS[];
extern const char CN_BACKEND_CONNECT_TIMEOUT[];
extern const char CN_BACKEND_READ_TIMEOUT[];
extern const char CN_BACKEND_WRITE_TIMEOUT[];
extern const char CN_DISK_SPACE_CHECK_INTERVAL[];
extern const char CN_EVENTS[];
extern const char CN_JOURNAL_MAX_AGE[];
extern const char CN_MONITOR_INTERVAL[];
extern const char CN_SCRIPT[];
extern const char CN_SCRIPT_TIMEOUT[];

/**
 * The monitor API version number. Any change to the monitor module API
 * must change these versions using the rules defined in modinfo.h
 */
#define MXS_MONITOR_VERSION {5, 0, 0}

/** Monitor events */
enum mxs_monitor_event_t
{
    UNDEFINED_EVENT   = 0,
    MASTER_DOWN_EVENT = (1 << 0),   /**< master_down */
    MASTER_UP_EVENT   = (1 << 1),   /**< master_up */
    SLAVE_DOWN_EVENT  = (1 << 2),   /**< slave_down */
    SLAVE_UP_EVENT    = (1 << 3),   /**< slave_up */
    SERVER_DOWN_EVENT = (1 << 4),   /**< server_down */
    SERVER_UP_EVENT   = (1 << 5),   /**< server_up */
    SYNCED_DOWN_EVENT = (1 << 6),   /**< synced_down */
    SYNCED_UP_EVENT   = (1 << 7),   /**< synced_up */
    DONOR_DOWN_EVENT  = (1 << 8),   /**< donor_down */
    DONOR_UP_EVENT    = (1 << 9),   /**< donor_up */
    LOST_MASTER_EVENT = (1 << 10),  /**< lost_master */
    LOST_SLAVE_EVENT  = (1 << 11),  /**< lost_slave */
    LOST_SYNCED_EVENT = (1 << 12),  /**< lost_synced */
    LOST_DONOR_EVENT  = (1 << 13),  /**< lost_donor */
    NEW_MASTER_EVENT  = (1 << 14),  /**< new_master */
    NEW_SLAVE_EVENT   = (1 << 15),  /**< new_slave */
    NEW_SYNCED_EVENT  = (1 << 16),  /**< new_synced */
    NEW_DONOR_EVENT   = (1 << 17),  /**< new_donor */
    RELAY_UP_EVENT    = (1 << 18),  /**< relay_up */
    RELAY_DOWN_EVENT  = (1 << 19),  /**< relay_down */
    LOST_RELAY_EVENT  = (1 << 20),  /**< lost_relay */
    NEW_RELAY_EVENT   = (1 << 21),  /**< new_relay */
    BLR_UP_EVENT      = (1 << 22),  /**< blr_up */
    BLR_DOWN_EVENT    = (1 << 23),  /**< blr_down */
    LOST_BLR_EVENT    = (1 << 24),  /**< lost_blr */
    NEW_BLR_EVENT     = (1 << 25),  /**< new_blr */
    ALL_EVENTS        =
        (MASTER_DOWN_EVENT | MASTER_UP_EVENT | SLAVE_DOWN_EVENT | SLAVE_UP_EVENT | SERVER_DOWN_EVENT
         | SERVER_UP_EVENT | SYNCED_DOWN_EVENT | SYNCED_UP_EVENT | DONOR_DOWN_EVENT | DONOR_UP_EVENT
         | LOST_MASTER_EVENT | LOST_SLAVE_EVENT | LOST_SYNCED_EVENT | LOST_DONOR_EVENT | NEW_MASTER_EVENT
         | NEW_SLAVE_EVENT | NEW_SYNCED_EVENT | NEW_DONOR_EVENT | RELAY_UP_EVENT | RELAY_DOWN_EVENT
         | LOST_RELAY_EVENT | NEW_RELAY_EVENT | BLR_UP_EVENT | BLR_DOWN_EVENT | LOST_BLR_EVENT | NEW_BLR_EVENT),
};

namespace maxscale
{

/**
 * The linked list of servers that are being monitored by the monitor module.
 */
class MonitorServer
{
public:
    class ConnectionSettings
    {
    public:
        using seconds = std::chrono::seconds;

        std::string username;       /**< Monitor username */
        std::string password;       /**< Monitor password */
        seconds     connect_timeout;/**< Connect timeout in seconds for mysql_real_connect */
        seconds     write_timeout;  /**< Timeout in seconds for each attempt to write to the server.
                                     *   There are retries and the total effective timeout value is two
                                     *   times the option value. */
        seconds read_timeout;       /**< Timeout in seconds to read from the server. There are retries
                                     *   and the total effective timeout value is three times the
                                     *   option value. */
        int64_t connect_attempts;   /**< How many times a connection is attempted */
    };

    /**
     * Container shared between the monitor and all its servers. May be read concurrently, but only
     * written when monitor is stopped.
     */
    class SharedSettings
    {
    public:
        ConnectionSettings conn_settings;       /**< Monitor-level connection settings */
        DiskSpaceLimits    monitor_disk_limits; /**< Monitor-level disk space limits */
    };

    /* Return type of mon_ping_or_connect_to_db(). */
    enum class ConnectResult
    {
        OLDCONN_OK,     /* Existing connection was ok and server replied to ping. */
        NEWCONN_OK,     /* No existing connection or no ping reply. New connection created
                         * successfully. */
        REFUSED,        /* No existing connection or no ping reply. Server refused new connection. */
        TIMEOUT,        /* No existing connection or no ping reply. Timeout on new connection. */
        ACCESS_DENIED   /* Server refused new connection due to authentication failure */
    };

    /** Status change requests */
    enum StatusRequest
    {
        NO_CHANGE,
        MAINT_OFF,
        MAINT_ON,
        DRAINING_OFF,
        DRAINING_ON,
    };

    // When a monitor detects that a server is down, these bits should be cleared.
    static constexpr uint64_t SERVER_DOWN_CLEAR_BITS {SERVER_RUNNING | SERVER_AUTH_ERROR | SERVER_MASTER
                                                      | SERVER_SLAVE | SERVER_RELAY | SERVER_JOINED
                                                      | SERVER_BLR};

    /**
     * Ping or connect to a database. If connection does not exist or ping fails, a new connection
     * is created. This will always leave a valid database handle in @c *ppCon, allowing the user
     * to call MySQL C API functions to find out the reason of the failure. Also measures server ping.
     *
     * @param sett        Connection settings
     * @param pServer     A server
     * @param ppConn      Address of pointer to a MYSQL instance. The instance should either be
     *                    valid or NULL.
     * @param pError      Pointer where the error message is stored
     *
     * @return Connection status.
     */
    static ConnectResult
    ping_or_connect_to_db(const ConnectionSettings& sett, SERVER& server, MYSQL** ppConn,
                          std::string* pError);

    MonitorServer(SERVER* server, const SharedSettings& shared);

    virtual ~MonitorServer();

    /**
     * Set pending status bits in the monitor server
     *
     * @param bits      The bits to set for the server
     */
    void set_pending_status(uint64_t bits);

    /**
     * Clear pending status bits in the monitor server
     *
     * @param bits      The bits to clear for the server
     */
    void clear_pending_status(uint64_t bits);

    /**
     * Store the current server status to the previous and pending status
     * fields of the monitored server.
     */
    void stash_current_status();

    static bool status_changed(uint64_t before, uint64_t after);

    bool status_changed();
    bool auth_status_changed();
    bool should_print_fail_status();
    void log_connect_error(ConnectResult rval);

    /**
     * Report query error to log.
     */
    void mon_report_query_error();

    /**
     * Ping or connect to a database. If connection does not exist or ping fails, a new connection is created.
     * This will always leave a valid database handle in the database->con pointer, allowing the user to call
     * MySQL C API functions to find out the reason of the failure.
     *
     * @return Connection status
     */
    ConnectResult ping_or_connect();

    /**
     * Fetch 'session_track_system_variables' and other variables from the server, if they have not
     * been fetched recently.
     *
     * @return  True, if the variables were fetched, false otherwise.
     */
    bool maybe_fetch_variables();

    /**
     * Update the Uptime status variable of the server
     */
    void fetch_uptime();

    const char* get_event_name();

    /**
     * Determine a monitor event, defined by the difference between the old
     * status of a server and the new status.
     *
     * @return The event for this state change
     */
    static mxs_monitor_event_t event_type(uint64_t before, uint64_t after);

    /**
     * Calls event_type with previous and current server state
     *
     * @note This function must only be called from mon_process_state_changes
     */
    mxs_monitor_event_t get_event_type() const;

    void log_state_change(const std::string& reason);

    /**
     * Is this server ok to update disk space status. Only checks if the server knows of valid disk space
     * limits settings and that the check has not failed before. Disk space check interval should be
     * checked by the monitor.
     *
     * @return True, if the disk space should be checked, false otherwise.
     */
    bool can_update_disk_space_status() const;

    /**
     * @brief Update the disk space status of a server.
     *
     * After the call, the bit @c SERVER_DISK_SPACE_EXHAUSTED will be set on
     * @c pMonitored_server->pending_status if the disk space is exhausted
     * or cleared if it is not.
     */
    void update_disk_space_status();

    void add_status_request(StatusRequest request);
    void apply_status_requests();

    bool is_database() const;

    mxb::Json journal_data() const;
    void      read_journal_data(const mxb::Json& data);

    using EventList = std::vector<std::string>;

    /**
     * If a monitor module implements custom events, it should override this function so that it returns
     * a list of new events for the current tick. The list should be cleared at the start of a tick.
     *
     * The default implementation returns an empty list.
     *
     * @return New custom events
     */
    virtual const EventList& new_custom_events() const;

<<<<<<< HEAD
    const ConnectionSettings& conn_settings() const;
=======
    static bool is_access_denied_error(int64_t errornum);
>>>>>>> 4beb066b

    SERVER* server = nullptr;       /**< The server being monitored */
    MYSQL*  con = nullptr;          /**< The MySQL connection */
    int     mon_err_count = 0;

    uint64_t mon_prev_status = -1;      /**< Status before starting the current monitor loop */
    uint64_t pending_status = 0;        /**< Status during current monitor loop */

    int64_t node_id = -1;           /**< Node id, server_id for M/S or local_index for Galera */
    int64_t master_id = -1;         /**< Master server id of this node */

    mxs_monitor_event_t last_event {SERVER_DOWN_EVENT}; /**< The last event that occurred on this server */
    time_t              triggered_at {time(nullptr)};   /**< Time when the last event was triggered */

private:
    const SharedSettings& m_shared;     /**< Settings shared between all servers of the monitor */

    std::atomic_int m_status_request {NO_CHANGE};       /**< Status change request from admin */
    bool            m_ok_to_check_disk_space {true};    /**< Set to false if check fails */

    mxb::TimePoint m_last_variables_update;

    // Latest connection error
    std::string m_latest_error;

    bool should_fetch_variables();
    bool fetch_variables();
};

/**
 * Representation of the running monitor.
 */
class Monitor
{
public:
    class Test;
    friend class Test;

    using ServerVector = std::vector<MonitorServer*>;

    Monitor(const std::string& name, const std::string& module);
    virtual ~Monitor();

    static bool connection_is_ok(MonitorServer::ConnectResult connect_result);

    static std::string get_server_monitor(const SERVER* server);

    /**
     * Is the current thread/worker the main worker?
     *
     * @return True if it is, false otherwise.
     */
    static bool is_main_worker();

    /*
     * Convert a monitor event (enum) to string.
     *
     * @param   event    The event
     * @return  Text description
     */
    static const char* get_event_name(mxs_monitor_event_t event);

    /**
     * Is the monitor running?
     *
     * @return True if monitor is running.
     */
    virtual bool is_running() const = 0;

    /**
     * Get running state as string.
     *
     * @return "Running" or "Stopped"
     */
    const char* state_string() const;

    const char* name() const;

    /**
     * Get the configured servers for this monitor
     *
     * @return The list of servers the monitor was configured with
     */
    const ServerVector& servers() const;

    /**
     * Get the real list of servers that are a part of this cluster
     *
     * For dynamic monitors, this is the set of servers that were derived from the initial set of bootstrap
     * servers. For static monitors, this is the same as the list of servers returned by servers().
     *
     * @return The real list of servers that are a part of this cluster. This should be used whenever a set of
     *         servers is needed for routing or querying purposes.
     */
    virtual std::vector<SERVER*> real_servers() const;

    /**
     * Get the list of servers that were configured for this monitor
     *
     * This list is identical to the one given as the `servers` parameter in the configuration file or the
     * `servers` relationship in the JSON representation. For dynamic monitors, this list of servers is not
     * necessarily actively monitored if they are only used to bootstrap the cluster.
     *
     * @return The list of servers this monitor was configured with.
     */
    std::vector<SERVER*> configured_servers() const;

    /**
     * Specification for the common monitor parameters
     */
    static mxs::config::Specification* specification();

    mxs::config::Configuration& base_configuration();

    virtual mxs::config::Configuration& configuration() = 0;

    /**
     * Get text-form settings.
     *
     * @return Monitor configuration parameters
     */
    const mxs::ConfigParameters& parameters() const;

    /**
     * @return The number of monitoring cycles the monitor has done
     */
    long ticks() const;

    /**
     * Starts the monitor. If the monitor requires polling of the servers, it should create
     * a separate monitoring thread.
     *
     * @return True, if the monitor could be started, false otherwise.
     */
    virtual bool start() = 0;

    /**
     * Stops the monitor.
     */
    void stop();

    /**
     * Stop a monitor if it's safe to do so.
     *
     * @return Boolean tells if monitor was stopped. If not, an error message is given.
     */
    std::tuple<bool, std::string> soft_stop();

    virtual void request_immediate_tick() = 0;

    /**
     * @brief The monitor should populate associated services.
     */
    virtual void populate_services();

    /**
     * Deactivate the monitor. Stops the monitor and removes all servers.
     */
    void deactivate();

    json_t* to_json(const char* host) const;

    /**
     * Return diagnostic information about the monitor
     *
     * @return A JSON object representing the state of the monitor
     * @see jansson.h
     */
    virtual json_t* diagnostics() const = 0;

    /**
     * Return diagnostic information about a server monitored by the monitor
     *
     * @return A JSON object representing the detailed server information
     *
     * @note This is combined with the existing "public" server information found in the Server class.
     */
    virtual json_t* diagnostics(MonitorServer* server) const = 0;

    /**
     * Set status of monitored server.
     *
     * @param srv   Server, must be monitored by this monitor.
     * @param bit   The server status bit to be sent.
     * @errmsg_out  If the setting of the bit fails, on return the human readable
     *              reason why it could not be set.
     *
     * @return True, if the bit could be set.
     */
    bool set_server_status(SERVER* srv, int bit, std::string* errmsg_out);

    /**
     * Clear status of monitored server.
     *
     * @param srv   Server, must be monitored by this monitor.
     * @param bit   The server status bit to be cleared.
     * @errmsg_out  If the clearing of the bit fails, on return the human readable
     *              reason why it could not be cleared.
     *
     * @return True, if the bit could be cleared.
     */
    bool clear_server_status(SERVER* srv, int bit, std::string* errmsg_out);

    json_t* monitored_server_json_attributes(const SERVER* srv) const;

    /**
     * Check if monitor owns the cluster
     *
     * The monitor that owns is the one who decides the state of the servers in a multi-MaxScale cluster.
     * Currently only mariadbmon implements cooperative monitoring.
     *
     * The default implementation always returns true.
     *
     * @return True if this monitor owns and controls the cluster.
     */
    virtual bool is_cluster_owner() const
    {
        return true;
    }

    /**
     * Check if monitor is dynamic
     *
     * A dynamic monitor only uses the servers specified in the configuration as "bootstrap"
     * servers, that is, for connecting to the cluster. The monitor will create a volatile
     * server instance for each server in the cluster.
     */
    virtual bool is_dynamic() const
    {
        return false;
    }

    const std::string m_name;           /**< Monitor instance name. */
    const std::string m_module;         /**< Name of the monitor module */

    json_t* parameters_to_json() const;

protected:
    /**
     * Stop the monitor. If the monitor uses a polling thread, the thread should be stopped.
     */
    virtual void do_stop() = 0;

    /**
     * Subclass-specific soft-stop.
     *
     * @return True if success. On fail, also return an error message.
     */
    virtual std::tuple<bool, std::string> do_soft_stop() = 0;

    /**
     * Check if the monitor user can execute a query. The query should be such that it only succeeds if
     * the monitor user has all required permissions. Servers which are down are skipped.
     *
     * @param query Query to test with
     * @return True on success, false if monitor credentials lack permissions
     */
    bool test_permissions(const std::string& query);

    /**
     * Detect and handle state change events. This function should be called by all monitors at the end
     * of each monitoring cycle. The function logs state changes and executes the monitor script on
     * servers whose status changed.
     */
    void detect_handle_state_changes();

    /**
     * Remove old format journal file if it exists. Remove this function in MaxScale 2.7.
     */
    void remove_old_journal();

    /**
     * @brief Called when a server has been added to the monitor.
     *
     * The default implementation will add the server to associated
     * services.
     *
     * @param server  A server.
     */
    virtual void server_added(SERVER* server);

    /**
     * @brief Called when a server has been removed from the monitor.
     *
     * The default implementation will remove the server from associated
     * services.
     *
     * @param server  A server.
     */
    virtual void server_removed(SERVER* server);

    /**
     * Transform the list of normal servers into their monitored counterpart
     *
     * @param servers The servers to transform
     * @return True on success and the monitored servers, false if one or more of the servers is not monitored
     *         by this monitor
     */
    std::pair<bool, std::vector<MonitorServer*>>
    get_monitored_serverlist(const std::vector<SERVER*>& servers);

    /**
     * Find the monitored server representing the server.
     *
     * @param search_server Server to search for
     * @return Found monitored server or NULL if not found
     */
    MonitorServer* get_monitored_server(SERVER* search_server);

    /**
     * Check if admin is requesting setting or clearing maintenance status on the server and act accordingly.
     * Should be called at the beginning of a monitor loop.
     */
    void check_maintenance_requests();

    /**
     * @brief Hangup connections to failed servers
     *
     * Injects hangup events for DCB that are connected to servers that are down.
     */
    void hangup_failed_servers();

    MonitorServer* find_parent_node(MonitorServer* target);

    std::string child_nodes(MonitorServer* parent);

    /**
     * Checks if it's time to check disk space. If true is returned, the internal timer is reset
     * so that the next true is only returned once disk_space_check_interval has again passed.
     *
     * @return True if disk space should be checked
     */
    bool check_disk_space_this_tick();

    bool server_status_request_waiting() const;

    /**
     * Returns the human-readable reason why the server changed state
     *
     * @param server The server that changed state
     *
     * @return The human-readable reason why the state change occurred or
     *         an empty string if no information is available
     */
    virtual std::string annotate_state_change(mxs::MonitorServer* server)
    {
        return "";
    }

    /**
     * Contains monitor base class settings. Since monitors are stopped before a setting change,
     * the items cannot be modified while a monitor is running. No locking required.
     */
    class Settings : public mxs::config::Configuration
    {
    public:
        using seconds = std::chrono::seconds;
        using milliseconds = std::chrono::milliseconds;

        Settings(const std::string& name, Monitor* monitor);

        bool post_configure(const std::map<std::string, mxs::ConfigParameters>& nested_params) override final;


        std::string          type;      // Always "monitor"
        const MXS_MODULE*    module;    // The monitor module
        std::vector<SERVER*> servers;   // The configured servers

        milliseconds interval;          /**< Monitor interval in milliseconds */
        std::string  script;            /**< Script triggered by events */
        seconds      script_timeout;    /**< Timeout in seconds for the monitor scripts */
        uint32_t     events;            /**< Bitfield of events which trigger the script */
        seconds      journal_max_age;   /**< Maximum age of journal file */

        // The disk space threshold, in string form (TODO: add custom data type)
        std::string disk_space_threshold;
        // How often should a disk space check be made at most.
        milliseconds disk_space_check_interval;

        // TODO: Either add arbitratily deep nesting of structs in Configurations or separate these into
        // something else. Now the values are stored twice.
        MonitorServer::ConnectionSettings conn_settings;

        // Settings shared between all servers of the monitor.
        MonitorServer::SharedSettings shared;

    private:
        Monitor* m_monitor;
    };

    const Settings&                          settings() const;
    const MonitorServer::ConnectionSettings& conn_settings() const;

    /**< Number of monitor ticks ran. Derived classes should increment this whenever completing a tick. */
    std::atomic_long m_ticks {0};

protected:
    /**
     * Can a server be disabled, that is, set to maintenance or draining mode.
     *
     * @param server      A server being monitored by this monitor.
     * @param type        Type of disabling attempted.
     * @param errmsg_out  If cannot be, on return explanation why.
     *
     * @return True, if the server can be disabled, false otherwise.
     *
     * @note The default implementation return true.
     */
    enum class DisableType
    {
        MAINTENANCE,
        DRAIN,
    };
    virtual bool can_be_disabled(const MonitorServer& server, DisableType type,
                                 std::string* errmsg_out) const;

    /**
     * Read monitor journal from json file.
     */
    void read_journal();

    /**
     * Write monitor journal to json file
     */
    void write_journal();

    /**
     * Write monitor journal if it needs updating.
     */
    void write_journal_if_needed();

    /**
     * Call when journal needs updating.
     */
    void request_journal_update();

    bool post_configure();

    friend bool Settings::post_configure(const std::map<std::string, mxs::ConfigParameters>& nested_params);

private:
    /**
     * Creates a new monitored server object. Called by monitor configuration code. If a monitor wants to
     * implements its own server-class, it must override this function.
     *
     * @param server The base server object
     * @param shared Base class settings shared with servers
     * @return A new monitored server
     */
    virtual MonitorServer* create_server(SERVER* server, const MonitorServer::SharedSettings& shared);

    /**
     * A derived class should override this function if it wishes to save its own journal data.
     * This is called when saving the monitor journal.
     *
     * @param data Journal data with base class fields
     */
    virtual void save_monitor_specific_journal_data(mxb::Json& data);

    /**
     * A derived class should override this function if it wishes to load its own journal data.
     * This is called when loading the monitor journal.
     *
     * @param data Json from journal file
     */
    virtual void load_monitor_specific_journal_data(const mxb::Json& data);

    bool add_server(SERVER* server);
    void remove_all_servers();

    /**
     * Launch a command. All default script variables will be replaced.
     *
     * @param ptr  The server which has changed state
     * @return Return value of the executed script or -1 on error.
     */
    int launch_command(MonitorServer* ptr, const std::string& event_name);

    enum class CredentialsApproach
    {
        INCLUDE,
        EXCLUDE,
    };

    /**
     * Create a list of server addresses and ports.
     *
     * @param status Server status bitmask. At least one bit must match with a server for it to be included
     * in the resulting list. 0 allows all servers regardless of status.
     * @param approach Whether credentials should be included or not.
     * @return Comma-separated list
     */
    std::string gen_serverlist(int status, CredentialsApproach approach = CredentialsApproach::EXCLUDE);

    // Waits until the status change request is processed
    void wait_for_status_change();

    mxb::StopWatch   m_disk_space_checked;              /**< When was disk space checked the last time */
    std::atomic_bool m_status_change_pending {false};   /**< Set when admin requests a status change. */

    /**
     * Has something changed such that journal needs to be updated. This is separate from the time-based
     * condition. */
    bool   m_journal_update_needed {true};
    time_t m_journal_updated {0};               /**< When was journal last updated? */
    time_t m_journal_max_save_interval {5 * 60};/**< How often to update journal at minimum */

    std::unique_ptr<ExternalCmd> m_scriptcmd;   /**< External command representing the monitor script */

    ServerVector          m_servers;    /**< Monitored servers */
    mxs::ConfigParameters m_parameters; /**< Configuration parameters in text form */
    Settings              m_settings;   /**< Base class settings */

    std::string journal_filepath() const;
};

/**
 * An abstract class which helps implement a monitor based on a maxbase::Worker thread.
 */
class MonitorWorker : public Monitor
                    , protected maxbase::Worker
{
public:
    MonitorWorker(const MonitorWorker&) = delete;
    MonitorWorker& operator=(const MonitorWorker&) = delete;

    ~MonitorWorker();

    bool is_running() const override final;

    /**
     * @brief Starts the monitor.
     *
     * - Calls @c has_sufficient_permissions(), if it has not been done earlier.
     * - Updates the 'script' and 'events' configuration paramameters.
     * - Starts the monitor thread.
     *
     * - Once the monitor thread starts, it will
     *   - Load the server journal and update @c m_master.
     *   - Call @c pre_loop().
     *   - Enter a loop where it, until told to shut down, will
     *     - Check whether there are maintenance requests.
     *     - Call @c tick().
     *     - Call @c process_state_changes()
     *     - Hang up failed servers.
     *     - Store the server journal (@c m_master assumed to reflect the current situation).
     *     - Sleep until time for next @c tick().
     *   - Call @c post_loop().
     *
     * @return True, if the monitor started, false otherwise.
     */
    bool start() override final;

    void request_immediate_tick() override;

    /**
     * @brief Obtain diagnostics
     *
     * The implementation should create a JSON object and fill it with diagnostics
     * information. The default implementation returns an object that is populated
     * with the keys 'script' and 'events' if they have been set, otherwise the
     * object is empty.
     *
     * @return An object, if there is information to return, NULL otherwise.
     */
    json_t* diagnostics() const override;

    /**
     * Obtain diagnostics about a monitored server
     *
     * The implementation should return a JSON object with detailed diagnostic information that is amended to
     * the general server diagnostic information. For example, mariadbmon would return replication
     * information.
     *
     * The default implementation returns an empty JSON object.
     *
     * @return JSON object that describes the server or NULL if no information is available
     */
    json_t* diagnostics(MonitorServer* server) const override;

    /**
     * Get current time from the monotonic clock.
     *
     * @return Current time
     */
    static int64_t get_time_ms();

protected:
    MonitorWorker(const std::string& name, const std::string& module);

    void do_stop() override final;

    std::tuple<bool, std::string> do_soft_stop() override;

    /**
     * @brief Check whether the monitor has sufficient rights
     *
     * The implementation should check whether the monitor user has sufficient
     * rights to access the servers. The default implementation returns True.
     *
     * @return True, if the monitor user has sufficient rights, false otherwise.
     */
    virtual bool has_sufficient_permissions();

    /**
     * @brief Flush pending server status to each server.
     *
     * This function is expected to flush the pending status to each server.
     * The default implementation simply copies monitored_server->pending_status
     * to server->status.
     */
    virtual void flush_server_status();

    /**
     * @brief Monitor the servers
     *
     * This function is called once per monitor round, and the concrete
     * implementation should probe all servers and set server status bits.
     */
    virtual void tick() = 0;

    /**
     * @brief Called before the monitor loop is started
     *
     * The default implementation does nothing.
     */
    virtual void pre_loop();

    /**
     * @brief Called after the monitor loop has ended.
     *
     * The default implementation does nothing.
     */
    virtual void post_loop();

    /**
     * @brief Called after tick returns
     *
     * The default implementation will call @Monitor::detect_state_changes. Overriding functions
     * should do the same before proceeding with their own processing.
     */
    virtual void process_state_changes();

    /**
     * Should a monitor tick be ran immediately? The base class version always returns false. A monitor can
     * override this to add specific conditions. This function is called every MXS_MON_BASE_INTERVAL_MS
     * (100 ms) by the monitor worker thread, which then runs a monitor tick if true is returned.
     *
     * @return True if tick should be ran
     */
    virtual bool immediate_tick_required();

    Worker::Callable  m_callable;       /**< Context for own dcalls */
    std::atomic<bool> m_thread_running; /**< Thread state. Only visible inside MonitorInstance. */

private:
    int32_t        m_shutdown;      /**< Non-zero if the monitor should shut down. */
    bool           m_checked;       /**< Whether server access has been checked. */
    mxb::Semaphore m_semaphore;     /**< Semaphore for synchronizing with monitor thread. */
    int64_t        m_loop_called;   /**< When was the loop called the last time. */

    std::atomic_bool m_immediate_tick_requested {false};    /**< Should monitor tick immediately? */

    bool pre_run() override final;
    void post_run() override final;

    bool call_run_one_tick();
    void run_one_tick();
};

class MonitorWorkerSimple : public MonitorWorker
{
public:
    MonitorWorkerSimple(const MonitorWorkerSimple&) = delete;
    MonitorWorkerSimple& operator=(const MonitorWorkerSimple&) = delete;

protected:
    MonitorWorkerSimple(const std::string& name, const std::string& module)
        : MonitorWorker(name, module)
    {
    }

    /**
     * @brief Update server information
     *
     * The implementation should probe the server in question and update
     * the server status bits.
     */
    virtual void update_server_status(MonitorServer* pMonitored_server) = 0;

    /**
     * @brief Called right at the beginning of @c tick().
     *
     * The default implementation does nothing.
     */
    virtual void pre_tick();

    /**
     * @brief Called right before the end of @c tick().
     *
     * The default implementation does nothing.
     */
    virtual void post_tick();

    MonitorServer* m_master {nullptr};      /**< Master server */

protected:
    /**
     * A derived class overriding this function should first call this base version.
     */
    void pre_loop() override;

    /**
     * A derived class overriding this function should last call this base version.
     */
    void post_loop() override;

private:
    /**
     * @brief Monitor the servers
     *
     * This function is called once per monitor round. It does the following:
     * - Perform any maintenance or drain state changes requested by user
     *
     * -Then, for each server:
     *
     *   - Do nothing, if the server is in maintenance.
     *   - Store the previous status of the server.
     *   - Set the pending status of the monitored server object
     *     to the status of the corresponding server object.
     *   - Ensure that there is a connection to the server.
     *     If there is, @c update_server_status() is called.
     *     If there is not, the pending status will be updated accordingly and
     *     @c update_server_status() will *not* be called.
     *   - After the call, update the error count of the server if it is down.
     *
     * - Flush states for all servers
     * - Launch monitor scripts for events
     * - Hangup failed servers
     * - Store monitor journal
     */
    void tick() override final;
};

/**
 * The purpose of the template MonitorApi is to provide an implementation
 * of the monitor C-API. The template is instantiated with a class that
 * provides the actual behaviour of a monitor.
 */
template<class MonitorInstance>
class MonitorApi
{
public:
    MonitorApi() = delete;
    MonitorApi(const MonitorApi&) = delete;
    MonitorApi& operator=(const MonitorApi&) = delete;

    static Monitor* createInstance(const std::string& name, const std::string& module)
    {
        MonitorInstance* pInstance = NULL;
        MXS_EXCEPTION_GUARD(pInstance = MonitorInstance::create(name, module));
        return pInstance;
    }

    static MXS_MONITOR_API s_api;
};

template<class MonitorInstance>
MXS_MONITOR_API MonitorApi<MonitorInstance>::s_api =
{
    &MonitorApi<MonitorInstance>::createInstance,
};
}

/**
 * This helper class exposes some monitor private functions. Should be used with test code.
 */
class mxs::Monitor::Test
{
protected:
    explicit Test(mxs::Monitor* monitor);
    virtual ~Test();
    void remove_servers();
    void add_server(SERVER* new_server);

    std::unique_ptr<mxs::Monitor> m_monitor;
};<|MERGE_RESOLUTION|>--- conflicted
+++ resolved
@@ -317,11 +317,9 @@
      */
     virtual const EventList& new_custom_events() const;
 
-<<<<<<< HEAD
     const ConnectionSettings& conn_settings() const;
-=======
+
     static bool is_access_denied_error(int64_t errornum);
->>>>>>> 4beb066b
 
     SERVER* server = nullptr;       /**< The server being monitored */
     MYSQL*  con = nullptr;          /**< The MySQL connection */
