/*
 * Copyright (c) 2018 MariaDB Corporation Ab
 * Copyright (c) 2023 MariaDB plc, Finnish Branch
 *
 * Use of this software is governed by the Business Source License included
 * in the LICENSE.TXT file and at www.mariadb.com/bsl11.
 *
 * Change Date: 2027-07-24
 *
 * On the date above, in accordance with the Business Source License, use
 * of this software will be governed by version 2 or later of the General
 * Public License.
 */
#pragma once

#include <maxscale/ccdefs.hh>

#include <atomic>
#include <deque>
#include <list>
#include <mutex>
#include <type_traits>
#include <unordered_map>
#include <unordered_set>
#include <vector>
#include <functional>

#include <maxbase/atomic.hh>
#include <maxbase/semaphore.hh>
#include <maxbase/stopwatch.hh>
#include <maxbase/watchedworker.hh>
#include <maxscale/dcb.hh>
#include <maxscale/indexedstorage.hh>
#include <maxscale/poll.hh>
#include <maxscale/query_classifier.hh>
#include <maxscale/session.hh>

MXS_BEGIN_DECLS

// The worker ID of the "main" thread
#define MXS_RWORKER_MAIN -1

/**
 * Return the routing worker associated with the provided worker id.
 *
 * @param worker_id  A worker id. If MXS_RWORKER_MAIN is used, the
 *                   routing worker running in the main thread will
 *                   be returned.
 *
 * @return The corresponding routing worker instance, or NULL if the
 *         id does not correspond to a routing worker.
 */
MXB_WORKER* mxs_rworker_get(int worker_id);

/**
 * Return the id of the current routing worker.
 *
 * @return The id of the routing worker, or -1 if there is no current
 *         routing worker.
 */
int mxs_rworker_get_current_id();


MXS_END_DECLS

class ServerEndpoint;

namespace maxscale
{

class RoutingWorker : public mxb::WatchedWorker
                    , public BackendDCB::Manager
                    , private MXB_POLL_DATA
{
    RoutingWorker(const RoutingWorker&) = delete;
    RoutingWorker& operator=(const RoutingWorker&) = delete;

public:
    enum
    {
        MAIN = -1
    };

    typedef mxs::Registry<MXS_SESSION> SessionsById;
    typedef std::vector<DCB*>          Zombies;

    typedef std::vector<void*>           LocalData;
    typedef std::vector<void (*)(void*)> DataDeleters;

    /**
     * Initialize the routing worker mechanism.
     *
     * To be called once at process startup. This will cause as many workers
     * to be created as the number of threads defined.
     *
     * @param pNotifier  The watchdog notifier. Must remain alive for the
     *                   lifetime of the routing worker.
     *
     * @return True if the initialization succeeded, false otherwise.
     */
    static bool init(mxb::WatchdogNotifier* pNotifier);

    /**
     * Finalize the worker mechanism.
     *
     * To be called once at process shutdown. This will cause all workers
     * to be destroyed. When the function is called, no worker should be
     * running anymore.
     */
    static void finish();

    /**
     * Add a file descriptor to the epoll instance shared between all workers.
     * Events occuring on the provided file descriptor will be handled by all
     * workers. This is primarily intended for listening sockets where the
     * only event is EPOLLIN, signaling that accept() can be used on the listening
     * socket for creating a connected socket to a client.
     *
     * @param fd      The file descriptor to be added.
     * @param events  Mask of epoll event types.
     * @param pData   The poll data associated with the descriptor:
     *
     *                  data->handler  : Handler that knows how to deal with events
     *                                   for this particular type of 'struct mxs_poll_data'.
     *                  data->thread.id: 0
     *
     * @return True, if the descriptor could be added, false otherwise.
     */
    static bool add_shared_fd(int fd, uint32_t events, MXB_POLL_DATA* pData);

    /**
     * Remove a file descriptor from the epoll instance shared between all workers.
     *
     * @param fd  The file descriptor to be removed.
     *
     * @return True on success, false on failure.
     */
    static bool remove_shared_fd(int fd);

    /**
     * Returns the id of the routing worker
     *
     * @return The id of the routing worker.
     */
    int id() const override
    {
        return m_id;
    }

    const char* name() const override
    {
        return m_name.c_str();
    }

    /**
     * Return a reference to the session registry of this worker.
     *
     * @return Session registry.
     */
    SessionsById& session_registry();

    /**
     * Add a session to the current routing worker's session container.
     *
     * @param ses Session to add.
     */
    void register_session(MXS_SESSION* ses);

    /**
     * Remove a session from the current routing worker's session container.
     *
     * @param id Which id to remove
     */
    void deregister_session(uint64_t session_id);

    /**
     * Return the worker associated with the provided worker id.
     *
     * @param worker_id  A worker id. By specifying MAIN, the routing worker
     *                   running in the main thread will be returned.
     *
     * @return The corresponding worker instance, or NULL if the id does
     *         not correspond to a worker.
     */
    static RoutingWorker* get(int worker_id);

    /**
     * Return the worker associated with the current thread.
     *
     * @return The worker instance, or NULL if the current thread does not have a worker.
     */
    static RoutingWorker* get_current();

    /**
     * Return the worker id associated with the current thread.
     *
     * @return A worker instance, or -1 if the current thread does not have a worker.
     */
    static int get_current_id();

    /**
     * Starts all routing workers.
     *
     * @return True, if all workers could be started.
     */
    static bool start_workers();

    /**
     * Returns whether worker threads are running
     *
     * @return True if worker threads are running
     */
    static bool is_running();

    /**
     * Waits for all routing workers.
     */
    static void join_workers();

    /**
     * Check if all workers have finished shutting down
     */
    static bool shutdown_complete();

    /**
     * Posts a task to all workers for execution.
     *
     * @param pTask  The task to be executed.
     * @param pSem   If non-NULL, will be posted once per worker when the task's
     *               `execute` return.
     *
     * @return How many workers the task was posted to.
     *
     * @attention The very same task will be posted to all workers. The task
     *            should either not have any sharable data or then it should
     *            have data specific to each worker that can be accessed
     *            without locks.
     *
     * @attention The task will be posted to each routing worker using the
     *            EXECUTE_AUTO execution mode. That is, if the calling thread
     *            is that of a routing worker, then the task will be executed
     *            directly without going through the message loop of the worker,
     *            otherwise the task is delivered via the message loop.
     */
    static size_t broadcast(Task* pTask, mxb::Semaphore* pSem = NULL);

    /**
     * Posts a task to all workers for execution.
     *
     * @param pTask  The task to be executed.
     *
     * @return How many workers the task was posted to.
     *
     * @attention The very same task will be posted to all workers. The task
     *            should either not have any sharable data or then it should
     *            have data specific to each worker that can be accessed
     *            without locks.
     *
     * @attention Once the task has been executed by all workers, it will
     *            be deleted.
     *
     * @attention The task will be posted to each routing worker using the
     *            EXECUTE_AUTO execution mode. That is, if the calling thread
     *            is that of a routing worker, then the task will be executed
     *            directly without going through the message loop of the worker,
     *            otherwise the task is delivered via the message loop.
     */
    static size_t broadcast(std::unique_ptr<DisposableTask> sTask);

    /**
     * Posts a function to all workers for execution.
     *
     * @param pSem If non-NULL, will be posted once the task's `execute` return.
     * @param mode Execution mode
     *
     * @return How many workers the task was posted to.
     */
    static size_t broadcast(const std::function<void ()>& func, mxb::Semaphore* pSem, execute_mode_t mode);

    static size_t broadcast(const std::function<void ()>& func, enum execute_mode_t mode)
    {
        return broadcast(func, NULL, mode);
    }

    /**
     * Executes a task on all workers in serial mode (the task is executed
     * on at most one worker thread at a time). When the function returns
     * the task has been executed on all workers.
     *
     * @param task  The task to be executed.
     *
     * @return How many workers the task was posted to.
     *
     * @warning This function is extremely inefficient and will be slow compared
     * to the other functions. Only use this function when printing thread-specific
     * data to stdout.
     *
     * @attention The task will be posted to each routing worker using the
     *            EXECUTE_AUTO execution mode. That is, if the calling thread
     *            is that of a routing worker, then the task will be executed
     *            directly without going through the message loop of the worker,
     *            otherwise the task is delivered via the message loop.
     */
    static size_t execute_serially(Task& task);
    static size_t execute_serially(const std::function<void()>& func);

    /**
     * Executes a task on all workers concurrently and waits until all workers
     * are done. That is, when the function returns the task has been executed
     * by all workers.
     *
     * @param task  The task to be executed.
     *
     * @return How many workers the task was posted to.
     *
     * @attention The task will be posted to each routing worker using the
     *            EXECUTE_AUTO execution mode. That is, if the calling thread
     *            is that of a routing worker, then the task will be executed
     *            directly without going through the message loop of the worker,
     *            otherwise the task is delivered via the message loop.
     */
    static size_t execute_concurrently(Task& task);
    static size_t execute_concurrently(const std::function<void()>& func);

    /**
     * Broadcast a message to all worker.
     *
     * @param msg_id  The message id.
     * @param arg1    Message specific first argument.
     * @param arg2    Message specific second argument.
     *
     * @return The number of messages posted; if less that ne number of workers
     *         then some postings failed.
     *
     * @attention The return value tells *only* whether message could be posted,
     *            *not* that it has reached the worker.
     *
     * @attentsion Exactly the same arguments are passed to all workers. Take that
     *             into account if the passed data must be freed.
     *
     * @attention This function is signal safe.
     */
    static size_t broadcast_message(uint32_t msg_id, intptr_t arg1, intptr_t arg2);

    /**
     * Initate shutdown of all workers.
     *
     * @attention A call to this function will only initiate the shutdowm,
     *            the workers will not have shut down when the function returns.
     *
     * @attention This function is signal safe.
     */
    static void shutdown_all();

    /**
     * Returns statistics for all workers.
     *
     * @return Combined statistics.
     *
     * @attentions The statistics may no longer be accurate by the time it has
     *             been returned. The returned values may also not represent a
     *             100% consistent set.
     */
    static STATISTICS get_statistics();

    /**
     * Return a specific combined statistic value.
     *
     * @param what  What to return.
     *
     * @return The corresponding value.
     */
    static int64_t get_one_statistic(POLL_STAT what);

    /**
     * Get next worker
     *
     * @return The worker where work should be assigned
     */
    static RoutingWorker* pick_worker();

    /**
     * Provides QC statistics of one workers
     *
     * @param id[in]       Id of worker.
     * @param pStats[out]  The QC statistics of that worker.
     *
     * return True, if @c id referred to a worker, false otherwise.
     */
    static bool get_qc_stats(int id, QC_CACHE_STATS* pStats);

    /**
     * Provides QC statistics of all workers
     *
     * @param all_stats  Vector that on return will contain the statistics of all workers.
     */
    static void get_qc_stats(std::vector<QC_CACHE_STATS>& all_stats);

    /**
     * Provides QC statistics of all workers as a Json object for use in the REST-API.
     */
    static std::unique_ptr<json_t> get_qc_stats_as_json(const char* zHost);

    /**
     * Provides QC statistics of one worker as a Json object for use in the REST-API.
     *
     * @param zHost  The name of the MaxScale host.
     * @param id     An id of a worker.
     *
     * @return A json object if @c id refers to a worker, NULL otherwise.
     */
    static std::unique_ptr<json_t> get_qc_stats_as_json(const char* zHost, int id);

    using DCBs = std::unordered_set<DCB*>;
    /**
     * Access all DCBs of the routing worker.
     *
     * @attn Must only be called from worker thread.
     *
     * @return Unordered set of DCBs.
     */
    const DCBs& dcbs() const
    {
        mxb_assert(this == RoutingWorker::get_current());
        return m_dcbs;
    }

    struct ConnectionResult
    {
        bool                    conn_limit_reached {false};
        mxs::BackendConnection* conn {nullptr};
    };

    ConnectionResult
    get_backend_connection(SERVER* pSrv, MXS_SESSION* pSes, mxs::Component* pUpstream);

    mxs::BackendConnection* pool_get_connection(SERVER* pSrv, MXS_SESSION* pSes, mxs::Component* pUpstream);

    void pool_close_all_conns();
    void pool_close_all_conns_by_server(SERVER* pSrv);

    void add_conn_wait_entry(ServerEndpoint* ep);
    void erase_conn_wait_entry(ServerEndpoint* ep);
    void notify_connection_available(SERVER* server);
    bool conn_to_server_needed(const SERVER* srv) const;

    static void pool_set_size(const std::string& srvname, int64_t size);

    struct ConnectionPoolStats
    {
        size_t curr_size {0};   /**< Current pool size */
        size_t max_size {0};    /**< Maximum pool size achieved since startup */
        size_t times_empty {0}; /**< Times the current pool was empty */
        size_t times_found {0}; /**< Times when a connection was available from the pool */

        void add(const ConnectionPoolStats& rhs);
    };
    static ConnectionPoolStats pool_get_stats(const SERVER* pSrv);

    ConnectionPoolStats pool_stats(const SERVER* pSrv);

    /**
     * Register a function to be called every epoll_tick.
     */
    void register_epoll_tick_func(std::function<void(void)> func);

    /**
     * @return The indexed storage of this worker.
     */
    IndexedStorage& storage()
    {
        return m_storage;
    }

    const IndexedStorage& storage() const
    {
        return m_storage;
    }

    static void collect_worker_load(size_t count);

    static bool balance_workers();

    static bool balance_workers(int threshold);

    void rebalance(RoutingWorker* pTo, int nSessions = 1);

    /**
     * Start the routingworker shutdown process
     */
    static void start_shutdown();

private:
    // DCB::Manager
    void add(DCB* pDcb) override;
    void remove(DCB* pDcb) override;
    void destroy(DCB* pDcb) override;
    // BackendDCB::Manager
    bool move_to_conn_pool(BackendDCB* dcb) override;

    void evict_dcb(BackendDCB* pDcb);
    void close_pooled_dcb(BackendDCB* pDcb);

    bool try_shutdown(Call::action_t action);

private:
<<<<<<< HEAD
    const int      m_id;        /*< The id of the worker. */
    SessionsById   m_sessions;  /*< A mapping of session_id->MXS_SESSION */
    Zombies        m_zombies;   /*< DCBs to be deleted. */
    IndexedStorage m_storage;   /*< The storage of this worker. */
    DCBs           m_dcbs;      /*< DCBs managed by this worker. */

=======
    const int      m_id;              /*< The id of the worker. */
    std::string    m_name;
    SessionsById   m_sessions;        /*< A mapping of session_id->MXS_SESSION. The map
                                       *  should contain sessions exclusive to this
                                       *  worker and not e.g. listener sessions. For now,
                                       *  it's up to the protocol to decide whether a new
                                       *  session is added to the map. */
    Zombies        m_zombies;         /*< DCBs to be deleted. */
    IndexedStorage m_storage;         /*< The storage of this worker. */
    DCBs           m_dcbs;            /*< DCBs managed by this worker. */
>>>>>>> 2d1bdb0b
    struct
    {
        RoutingWorker* pTo {nullptr};   /*< Worker to offload work to. */
        bool           perform = false;
        int            nSessions = 0;

        void set(RoutingWorker* pTo, int nSessions)
        {
            this->pTo = pTo;
            this->nSessions = nSessions;
            this->perform = true;
        }

        void reset()
        {
            pTo = nullptr;
            perform = false;
            nSessions = 0;
        }
    } m_rebalance;

    RoutingWorker(mxb::WatchdogNotifier* pNotifier);
    virtual ~RoutingWorker();

    static RoutingWorker* create(mxb::WatchdogNotifier* pNotifier, int epoll_listener_fd);

    bool pre_run() override;
    void post_run() override;
    void epoll_tick() override;

    void process_timeouts();
    void delete_zombies();
    void rebalance();
    void pool_close_expired();

    void activate_waiting_endpoints();
    void fail_timed_out_endpoints();

    static uint32_t epoll_instance_handler(MXB_POLL_DATA* data, MXB_WORKER* worker, uint32_t events);
    uint32_t        handle_epoll_events(uint32_t events);

    class ConnPoolEntry
    {
    public:
        explicit ConnPoolEntry(mxs::BackendConnection* pConn);
        ~ConnPoolEntry();

        ConnPoolEntry(ConnPoolEntry&& rhs)
            : m_created(rhs.m_created)
            , m_pConn(rhs.release_conn())
        {
        }

        bool hanged_up() const
        {
            return m_pConn->dcb()->hanged_up();
        }

        time_t created() const
        {
            return m_created;
        }

        mxs::BackendConnection* conn() const
        {
            return m_pConn;
        }

        mxs::BackendConnection* release_conn()
        {
            mxs::BackendConnection* pConn = m_pConn;
            m_pConn = nullptr;
            return pConn;
        }

    private:
        time_t                  m_created;  /*< Time when entry was created. */
        mxs::BackendConnection* m_pConn {nullptr};
    };

    class DCBHandler : public DCB::Handler
    {
    public:
        DCBHandler(const DCBHandler&) = delete;
        DCBHandler& operator=(const DCBHandler&) = delete;

        DCBHandler(RoutingWorker* pOwner);

        void ready_for_reading(DCB* pDcb) override;
        void write_ready(DCB* pDcb) override;
        void error(DCB* dcb) override;
        void hangup(DCB* dcb) override;

    private:
        RoutingWorker& m_owner;
    };

    class ConnectionPool
    {
    public:
        ConnectionPool(mxs::RoutingWorker* owner, SERVER* target_server, int global_capacity);
        ConnectionPool(ConnectionPool&& rhs);

        void remove_and_close(mxs::BackendConnection* conn);
        void close_expired();
        void close_all();
        bool empty() const;
        bool has_space() const;
        void set_capacity(int global_capacity);

        ConnectionPoolStats stats() const;

        mxs::BackendConnection* get_connection(MXS_SESSION* session);
        void                    add_connection(mxs::BackendConnection* conn);

    private:
        std::map<mxs::BackendConnection*, ConnPoolEntry> m_contents;

        mxs::RoutingWorker*         m_owner {nullptr};
        SERVER*                     m_target_server {nullptr};
        int                         m_capacity {0}; // Capacity for this pool.
        mutable ConnectionPoolStats m_stats;
    };
    using ConnPoolGroup = std::map<const SERVER*, ConnectionPool>;

    // Protects the connection pool. This is only contended when the REST API asks for statistics on the
    // connection pool and accessing it directly is significantly faster than waiting for the worker to finish
    // their current work and post the results.
    mutable std::mutex m_pool_lock;

    ConnPoolGroup m_pool_group;     /**< Pooled connections for each server */

    using EndpointsBySrv = std::map<const SERVER*, std::deque<ServerEndpoint*>>;

    /** Has a ServerEndpoint activation round been scheduled already? Used to avoid adding multiple identical
     * delayed calls. */
    bool           m_ep_activation_scheduled {false};
    EndpointsBySrv m_eps_waiting_for_conn;      /**< ServerEndpoints waiting for a connection */

    DCBHandler m_pool_handler;
    long       m_next_timeout_check {0};

    std::vector<std::function<void()>> m_epoll_tick_funcs;
};
}

/**
 * @brief Convert a routing worker to JSON format
 *
 * @param host Hostname of this server
 * @param id   ID of the worker
 *
 * @return JSON resource representing the worker
 */
json_t* mxs_rworker_to_json(const char* host, int id);

/**
 * Convert routing workers into JSON format
 *
 * @param host Hostname of this server
 *
 * @return A JSON resource collection of workers
 *
 * @see mxs_json_resource()
 */
json_t* mxs_rworker_list_to_json(const char* host);

/**
 * @brief MaxScale worker watchdog
 *
 * If this function returns, then MaxScale is alive. If not,
 * then some thread is dead.
 */
void mxs_rworker_watchdog();<|MERGE_RESOLUTION|>--- conflicted
+++ resolved
@@ -504,25 +504,13 @@
     bool try_shutdown(Call::action_t action);
 
 private:
-<<<<<<< HEAD
     const int      m_id;        /*< The id of the worker. */
+    std::string    m_name;
     SessionsById   m_sessions;  /*< A mapping of session_id->MXS_SESSION */
     Zombies        m_zombies;   /*< DCBs to be deleted. */
     IndexedStorage m_storage;   /*< The storage of this worker. */
     DCBs           m_dcbs;      /*< DCBs managed by this worker. */
 
-=======
-    const int      m_id;              /*< The id of the worker. */
-    std::string    m_name;
-    SessionsById   m_sessions;        /*< A mapping of session_id->MXS_SESSION. The map
-                                       *  should contain sessions exclusive to this
-                                       *  worker and not e.g. listener sessions. For now,
-                                       *  it's up to the protocol to decide whether a new
-                                       *  session is added to the map. */
-    Zombies        m_zombies;         /*< DCBs to be deleted. */
-    IndexedStorage m_storage;         /*< The storage of this worker. */
-    DCBs           m_dcbs;            /*< DCBs managed by this worker. */
->>>>>>> 2d1bdb0b
     struct
     {
         RoutingWorker* pTo {nullptr};   /*< Worker to offload work to. */
