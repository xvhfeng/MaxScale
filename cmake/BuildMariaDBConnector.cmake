# Build the MariaDB Connector-C
#
# If the MariaDB connector is not found, the last option is to download it
# and build it from source. This file downloads and builds the connector and
# sets the variables set by FindMariaDBConnector.cmake so that it appears that
# the system has the connector.

set(MARIADB_CONNECTOR_C_REPO "https://github.com/MariaDB/mariadb-connector-c.git"
  CACHE STRING "MariaDB Connector-C Git repository")

<<<<<<< HEAD
# Release 2.2.3 of the Connector-C
set(MARIADB_CONNECTOR_C_TAG "v2.3.2"
=======
# Release 2.3.3 (preliminary) of the Connector-C
set(MARIADB_CONNECTOR_C_TAG "v2.3.3_pre"
>>>>>>> a8780b89
  CACHE STRING "MariaDB Connector-C Git tag")

ExternalProject_Add(connector-c
  GIT_REPOSITORY ${MARIADB_CONNECTOR_C_REPO}
  GIT_TAG ${MARIADB_CONNECTOR_C_TAG}
  CMAKE_ARGS -DCMAKE_INSTALL_PREFIX=${CMAKE_BINARY_DIR}/connector-c/install
  BINARY_DIR ${CMAKE_BINARY_DIR}/connector-c
  INSTALL_DIR ${CMAKE_BINARY_DIR}/connector-c/install
  UPDATE_COMMAND "")

set(MARIADB_CONNECTOR_FOUND TRUE CACHE INTERNAL "")
set(MARIADB_CONNECTOR_STATIC_FOUND TRUE CACHE INTERNAL "")
set(MARIADB_CONNECTOR_INCLUDE_DIR
  ${CMAKE_BINARY_DIR}/connector-c/install/include/mariadb CACHE INTERNAL "")
set(MARIADB_CONNECTOR_STATIC_LIBRARIES
  ${CMAKE_BINARY_DIR}/connector-c/install/lib/mariadb/libmariadbclient.a
  CACHE INTERNAL "")
set(MARIADB_CONNECTOR_LIBRARIES
  ${CMAKE_BINARY_DIR}/connector-c/install/lib/mariadb/libmariadbclient.a
  CACHE INTERNAL "")<|MERGE_RESOLUTION|>--- conflicted
+++ resolved
@@ -8,13 +8,8 @@
 set(MARIADB_CONNECTOR_C_REPO "https://github.com/MariaDB/mariadb-connector-c.git"
   CACHE STRING "MariaDB Connector-C Git repository")
 
-<<<<<<< HEAD
-# Release 2.2.3 of the Connector-C
-set(MARIADB_CONNECTOR_C_TAG "v2.3.2"
-=======
 # Release 2.3.3 (preliminary) of the Connector-C
 set(MARIADB_CONNECTOR_C_TAG "v2.3.3_pre"
->>>>>>> a8780b89
   CACHE STRING "MariaDB Connector-C Git tag")
 
 ExternalProject_Add(connector-c
