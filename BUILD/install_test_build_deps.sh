#!/bin/bash

scriptdir=$(dirname $(realpath $0))

# Install all build dependences
# TODO: Remove unnecessary stuff from this script.
${scriptdir}/install_build_deps.sh

# Installs all build dependencies for system tests
# Only Ubuntu Bionic/Xenial, CentOS 7, SLES 15 are supported

rp=`realpath $0`
export src_dir=`dirname $rp`
export LC_ALL=C
command -v apt-get

if [ $? == 0 ]
then
  # DEB-based distro
  export DEBIAN_FRONTEND=noninteractive
  install_libdir=/usr/lib
  source /etc/os-release
  echo "deb http://mirror.netinch.com/pub/mariadb/repo/10.3/ubuntu/ ${UBUNTU_CODENAME} main" > mariadb.list
  sudo cp mariadb.list /etc/apt/sources.list.d/
  sudo apt-key adv --keyserver keyserver.ubuntu.com --recv-keys 0xF1656F24C74CD1D8
  export DEBIAN_FRONTEND=noninteractive
  apt_cmd="sudo -E apt-get -q -o Dpkg::Options::=--force-confold \
       -o Dpkg::Options::=--force-confdef \
       -y --force-yes"
  ${apt_cmd} update
  ${apt_cmd} install \
       git wget build-essential libssl-dev \
       mariadb-client mariadb-plugin-gssapi-client \
       php perl \
       coreutils libjansson-dev zlib1g-dev \
       libsqlite3-dev libcurl4-gnutls-dev \
       mariadb-test cmake libpam0g-dev oathtool krb5-user \
       libatomic1 \
       libsasl2-dev libxml2-dev libkrb5-dev

  ## separate libgnutls installation process for Ubuntu Trusty
  cat /etc/*release | grep -E "Trusty|wheezy"
  if [ $? == 0 ]
  then
     ${apt_cmd} install libgnutls-dev libgcrypt11-dev
  else
     ${apt_cmd} install libgnutls30 libgnutls-dev
     if [ $? != 0 ]
     then
         ${apt_cmd} install libgnutls28-dev
     fi
     ${apt_cmd} install libgcrypt20-dev
     if [ $? != 0 ]
     then
         ${apt_cmd} install libgcrypt11-dev
     fi
  fi

  ${apt_cmd} install php-mysql

  # Installing maven installs the correct version of Java as a dependency
  ${apt_cmd} install maven
else
  ## RPM-based distro
  install_libdir=/usr/lib64
  command -v yum

  if [ $? != 0 ]
  then
    # We need zypper here
    cat >mariadb.repo <<'EOL'
[mariadb]
name = MariaDB
baseurl = http://yum.mariadb.org/10.3/sles/$releasever/$basearch/
gpgkey=https://yum.mariadb.org/RPM-GPG-KEY-MariaDB
gpgcheck=0
EOL
    sudo cp mariadb.repo /etc/zypp/repos.d/

    sudo zypper -n refresh
    sudo zypper -n install gcc gcc-c++ \
                 libopenssl-devel libgcrypt-devel MariaDB-devel MariaDB-test \
                 php perl coreutils libjansson-devel \
                 cmake pam-devel openssl-devel libjansson-devel oath-toolkit \
                 sqlite3 sqlite3-devel libcurl-devel \
                 gnutls-devel \
                 libatomic1 \
                 cyrus-sasl-devel libxml2-devel krb5-devel
    sudo zypper -n install java-1_8_0-openjdk
    sudo zypper -n install php-mysql
  else
  # YUM!
    cat >mariadb.repo <<'EOL'
[mariadb]
name = MariaDB
baseurl = http://yum.mariadb.org/10.3/centos/$releasever/$basearch/
gpgkey=https://yum.mariadb.org/RPM-GPG-KEY-MariaDB
gpgcheck=0
EOL
    sudo cp mariadb.repo /etc/yum.repos.d/
    sudo yum clean all
    sudo yum install -y --nogpgcheck epel-release
    sudo yum install -y --nogpgcheck git wget gcc gcc-c++ \
                 libgcrypt-devel \
                 openssl-devel mariadb-devel mariadb-test \
                 php perl coreutils  \
                 cmake pam-devel jansson-devel oathtool \
                 sqlite sqlite-devel libcurl-devel \
                 gnutls-devel \
                 libatomic \
                 cyrus-sasl-devel libxml2-devel krb5-devel
    # Installing maven installs the correct version of Java as a dependency
    sudo yum install -y --nogpgcheck maven
    sudo yum install -y --nogpgcheck centos-release-scl
    sudo yum install -y --nogpgcheck devtoolset-7-gcc*
    sudo yum install -y --nogpgcheck php-mysql
    echo "please run 'scl enable devtoolset-7 bash' to enable new gcc!!"
  fi
<<<<<<< HEAD
fi
=======
fi

# Install a recent cmake in case the package manager installed an old version.
$src_dir/install_cmake.sh "3.25.1"

# Install NPM for MongoDB tests
$src_dir/install_npm.sh
>>>>>>> 7277bdc5
<|MERGE_RESOLUTION|>--- conflicted
+++ resolved
@@ -116,14 +116,10 @@
     sudo yum install -y --nogpgcheck php-mysql
     echo "please run 'scl enable devtoolset-7 bash' to enable new gcc!!"
   fi
-<<<<<<< HEAD
-fi
-=======
 fi
 
-# Install a recent cmake in case the package manager installed an old version.
-$src_dir/install_cmake.sh "3.25.1"
-
-# Install NPM for MongoDB tests
-$src_dir/install_npm.sh
->>>>>>> 7277bdc5
+# The tests need a very new CMake in order to produce JUnit XML output. This
+# ends up installing CMake twice which isn't nice. The install_build_deps.sh
+# script could be modified to take the CMake version as an argument which could
+# then be passed down to install_cmake.sh.
+$src_dir/install_cmake.sh "3.25.1"