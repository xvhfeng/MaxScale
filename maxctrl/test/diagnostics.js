--- conflicted
+++ resolved
@@ -1,10 +1,4 @@
-const {
-  startMaxScale,
-  stopMaxScale,
-  doCommand,
-  createConnection,
-  closeConnection,
-} = require("../test_utils.js");
+const { doCommand, createConnection, closeConnection, getConnectionId } = require("../test_utils.js");
 
 const _ = require("lodash");
 
@@ -56,11 +50,11 @@
   });
 
   it("show session <id>", async function () {
-    return doCommand("show session " + connectionId()).should.be.fulfilled;
+    return doCommand("show session " + getConnectionId()).should.be.fulfilled;
   });
 
   it("show session <id> with reverse DNS lookups", async function () {
-    return doCommand("show session " + connectionId() + " --rdns").should.be.fulfilled;
+    return doCommand("show session " + getConnectionId() + " --rdns").should.be.fulfilled;
   });
 
   rdns_tests.forEach(function (i) {
@@ -82,13 +76,7 @@
 });
 
 describe("MXS-1656: `list servers` with GTIDs", function () {
-<<<<<<< HEAD
-  before(startMaxScale);
-
   let doCheck = function () {
-=======
-  doCheck = function () {
->>>>>>> db7db27d
     return doCommand("list servers --tsv").then((res) => {
       // Check that at least 5 columns are returned with the last column consisting of
       // empty strings. This is because the test setup uses file and position based
