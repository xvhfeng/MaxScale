--- conflicted
+++ resolved
@@ -41,7 +41,6 @@
 exports.builder = function (yargs) {
   yargs
     // Create server
-<<<<<<< HEAD
     .command(
       "server <name> <host|socket> [port]",
       "Create a new server",
@@ -203,7 +202,9 @@
           .usage("Usage: create monitor <name> <module> [params...]")
           .group(["servers", "monitor-user", "monitor-password"], "Create monitor options:")
           .option("servers", {
-            describe: "Link the created monitor to these servers",
+            describe:
+              "Link the created monitor to these servers. All non-option arguments " +
+              "after --servers are interpreted as server names e.g. `--servers srv1 srv2 srv3`.",
             type: "array",
           })
           .option("monitor-user", {
@@ -254,139 +255,6 @@
         });
       }
     )
-=======
-        .command('server <name> <host|socket> [port]', 'Create a new server', function(yargs) {
-            return yargs.epilog('The created server will not be used by any services or monitors ' +
-                                'unless the --services or --monitors options are given. The list ' +
-                                'of servers a service or a monitor uses can be altered with the ' +
-                                '`link` and `unlink` commands. If the <host|socket> argument is an ' +
-                                'absolute path, the server will use a local UNIX domain socket ' +
-                                'connection. In this case the [port] argument is ignored.')
-                .usage('Usage: create server <name> <host|socket> [port]')
-                .group(['services', 'monitors', 'protocol', 'authenticator', 'authenticator-options',
-                        'tls-key', 'tls-cert', 'tls-ca-cert', 'tls-version'], 'Create server options:')
-                .option('services', {
-                    describe: 'Link the created server to these services',
-                    type: 'array'
-                })
-                .option('monitor', {
-                    alias: 'monitors',
-                    describe: 'Link the created server to this monitor',
-                    type: 'string'
-                })
-                .option('protocol', {
-                    describe: 'Protocol module name',
-                    type: 'string',
-                    default: 'mariadbbackend'
-                })
-                .option('authenticator', {
-                    describe: 'Authenticator module name',
-                    type: 'string'
-                })
-                .option('authenticator-options', {
-                    describe: 'Option string for the authenticator',
-                    type: 'string'
-                })
-                .option('tls-key', {
-                    describe: 'Path to TLS key',
-                    type: 'string'
-                })
-                .option('tls-cert', {
-                    describe: 'Path to TLS certificate',
-                    type: 'string'
-                })
-                .option('tls-ca-cert', {
-                    describe: 'Path to TLS CA certificate',
-                    type: 'string'
-                })
-                .option('tls-version', {
-                    describe: 'TLS version to use',
-                    type: 'string'
-                })
-                .option('tls-cert-verify-depth', {
-                    describe: 'TLS certificate verification depth',
-                    type: 'string'
-                })
-
-        }, function(argv) {
-            var server = {
-                'data': {
-                    'id': argv.name,
-                    'type': 'servers',
-                    'attributes': {
-                        'parameters': {
-                            'protocol': argv.protocol,
-                            'authenticator': argv.authenticator,
-                            'authenticator_options': argv.auth_options,
-                            'ssl_key': argv['tls-key'],
-                            'ssl_cert': argv['tls-cert'],
-                            'ssl_ca_cert': argv['tls-ca-cert'],
-                            'ssl_version': argv['tls-version'],
-                            'ssl_cert_verify_depth': argv['tls-cert-verify-depth']
-                        }
-                    }
-                }
-            }
-
-            if (argv.host[0] == '/') {
-                server.data.attributes.parameters.socket = argv.host
-            } else {
-                server.data.attributes.parameters.address = argv.host
-                server.data.attributes.parameters.port = argv.port
-            }
-
-            if (argv.services) {
-                for (i = 0; i < argv.services.length; i++) {
-                    _.set(server, 'data.relationships.services.data[' + i + ']', {id: argv.services[i], type: 'services'})
-                }
-            }
-
-            if (argv.monitor) {
-                _.set(server, 'data.relationships.monitors.data[0]', {id: argv.monitor, type: 'monitors'})
-            }
-
-            maxctrl(argv, function(host) {
-                return doRequest(host, 'servers', null, {method: 'POST', body: server})
-            })
-        })
-
-    // Create monitor
-        .command('monitor <name> <module> [params...]', 'Create a new monitor', function(yargs) {
-            return yargs.epilog('The list of servers given with the --servers option should not ' +
-                                'contain any servers that are already monitored by another monitor. ' +
-                                'The last argument to this command is a list of key=value parameters ' +
-                                'given as the monitor parameters.')
-                .usage('Usage: create monitor <name> <module> [params...]')
-                .group(['servers', 'monitor-user', 'monitor-password'], 'Create monitor options:')
-                .option('servers', {
-                    describe: 'Link the created service to these servers. All non-option arguments after --servers are interpreted as server names e.g. `--servers srv1 srv2 srv3`.',
-                    type: 'array'
-                })
-                .option('monitor-user', {
-                    describe: 'Username for the monitor user',
-                    type: 'string'
-                })
-                .option('monitor-password', {
-                    describe: 'Password for the monitor user',
-                    type: 'string'
-                })
-
-        }, function(argv) {
-
-            var monitor = {
-                'data': {
-                    'id': argv.name,
-                    'attributes': {
-                        'module': argv.module
-                    }
-                }
-            }
-
-            var err = false;
-
-            err = validateParams(argv, argv.params)
-            monitor.data.attributes.parameters = argv.params.reduce(to_obj, {})
->>>>>>> 727aeb4a
 
     // Create service
     .command(
@@ -404,11 +272,15 @@
           .usage("Usage: service <name> <router> <params...>")
           .group(["servers", "filters", "services", "cluster"], "Create service options:")
           .option("servers", {
-            describe: "Link the created service to these servers",
+            describe:
+              "Link the created service to these servers. All non-option arguments " +
+              "after --servers are interpreted as server names e.g. `--servers srv1 srv2 srv3`.",
             type: "array",
           })
           .option("services", {
-            describe: "Link the created service to these services",
+            describe:
+              "Link the created service to these services. All non-option arguments " +
+              "after --services are interpreted as service names e.g. `--services svc1 svc2 svc3`.",
             type: "array",
           })
           .option("cluster", {
@@ -416,7 +288,9 @@
             type: "string",
           })
           .option("filters", {
-            describe: "Link the created service to these filters",
+            describe:
+              "Link the created service to these filters. All non-option arguments " +
+              "after --filters are interpreted as filter names e.g. `--filters f1 f2 f3`.",
             type: "array",
           });
       },
@@ -468,71 +342,10 @@
             }
           }
 
-<<<<<<< HEAD
           return doRequest(host, "services", null, { method: "POST", body: service });
         });
       }
     )
-=======
-            maxctrl(argv, function(host) {
-                if (err) {
-                    return Promise.reject(err)
-                }
-                return doRequest(host, 'monitors', null, {method: 'POST', body: monitor})
-            })
-        })
-
-    // Create service
-        .command('service <name> <router> <params...>', 'Create a new service', function(yargs) {
-            return yargs.epilog('The last argument to this command is a list of key=value parameters ' +
-                                'given as the service parameters. If the --servers or --filters options ' +
-                                'are used, they must be defined after the service parameters.' +
-                                '\n\nNote that the `user` and `password` parameters must be defined.')
-                .usage('Usage: service <name> <router> <params...>')
-                .group(['servers', 'filters'], 'Create service options:')
-                .option('servers', {
-                    describe: 'Link the created service to these servers. All non-option arguments after --servers are interpreted as server names e.g. `--servers srv1 srv2 srv3`.',
-                    type: 'array'
-                })
-                .option('filters', {
-                    describe: 'Link the created service to these filters',
-                    type: 'array'
-                })
-
-        }, function(argv) {
-            maxctrl(argv, function(host) {
-
-                err = validateParams(argv, argv.params)
-                if (err) {
-                    return Promise.reject(err)
-                }
-
-                var service = {
-                    'data': {
-                        'id': argv.name,
-                        'attributes': {
-                            'router': argv.router,
-                            'parameters': argv.params.reduce(to_obj, {})
-                        }
-                    }
-                }
-
-                if (argv.servers) {
-                    for (i = 0; i < argv.servers.length; i++) {
-                        _.set(service, 'data.relationships.servers.data[' + i + ']', {id: argv.servers[i], type: 'servers'})
-                    }
-                }
-
-                if (argv.filters) {
-                    for (i = 0; i < argv.filters.length; i++) {
-                        _.set(service, 'data.relationships.filters.data[' + i + ']', {id: argv.filters[i], type: 'filters'})
-                    }
-                }
-
-                return doRequest(host, 'services', null, {method: 'POST', body: service})
-            })
-        })
->>>>>>> 727aeb4a
 
     // Create filter
     .command(
