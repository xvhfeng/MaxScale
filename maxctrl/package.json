--- conflicted
+++ resolved
@@ -21,9 +21,8 @@
     "cli-table": "^0.3.1",
     "colors": "^1.4.0",
     "flat": "^5.0.0",
-    "globby": "^8.0.2",
-    "inquirer": "^6.2.1",
-    "inquirer-command-prompt": "0.0.26",
+    "inquirer": "^8.2.0",
+    "inquirer-command-prompt": "^0.1.0",
     "js-beautify": "^1.11.0",
     "lodash": "^4.17.21",
     "lodash-getpath": "^0.2.4",
@@ -35,16 +34,10 @@
   "devDependencies": {
     "chai": "^3.5.0",
     "chai-as-promised": "^6.0.0",
-<<<<<<< HEAD
-    "mariadb": "^2.2.0",
-    "mocha": "^7.1.1",
+    "mariadb": "^2.5.5",
+    "mocha": "^9.2.0",
     "nyc": "^15.0.0",
     "prettier": "^2.0.4"
-=======
-    "mariadb": "^2.5.5",
-    "mocha": "^5.2.0",
-    "nyc": "^15.0.0"
->>>>>>> 740d1daa
   },
   "nyc": {
     "include": [
