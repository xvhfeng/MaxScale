--- conflicted
+++ resolved
@@ -447,7 +447,6 @@
     return `${socket ? socket : `${address}:${port}`}`
 }
 
-<<<<<<< HEAD
 export function scrollToFirstErrMsgInput() {
     let invalidEles = document.getElementsByClassName('v-messages__message')
     return invalidEles[0].scrollIntoView({
@@ -459,12 +458,12 @@
 
 export function isServerOrListenerType(type) {
     return type === APP_CONFIG.MXS_OBJ_TYPES.SERVERS || type === APP_CONFIG.MXS_OBJ_TYPES.LISTENERS
-=======
+}
+
 /**
  * @param {array} arr - stringlist value. e.g. ['character_set_client=auto', 'character_set_connection=auto']
  * @returns {string} string with comma separator and line break
  */
 export function stringListToStr(arr) {
     return arr.join(',\n').trim()
->>>>>>> c11e0bbd
 }