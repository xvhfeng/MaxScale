/*
 * Copyright (c) 2020 MariaDB Corporation Ab
 * Copyright (c) 2023 MariaDB plc, Finnish Branch
 *
 * Use of this software is governed by the Business Source License included
 * in the LICENSE.TXT file and at www.mariadb.com/bsl11.
 *
 * Change Date: 2027-10-10
 *
 * On the date above, in accordance with the Business Source License, use
 * of this software will be governed by version 2 or later of the General
 * Public License.
 */
import mount, { router } from '@tests/unit/setup'
import ServerDetail from '@rootSrc/pages/ServerDetail'
import { dummy_all_servers, dummy_all_sessions } from '@tests/unit/utils'
import { lodash } from '@share/utils/helpers'

const dummy_monitor_diagnostics = {
    attributes: {
        monitor_diagnostics: {
            master: 'row_server_0',
            master_gtid_domain_id: 0,
            primary: null,
            server_info: [
                {
                    gtid_binlog_pos: '0-1000-9',
                    gtid_current_pos: '0-1000-9',
                    lock_held: null,
                    master_group: null,
                    name: 'row_server_0',
                    read_only: false,
                    server_id: 1000,
                    slave_connections: [],
                },
                {
                    gtid_binlog_pos: '0-1000-9',
                    gtid_current_pos: '0-1000-9',
                    lock_held: null,
                    master_group: null,
                    name: 'row_server_1',
                    read_only: false,
                    server_id: 1001,
                    slave_connections: [
                        {
                            connection_name: '',
                            gtid_io_pos: '0-1000-9',
                            last_io_error: '',
                            last_sql_error: '',
                            master_host: '127.0.0.1',
                            master_port: 4001,
                            master_server_id: 1000,
                            seconds_behind_master: 0,
                            slave_io_running: 'Yes',
                            slave_sql_running: 'Yes',
                        },
                    ],
                },
            ],
            state: 'Idle',
        },
    },
    id: 'Monitor',
    type: 'monitors',
}

const monitorDiagnosticsStub = {
    gtid_binlog_pos: '0-1000-9',
    gtid_current_pos: '0-1000-9',
    lock_held: null,
    master_group: null,
    name: 'row_server_0',
    read_only: false,
    server_id: 1000,
    slave_connections: [],
}

const toServerPage = async () => {
    const serverPath = `/dashboard/servers/${dummy_all_servers[0].id}`
    if (router.history.current.path !== serverPath) await router.push(serverPath)
}

const mountFactory = opts =>
    mount(
        lodash.merge(
            {
                shallow: false,
                component: ServerDetail,
                computed: {
                    current_server: () => dummy_all_servers[0], // id: row_server_0
                    monitor_diagnostics: () => dummy_monitor_diagnostics,
                    filtered_sessions: () => dummy_all_sessions,
                },
                stubs: {
                    'refresh-rate': "<div class='refresh-rate'></div>",
                },
            },
            opts
        )
    )
let wrapper
describe('ServerDetail index', () => {
    before(() => toServerPage())
    describe('Statistics & Sessions tab', () => {
        before(() => {
            wrapper = mountFactory()
        })
        it(`Should pass necessary props value to 'STATISTICS' table`, () => {
            const statsTable = wrapper.findAllComponents({ name: 'details-readonly-table' }).at(0)
            expect(statsTable.exists()).to.be.true
            const { title, tableData, isTree } = statsTable.vm.$props
            expect(title).to.be.equals('statistics')
            expect(tableData).to.be.deep.equals(wrapper.vm.serverStats)
            expect(isTree).to.be.true
        })
        it(`Should pass necessary props value to 'CURRENT SESSIONS' table`, () => {
            const sessionsTable = wrapper.findComponent({ name: 'sessions-table' })
            expect(sessionsTable.exists()).to.be.true
            const { items } = sessionsTable.vm.$attrs
            const { collapsible, delayLoading } = sessionsTable.vm.$props
            const { sessionsTableRow } = wrapper.vm

            expect(items).to.be.eql(sessionsTableRow)
            expect(collapsible).to.be.true
            expect(delayLoading).to.be.true
        })
        it(`Should pass necessary props value to 'SERVICES' table`, () => {
            const servicesTable = wrapper.findComponent({ name: 'relationship-table' })
            expect(servicesTable.exists()).to.be.true
            const {
                relationshipType,
                addable,
                removable,
                tableRows,
                getRelationshipData,
            } = servicesTable.vm.$props

            const {
                $data: { serviceTableRow },
                getResourceData,
            } = wrapper.vm

            expect(relationshipType).to.be.equals('services')
            expect(addable).to.be.true
            expect(removable).to.be.true
            expect(tableRows).to.be.deep.equals(serviceTableRow)
            expect(getRelationshipData).to.be.equals(getResourceData)
        })

        it(`Should pass necessary props res-time-dist-histogram`, () => {
            const { resTimeDist } = wrapper.findComponent({
                name: 'res-time-dist-histogram',
            }).vm.$props
            expect(resTimeDist).to.eql(wrapper.vm.resTimeDist)
        })
    })
    describe("Parameters & Diagnostics tab - Child component's data communication tests", () => {
        beforeEach(() => {
            wrapper = mountFactory({ data: () => ({ currentActiveTab: 1 }) })
        })
        it(`Should pass necessary props value to 'MONITOR DIAGNOSTICS' table`, () => {
            const diagnosticsTable = wrapper
                .findAllComponents({ name: 'details-readonly-table' })
                .at(0)
            const { title, tableData, isTree, expandAll } = diagnosticsTable.vm.$props
            expect(title).to.be.equals('Monitor Diagnostics')
            expect(isTree).to.be.true
            expect(expandAll).to.be.true
            expect(tableData).to.be.deep.equals(wrapper.vm.monitorDiagnostics)
        })
        it(`Should pass necessary props value to 'PARAMETERS' table`, () => {
            const paramsTable = wrapper.findComponent({ name: 'details-parameters-table' })
            expect(paramsTable.exists()).to.be.true
            const {
                resourceId,
                parameters,
<<<<<<< HEAD
=======
                moduleParameters,
                usePortOrSocket,
>>>>>>> c11e0bbd
                updateResourceParameters,
                onEditSucceeded,
            } = paramsTable.vm.$props

            const { module_parameters, updateServerParameters, dispatchFetchServer } = wrapper.vm
            const {
                id: serverId,
                attributes: { parameters: serverParams },
            } = dummy_all_servers[0]

            expect(resourceId).to.be.equals(serverId)
            expect(parameters).to.be.deep.equals(serverParams)
<<<<<<< HEAD
=======
            expect(moduleParameters).to.eql(module_parameters)
            expect(usePortOrSocket).to.be.true
>>>>>>> c11e0bbd
            expect(updateResourceParameters).to.be.equals(updateServerParameters)
            expect(onEditSucceeded).to.be.equals(dispatchFetchServer)
        })
    })
    describe('Computed tests', () => {
        it(`Should compute sessions for this server to accurate data format`, () => {
            expect(wrapper.vm.sessionsTableRow[0]).to.include.all.keys(
                'id',
                'user',
                'connected',
                'idle',
                'memory'
            )
            expect(wrapper.vm.sessionsTableRow[0].memory).to.be.an('object')
        })
        it(`Should compute monitor diagnostics for this server to accurate data format`, () => {
            expect(wrapper.vm.monitorDiagnostics).to.be.deep.equals(monitorDiagnosticsStub)
        })
        it(`Should compute serviceTableRow for this server to accurate data format`, async () => {
            let getResourceDataStub

            getResourceDataStub = sinon.stub(wrapper.vm, 'getResourceData')
            getResourceDataStub.onCall(0).returns(
                Promise.resolve({
                    attributes: {
                        state: 'Started',
                    },
                    id: 'service_0',
                    type: 'services',
                })
            )

            const serviceTableRowStub = [
                {
                    id: 'service_0',
                    state: 'Started',
                    type: 'services',
                },
            ]
            await wrapper.vm.serviceTableRowProcessing()
            expect(wrapper.vm.$data.serviceTableRow).to.be.deep.equals(serviceTableRowStub)
        })
    })
})<|MERGE_RESOLUTION|>--- conflicted
+++ resolved
@@ -174,11 +174,7 @@
             const {
                 resourceId,
                 parameters,
-<<<<<<< HEAD
-=======
                 moduleParameters,
-                usePortOrSocket,
->>>>>>> c11e0bbd
                 updateResourceParameters,
                 onEditSucceeded,
             } = paramsTable.vm.$props
@@ -191,11 +187,7 @@
 
             expect(resourceId).to.be.equals(serverId)
             expect(parameters).to.be.deep.equals(serverParams)
-<<<<<<< HEAD
-=======
             expect(moduleParameters).to.eql(module_parameters)
-            expect(usePortOrSocket).to.be.true
->>>>>>> c11e0bbd
             expect(updateResourceParameters).to.be.equals(updateServerParameters)
             expect(onEditSucceeded).to.be.equals(dispatchFetchServer)
         })
