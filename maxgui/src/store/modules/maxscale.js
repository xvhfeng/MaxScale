--- conflicted
+++ resolved
@@ -16,11 +16,8 @@
 export default {
     namespaced: true,
     state: {
-<<<<<<< HEAD
+        all_obj_ids: [],
         maxscale_version: '',
-=======
-        all_obj_ids: [],
->>>>>>> 1dbd4855
         maxscale_overview_info: {},
         all_modules_map: {},
         thread_stats: [],
@@ -36,13 +33,11 @@
         chosen_log_levels: APP_CONFIG.MAXSCALE_LOG_LEVELS,
     },
     mutations: {
-<<<<<<< HEAD
+        SET_ALL_OBJ_IDS(state, payload) {
+            state.all_obj_ids = payload
+        },
         SET_MAXSCALE_VERSION(state, payload) {
             state.maxscale_version = payload
-=======
-        SET_ALL_OBJ_IDS(state, payload) {
-            state.all_obj_ids = payload
->>>>>>> 1dbd4855
         },
         SET_MAXSCALE_OVERVIEW_INFO(state, payload) {
             state.maxscale_overview_info = payload
